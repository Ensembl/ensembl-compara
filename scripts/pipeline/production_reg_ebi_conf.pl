--- conflicted
+++ resolved
@@ -162,11 +162,7 @@
     -port => 4485,
     -group => 'core',
     -species => 'ancestral_curr',
-<<<<<<< HEAD
-    -dbname => 'ensembl_ancestral_95',
-=======
     -dbname => "ensembl_ancestral_$curr_release",
->>>>>>> 7e60dcd4
 );
 
 # NCBI taxonomy database (also maintained by production team):
