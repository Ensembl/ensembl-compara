CREATE TABLE `CAFE_gene_family` (
  `cafe_gene_family_id` int(10) unsigned NOT NULL AUTO_INCREMENT,
  `root_id` bigint(20) unsigned NOT NULL,
  `lca_id` bigint(20) unsigned NOT NULL,
  `gene_tree_root_id` int(10) unsigned NOT NULL,
  `pvalue_avg` double(5,4) DEFAULT NULL,
  `lambdas` varchar(100) DEFAULT NULL,
  PRIMARY KEY (`cafe_gene_family_id`),
  KEY `lca_id` (`lca_id`),
  KEY `root_id` (`root_id`),
  KEY `gene_tree_root_id` (`gene_tree_root_id`)
) ENGINE=MyISAM DEFAULT CHARSET=latin1;

CREATE TABLE `CAFE_species_gene` (
  `cafe_gene_family_id` int(10) unsigned NOT NULL,
  `node_id` bigint(20) unsigned NOT NULL,
  `n_members` int(10) unsigned NOT NULL,
  `pvalue` double(5,4) DEFAULT NULL,
  PRIMARY KEY (`cafe_gene_family_id`,`node_id`),
  KEY `node_id` (`node_id`)
) ENGINE=MyISAM DEFAULT CHARSET=latin1;

CREATE TABLE `conservation_score` (
  `genomic_align_block_id` bigint(20) unsigned NOT NULL,
  `window_size` smallint(5) unsigned NOT NULL,
  `position` int(10) unsigned NOT NULL,
  `expected_score` blob,
  `diff_score` blob,
  KEY `genomic_align_block_id` (`genomic_align_block_id`,`window_size`)
) ENGINE=MyISAM DEFAULT CHARSET=latin1 MAX_ROWS=15000000 AVG_ROW_LENGTH=841;

CREATE TABLE `constrained_element` (
  `constrained_element_id` bigint(20) unsigned NOT NULL,
  `dnafrag_id` bigint(20) unsigned NOT NULL,
  `dnafrag_start` int(10) unsigned NOT NULL,
  `dnafrag_end` int(10) unsigned NOT NULL,
  `dnafrag_strand` tinyint(4) NOT NULL,
  `method_link_species_set_id` int(10) unsigned NOT NULL,
  `p_value` double NOT NULL DEFAULT '0',
  `score` double NOT NULL DEFAULT '0',
  KEY `dnafrag_id` (`dnafrag_id`),
  KEY `constrained_element_id_idx` (`constrained_element_id`),
  KEY `mlssid_dfId_dfStart_dfEnd_idx` (`method_link_species_set_id`,`dnafrag_id`,`dnafrag_start`,`dnafrag_end`)
) ENGINE=MyISAM DEFAULT CHARSET=latin1;

CREATE TABLE `dnafrag` (
  `dnafrag_id` bigint(20) unsigned NOT NULL AUTO_INCREMENT,
  `length` int(10) unsigned NOT NULL DEFAULT '0',
  `name` varchar(255) NOT NULL DEFAULT '',
  `genome_db_id` int(10) unsigned NOT NULL,
  `coord_system_name` varchar(40) NOT NULL DEFAULT '',
  `cellular_component` enum('NUC','MT','PT','OTHER') NOT NULL DEFAULT 'NUC',
  `is_reference` tinyint(1) NOT NULL DEFAULT '1',
  `codon_table_id` tinyint(3) unsigned NOT NULL DEFAULT '1',
  PRIMARY KEY (`dnafrag_id`),
  UNIQUE KEY `name` (`genome_db_id`,`name`)
) ENGINE=MyISAM AUTO_INCREMENT=200000000000001 DEFAULT CHARSET=latin1;

CREATE TABLE `dnafrag_alt_region` (
  `dnafrag_id` bigint(20) unsigned NOT NULL,
  `dnafrag_start` int(10) unsigned NOT NULL,
  `dnafrag_end` int(10) unsigned NOT NULL,
  PRIMARY KEY (`dnafrag_id`)
) ENGINE=MyISAM DEFAULT CHARSET=latin1;

CREATE TABLE `dnafrag_region` (
  `synteny_region_id` int(10) unsigned NOT NULL DEFAULT '0',
  `dnafrag_id` bigint(20) unsigned NOT NULL DEFAULT '0',
  `dnafrag_start` int(10) unsigned NOT NULL DEFAULT '0',
  `dnafrag_end` int(10) unsigned NOT NULL DEFAULT '0',
  `dnafrag_strand` tinyint(4) NOT NULL DEFAULT '0',
  KEY `synteny` (`synteny_region_id`,`dnafrag_id`),
  KEY `synteny_reversed` (`dnafrag_id`,`synteny_region_id`)
) ENGINE=MyISAM DEFAULT CHARSET=latin1;

CREATE TABLE `exon_boundaries` (
  `gene_member_id` int(10) unsigned NOT NULL,
  `seq_member_id` int(10) unsigned NOT NULL,
  `dnafrag_start` int(10) unsigned NOT NULL,
  `dnafrag_end` int(10) unsigned NOT NULL,
  `sequence_length` int(10) unsigned NOT NULL,
  `left_over` tinyint(3) unsigned NOT NULL DEFAULT '0',
  KEY `seq_member_id` (`seq_member_id`),
  KEY `gene_member_id` (`gene_member_id`)
) ENGINE=MyISAM DEFAULT CHARSET=latin1;

CREATE TABLE `external_db` (
  `external_db_id` int(10) unsigned NOT NULL AUTO_INCREMENT,
  `db_name` varchar(100) NOT NULL,
  `db_release` varchar(255) DEFAULT NULL,
  `status` enum('KNOWNXREF','KNOWN','XREF','PRED','ORTH','PSEUDO') NOT NULL,
  `priority` int(11) NOT NULL,
  `db_display_name` varchar(255) DEFAULT NULL,
  `type` enum('ARRAY','ALT_TRANS','ALT_GENE','MISC','LIT','PRIMARY_DB_SYNONYM','ENSEMBL') DEFAULT NULL,
  `secondary_db_name` varchar(255) DEFAULT NULL,
  `secondary_db_table` varchar(255) DEFAULT NULL,
  `description` text,
  PRIMARY KEY (`external_db_id`),
  UNIQUE KEY `db_name_db_release_idx` (`db_name`,`db_release`)
) ENGINE=MyISAM DEFAULT CHARSET=latin1;

CREATE TABLE `family` (
  `family_id` int(10) unsigned NOT NULL AUTO_INCREMENT,
  `stable_id` varchar(40) NOT NULL,
  `version` int(10) unsigned NOT NULL,
  `method_link_species_set_id` int(10) unsigned NOT NULL,
  `description` text,
  `description_score` double DEFAULT NULL,
  PRIMARY KEY (`family_id`),
  UNIQUE KEY `stable_id` (`stable_id`),
  KEY `method_link_species_set_id` (`method_link_species_set_id`),
  KEY `description` (`description`(255))
) ENGINE=MyISAM DEFAULT CHARSET=latin1;

CREATE TABLE `family_member` (
  `family_id` int(10) unsigned NOT NULL,
  `seq_member_id` int(10) unsigned NOT NULL,
  `cigar_line` mediumtext,
  PRIMARY KEY (`family_id`,`seq_member_id`),
  KEY `seq_member_id` (`seq_member_id`)
) ENGINE=MyISAM DEFAULT CHARSET=latin1;

CREATE TABLE `gene_align` (
  `gene_align_id` int(10) unsigned NOT NULL AUTO_INCREMENT,
  `seq_type` varchar(40) DEFAULT NULL,
  `aln_method` varchar(40) NOT NULL DEFAULT '',
  `aln_length` int(10) unsigned NOT NULL DEFAULT '0',
  PRIMARY KEY (`gene_align_id`)
) ENGINE=MyISAM AUTO_INCREMENT=2 DEFAULT CHARSET=latin1;

CREATE TABLE `gene_align_member` (
  `gene_align_id` int(10) unsigned NOT NULL,
  `seq_member_id` int(10) unsigned NOT NULL,
  `cigar_line` mediumtext,
  PRIMARY KEY (`gene_align_id`,`seq_member_id`),
  KEY `seq_member_id` (`seq_member_id`)
) ENGINE=MyISAM DEFAULT CHARSET=latin1;

CREATE TABLE `gene_member` (
  `gene_member_id` int(10) unsigned NOT NULL AUTO_INCREMENT,
  `stable_id` varchar(128) CHARACTER SET latin1 COLLATE latin1_bin NOT NULL,
  `version` int(10) unsigned DEFAULT '0',
  `source_name` enum('ENSEMBLGENE','EXTERNALGENE') NOT NULL,
  `taxon_id` int(10) unsigned NOT NULL,
  `genome_db_id` int(10) unsigned DEFAULT NULL,
  `biotype_group` enum('coding','pseudogene','snoncoding','lnoncoding','mnoncoding','LRG','undefined','no_group','current_notdumped','notcurrent') NOT NULL DEFAULT 'coding',
  `canonical_member_id` int(10) unsigned DEFAULT NULL,
  `description` text,
  `dnafrag_id` bigint(20) unsigned DEFAULT NULL,
  `dnafrag_start` int(10) unsigned DEFAULT NULL,
  `dnafrag_end` int(10) unsigned DEFAULT NULL,
  `dnafrag_strand` tinyint(4) DEFAULT NULL,
  `display_label` varchar(128) DEFAULT NULL,
  PRIMARY KEY (`gene_member_id`),
  UNIQUE KEY `genome_db_stable_id` (`genome_db_id`,`stable_id`),
  KEY `taxon_id` (`taxon_id`),
  KEY `source_name` (`source_name`),
  KEY `canonical_member_id` (`canonical_member_id`),
  KEY `dnafrag_id_start` (`dnafrag_id`,`dnafrag_start`),
  KEY `dnafrag_id_end` (`dnafrag_id`,`dnafrag_end`),
  KEY `biotype_dnafrag_id_start_end` (`biotype_group`,`dnafrag_id`,`dnafrag_start`,`dnafrag_end`),
  KEY `genome_db_id_biotype` (`genome_db_id`,`biotype_group`)
) ENGINE=MyISAM DEFAULT CHARSET=latin1 MAX_ROWS=100000000;

CREATE TABLE `gene_member_hom_stats` (
  `gene_member_id` int(10) unsigned NOT NULL,
  `collection` varchar(40) NOT NULL,
  `families` int(10) unsigned NOT NULL DEFAULT '0',
  `gene_trees` tinyint(1) unsigned NOT NULL DEFAULT '0',
  `gene_gain_loss_trees` tinyint(1) unsigned NOT NULL DEFAULT '0',
  `orthologues` int(10) unsigned NOT NULL DEFAULT '0',
  `paralogues` int(10) unsigned NOT NULL DEFAULT '0',
  `homoeologues` int(10) unsigned NOT NULL DEFAULT '0',
  PRIMARY KEY (`gene_member_id`,`collection`)
) ENGINE=MyISAM DEFAULT CHARSET=latin1;

CREATE TABLE `gene_member_qc` (
  `gene_member_id` int(10) unsigned NOT NULL,
  `genome_db_id` int(10) unsigned NOT NULL,
  `seq_member_id` int(10) unsigned DEFAULT NULL,
  `n_species` int(11) DEFAULT NULL,
  `n_orth` int(11) DEFAULT NULL,
  `avg_cov` float DEFAULT NULL,
  `status` varchar(50) NOT NULL,
  KEY `genome_db_id` (`genome_db_id`),
  KEY `seq_member_id` (`seq_member_id`),
  KEY `gene_member_id` (`gene_member_id`)
) ENGINE=MyISAM DEFAULT CHARSET=latin1;

CREATE TABLE `gene_tree_node` (
  `node_id` int(10) unsigned NOT NULL AUTO_INCREMENT,
  `parent_id` int(10) unsigned DEFAULT NULL,
  `root_id` int(10) unsigned DEFAULT NULL,
  `left_index` int(10) unsigned NOT NULL DEFAULT '0',
  `right_index` int(10) unsigned NOT NULL DEFAULT '0',
  `distance_to_parent` double NOT NULL DEFAULT '1',
  `seq_member_id` int(10) unsigned DEFAULT NULL,
  PRIMARY KEY (`node_id`),
  KEY `parent_id` (`parent_id`),
  KEY `seq_member_id` (`seq_member_id`),
  KEY `root_id_left_index` (`root_id`,`left_index`)
) ENGINE=MyISAM DEFAULT CHARSET=latin1;

CREATE TABLE `gene_tree_node_attr` (
  `node_id` int(10) unsigned NOT NULL,
  `node_type` enum('duplication','dubious','speciation','sub-speciation','gene_split') DEFAULT NULL,
  `species_tree_node_id` bigint(20) unsigned DEFAULT NULL,
  `bootstrap` tinyint(3) unsigned DEFAULT NULL,
  `duplication_confidence_score` double(5,4) DEFAULT NULL,
  PRIMARY KEY (`node_id`),
  KEY `species_tree_node_id` (`species_tree_node_id`)
) ENGINE=MyISAM DEFAULT CHARSET=latin1;

CREATE TABLE `gene_tree_node_tag` (
  `node_id` int(10) unsigned NOT NULL,
  `tag` varchar(50) NOT NULL,
  `value` mediumtext NOT NULL,
  KEY `node_id_tag` (`node_id`,`tag`),
  KEY `tag` (`tag`)
) ENGINE=MyISAM DEFAULT CHARSET=latin1;

CREATE TABLE `gene_tree_object_store` (
  `root_id` int(10) unsigned NOT NULL,
  `data_label` varchar(255) NOT NULL,
  `compressed_data` mediumblob NOT NULL,
  PRIMARY KEY (`root_id`,`data_label`)
) ENGINE=MyISAM DEFAULT CHARSET=latin1;

CREATE TABLE `gene_tree_root` (
  `root_id` int(10) unsigned NOT NULL,
  `member_type` enum('protein','ncrna') NOT NULL,
  `tree_type` enum('clusterset','supertree','tree') NOT NULL,
  `clusterset_id` varchar(50) NOT NULL DEFAULT 'default',
  `method_link_species_set_id` int(10) unsigned NOT NULL,
  `species_tree_root_id` bigint(20) unsigned DEFAULT NULL,
  `gene_align_id` int(10) unsigned DEFAULT NULL,
  `ref_root_id` int(10) unsigned DEFAULT NULL,
  `stable_id` varchar(40) DEFAULT NULL,
  `version` int(10) unsigned DEFAULT NULL,
  PRIMARY KEY (`root_id`),
  UNIQUE KEY `stable_id` (`stable_id`),
  KEY `method_link_species_set_id` (`method_link_species_set_id`),
  KEY `gene_align_id` (`gene_align_id`),
  KEY `ref_root_id` (`ref_root_id`),
  KEY `tree_type` (`tree_type`)
) ENGINE=MyISAM DEFAULT CHARSET=latin1;

CREATE TABLE `gene_tree_root_attr` (
  `root_id` int(10) unsigned NOT NULL,
  `aln_after_filter_length` int(10) unsigned DEFAULT NULL,
  `aln_length` int(10) unsigned DEFAULT NULL,
  `aln_num_residues` int(10) unsigned DEFAULT NULL,
  `aln_percent_identity` float DEFAULT NULL,
  `best_fit_model_family` varchar(10) DEFAULT NULL,
  `best_fit_model_parameter` varchar(5) DEFAULT NULL,
  `gene_count` int(10) unsigned DEFAULT NULL,
  `k_score` float DEFAULT NULL,
  `k_score_rank` int(10) unsigned DEFAULT NULL,
  `mcoffee_scores_gene_align_id` int(10) unsigned DEFAULT NULL,
  `aln_n_removed_columns` int(10) unsigned DEFAULT NULL,
  `aln_num_of_patterns` int(10) unsigned DEFAULT NULL,
  `aln_shrinking_factor` float DEFAULT NULL,
  `spec_count` int(10) unsigned DEFAULT NULL,
  `tree_max_branch` float DEFAULT NULL,
  `tree_max_length` float DEFAULT NULL,
  `tree_num_dup_nodes` int(10) unsigned DEFAULT NULL,
  `tree_num_leaves` int(10) unsigned DEFAULT NULL,
  `tree_num_spec_nodes` int(10) unsigned DEFAULT NULL,
  `lca_node_id` bigint(20) unsigned DEFAULT NULL,
  `taxonomic_coverage` float DEFAULT NULL,
  `ratio_species_genes` float DEFAULT NULL,
  `model_name` varchar(40) DEFAULT NULL,
  PRIMARY KEY (`root_id`),
  KEY `mcoffee_scores_gene_align_id` (`mcoffee_scores_gene_align_id`),
  KEY `lca_node_id` (`lca_node_id`)
) ENGINE=MyISAM DEFAULT CHARSET=latin1;

CREATE TABLE `gene_tree_root_tag` (
  `root_id` int(10) unsigned NOT NULL,
  `tag` varchar(255) NOT NULL,
  `value` mediumtext NOT NULL,
  KEY `root_id_tag` (`root_id`,`tag`),
  KEY `tag` (`tag`)
) ENGINE=MyISAM DEFAULT CHARSET=latin1;

CREATE TABLE `genome_db` (
  `genome_db_id` int(10) unsigned NOT NULL AUTO_INCREMENT,
  `taxon_id` int(10) unsigned DEFAULT NULL,
  `name` varchar(128) NOT NULL DEFAULT '',
  `assembly` varchar(100) NOT NULL DEFAULT '',
  `genebuild` varchar(255) NOT NULL DEFAULT '',
  `has_karyotype` tinyint(1) NOT NULL DEFAULT '0',
  `is_good_for_alignment` tinyint(1) NOT NULL DEFAULT '0',
  `genome_component` varchar(5) DEFAULT NULL,
  `strain_name` varchar(100) DEFAULT NULL,
  `display_name` varchar(255) DEFAULT NULL,
  `locator` varchar(400) DEFAULT NULL,
  `first_release` smallint(6) DEFAULT NULL,
  `last_release` smallint(6) DEFAULT NULL,
  PRIMARY KEY (`genome_db_id`),
  UNIQUE KEY `name` (`name`,`assembly`,`genome_component`),
  KEY `taxon_id` (`taxon_id`)
) ENGINE=MyISAM AUTO_INCREMENT=141 DEFAULT CHARSET=latin1;

CREATE TABLE `genomic_align` (
  `genomic_align_id` bigint(20) unsigned NOT NULL AUTO_INCREMENT,
  `genomic_align_block_id` bigint(20) unsigned NOT NULL,
  `method_link_species_set_id` int(10) unsigned NOT NULL DEFAULT '0',
  `dnafrag_id` bigint(20) unsigned NOT NULL DEFAULT '0',
  `dnafrag_start` int(10) unsigned NOT NULL DEFAULT '0',
  `dnafrag_end` int(10) unsigned NOT NULL DEFAULT '0',
  `dnafrag_strand` tinyint(4) NOT NULL DEFAULT '0',
  `cigar_line` mediumtext NOT NULL,
  `visible` tinyint(3) unsigned NOT NULL DEFAULT '1',
  `node_id` bigint(20) unsigned DEFAULT NULL,
  PRIMARY KEY (`genomic_align_id`),
  KEY `genomic_align_block_id` (`genomic_align_block_id`),
  KEY `method_link_species_set_id` (`method_link_species_set_id`),
  KEY `dnafrag` (`dnafrag_id`,`method_link_species_set_id`,`dnafrag_start`,`dnafrag_end`),
  KEY `node_id` (`node_id`)
) ENGINE=MyISAM AUTO_INCREMENT=6010002016891 DEFAULT CHARSET=latin1 MAX_ROWS=1000000000 AVG_ROW_LENGTH=60;

CREATE TABLE `genomic_align_block` (
  `genomic_align_block_id` bigint(20) unsigned NOT NULL AUTO_INCREMENT,
  `method_link_species_set_id` int(10) unsigned NOT NULL DEFAULT '0',
  `score` double DEFAULT NULL,
  `perc_id` tinyint(3) unsigned DEFAULT NULL,
  `length` int(10) unsigned NOT NULL,
  `group_id` bigint(20) unsigned DEFAULT NULL,
  `level_id` tinyint(3) unsigned NOT NULL DEFAULT '0',
  `direction` tinyint(3) unsigned DEFAULT NULL,
  PRIMARY KEY (`genomic_align_block_id`),
  KEY `method_link_species_set_id` (`method_link_species_set_id`)
) ENGINE=MyISAM AUTO_INCREMENT=6010001008446 DEFAULT CHARSET=latin1;

CREATE TABLE `genomic_align_tree` (
  `node_id` bigint(20) unsigned NOT NULL AUTO_INCREMENT,
  `parent_id` bigint(20) unsigned DEFAULT NULL,
  `root_id` bigint(20) unsigned NOT NULL DEFAULT '0',
  `left_index` int(10) unsigned NOT NULL DEFAULT '0',
  `right_index` int(10) unsigned NOT NULL DEFAULT '0',
  `left_node_id` bigint(20) unsigned DEFAULT NULL,
  `right_node_id` bigint(20) unsigned DEFAULT NULL,
  `distance_to_parent` double NOT NULL DEFAULT '1',
  PRIMARY KEY (`node_id`),
  KEY `parent_id` (`parent_id`),
  KEY `left_index` (`root_id`,`left_index`)
) ENGINE=MyISAM AUTO_INCREMENT=5990003608527 DEFAULT CHARSET=latin1;

CREATE TABLE `hmm_annot` (
  `seq_member_id` int(10) unsigned NOT NULL,
  `model_id` varchar(40) DEFAULT NULL,
  `evalue` float DEFAULT NULL,
  PRIMARY KEY (`seq_member_id`),
  KEY `model_id` (`model_id`)
) ENGINE=MyISAM DEFAULT CHARSET=latin1;

CREATE TABLE `hmm_curated_annot` (
  `seq_member_stable_id` varchar(40) NOT NULL,
  `model_id` varchar(40) DEFAULT NULL,
  `library_version` varchar(40) NOT NULL,
  `annot_date` timestamp NOT NULL DEFAULT CURRENT_TIMESTAMP,
  `reason` mediumtext,
  PRIMARY KEY (`seq_member_stable_id`),
  KEY `model_id` (`model_id`)
) ENGINE=MyISAM DEFAULT CHARSET=latin1;

CREATE TABLE `hmm_profile` (
  `model_id` varchar(40) NOT NULL,
  `name` varchar(40) DEFAULT NULL,
  `type` varchar(40) NOT NULL,
  `compressed_profile` mediumblob,
  `consensus` mediumtext,
  PRIMARY KEY (`model_id`,`type`)
) ENGINE=MyISAM DEFAULT CHARSET=latin1;

CREATE TABLE `homology` (
  `homology_id` bigint(20) unsigned NOT NULL AUTO_INCREMENT,
  `method_link_species_set_id` int(10) unsigned NOT NULL,
  `description` enum('ortholog_one2one','ortholog_one2many','ortholog_many2many','within_species_paralog','other_paralog','gene_split','between_species_paralog','alt_allele','homoeolog_one2one','homoeolog_one2many','homoeolog_many2many') NOT NULL,
  `is_tree_compliant` tinyint(1) NOT NULL DEFAULT '0',
  `dn` float(10,5) DEFAULT NULL,
  `ds` float(10,5) DEFAULT NULL,
  `n` float(10,1) DEFAULT NULL,
  `s` float(10,1) DEFAULT NULL,
  `lnl` float(10,3) DEFAULT NULL,
  `species_tree_node_id` bigint(20) unsigned DEFAULT NULL,
  `gene_tree_node_id` int(10) unsigned DEFAULT NULL,
  `gene_tree_root_id` int(10) unsigned DEFAULT NULL,
  `goc_score` tinyint(3) unsigned DEFAULT NULL,
  `wga_coverage` decimal(5,2) DEFAULT NULL,
  `is_high_confidence` tinyint(1) DEFAULT NULL,
  PRIMARY KEY (`homology_id`),
  KEY `method_link_species_set_id` (`method_link_species_set_id`),
  KEY `species_tree_node_id` (`species_tree_node_id`),
  KEY `gene_tree_node_id` (`gene_tree_node_id`),
  KEY `gene_tree_root_id` (`gene_tree_root_id`)
) ENGINE=MyISAM DEFAULT CHARSET=latin1;

CREATE TABLE `homology_member` (
  `homology_id` bigint(20) unsigned NOT NULL,
  `gene_member_id` int(10) unsigned NOT NULL,
  `seq_member_id` int(10) unsigned DEFAULT NULL,
  `cigar_line` mediumtext,
  `perc_cov` float unsigned DEFAULT '0',
  `perc_id` float unsigned DEFAULT '0',
  `perc_pos` float unsigned DEFAULT '0',
  PRIMARY KEY (`homology_id`,`gene_member_id`),
  KEY `gene_member_id` (`gene_member_id`),
  KEY `seq_member_id` (`seq_member_id`)
) ENGINE=MyISAM DEFAULT CHARSET=latin1 MAX_ROWS=300000000;

CREATE TABLE `mapping_session` (
  `mapping_session_id` int(10) unsigned NOT NULL AUTO_INCREMENT,
  `type` enum('family','tree','hmm') DEFAULT NULL,
  `when_mapped` timestamp NOT NULL DEFAULT CURRENT_TIMESTAMP,
  `rel_from` int(10) unsigned DEFAULT NULL,
  `rel_to` int(10) unsigned DEFAULT NULL,
  `prefix` char(4) NOT NULL,
  PRIMARY KEY (`mapping_session_id`),
  UNIQUE KEY `type` (`type`,`rel_from`,`rel_to`,`prefix`)
) ENGINE=MyISAM DEFAULT CHARSET=latin1;

CREATE TABLE `member_xref` (
  `gene_member_id` int(10) unsigned NOT NULL,
  `dbprimary_acc` varchar(10) NOT NULL,
  `external_db_id` int(10) unsigned NOT NULL,
  PRIMARY KEY (`gene_member_id`,`dbprimary_acc`,`external_db_id`),
  KEY `external_db_id` (`external_db_id`)
) ENGINE=MyISAM DEFAULT CHARSET=latin1;

CREATE TABLE `meta` (
  `meta_id` int(11) NOT NULL AUTO_INCREMENT,
  `species_id` int(10) unsigned DEFAULT '1',
  `meta_key` varchar(40) NOT NULL,
  `meta_value` text NOT NULL,
  PRIMARY KEY (`meta_id`),
  UNIQUE KEY `species_key_value_idx` (`species_id`,`meta_key`,`meta_value`(255)),
  KEY `species_value_idx` (`species_id`,`meta_value`(255))
<<<<<<< HEAD
) ENGINE=MyISAM AUTO_INCREMENT=170 DEFAULT CHARSET=latin1;
=======
) ENGINE=MyISAM AUTO_INCREMENT=169 DEFAULT CHARSET=latin1;
>>>>>>> 2ea9ffbe

CREATE TABLE `method_link` (
  `method_link_id` int(10) unsigned NOT NULL AUTO_INCREMENT,
  `type` varchar(50) NOT NULL DEFAULT '',
  `class` varchar(50) NOT NULL DEFAULT '',
  `display_name` varchar(255) NOT NULL DEFAULT '',
  PRIMARY KEY (`method_link_id`),
  UNIQUE KEY `type` (`type`)
) ENGINE=MyISAM AUTO_INCREMENT=502 DEFAULT CHARSET=latin1;

CREATE TABLE `method_link_species_set` (
  `method_link_species_set_id` int(10) unsigned NOT NULL AUTO_INCREMENT,
  `method_link_id` int(10) unsigned NOT NULL,
  `species_set_id` int(10) unsigned NOT NULL,
  `name` varchar(255) NOT NULL DEFAULT '',
  `source` varchar(255) NOT NULL DEFAULT 'ensembl',
  `url` varchar(255) NOT NULL DEFAULT '',
  `first_release` smallint(6) DEFAULT NULL,
  `last_release` smallint(6) DEFAULT NULL,
  PRIMARY KEY (`method_link_species_set_id`),
  UNIQUE KEY `method_link_id` (`method_link_id`,`species_set_id`),
  KEY `species_set_id` (`species_set_id`)
) ENGINE=MyISAM AUTO_INCREMENT=123457 DEFAULT CHARSET=latin1;

CREATE TABLE `method_link_species_set_attr` (
  `method_link_species_set_id` int(10) unsigned NOT NULL,
  `n_goc_0` int(11) DEFAULT NULL,
  `n_goc_25` int(11) DEFAULT NULL,
  `n_goc_50` int(11) DEFAULT NULL,
  `n_goc_75` int(11) DEFAULT NULL,
  `n_goc_100` int(11) DEFAULT NULL,
  `perc_orth_above_goc_thresh` float DEFAULT NULL,
  `goc_quality_threshold` int(11) DEFAULT NULL,
  `wga_quality_threshold` int(11) DEFAULT NULL,
  `perc_orth_above_wga_thresh` float DEFAULT NULL,
  `threshold_on_ds` int(11) DEFAULT NULL,
  PRIMARY KEY (`method_link_species_set_id`)
) ENGINE=MyISAM DEFAULT CHARSET=latin1;

CREATE TABLE `method_link_species_set_tag` (
  `method_link_species_set_id` int(10) unsigned NOT NULL,
  `tag` varchar(50) NOT NULL,
  `value` mediumtext NOT NULL,
  PRIMARY KEY (`method_link_species_set_id`,`tag`),
  KEY `tag` (`tag`)
) ENGINE=MyISAM DEFAULT CHARSET=latin1;

CREATE TABLE `ncbi_taxa_name` (
  `taxon_id` int(10) unsigned NOT NULL,
  `name` varchar(255) NOT NULL,
  `name_class` varchar(50) NOT NULL,
  KEY `taxon_id` (`taxon_id`),
  KEY `name` (`name`),
  KEY `name_class` (`name_class`)
) ENGINE=MyISAM DEFAULT CHARSET=latin1;

CREATE TABLE `ncbi_taxa_node` (
  `taxon_id` int(10) unsigned NOT NULL,
  `parent_id` int(10) unsigned NOT NULL,
  `rank` char(32) NOT NULL DEFAULT '',
  `genbank_hidden_flag` tinyint(1) NOT NULL DEFAULT '0',
  `left_index` int(10) NOT NULL DEFAULT '0',
  `right_index` int(10) NOT NULL DEFAULT '0',
  `root_id` int(10) NOT NULL DEFAULT '1',
  PRIMARY KEY (`taxon_id`),
  KEY `parent_id` (`parent_id`),
  KEY `rank` (`rank`),
  KEY `left_index` (`left_index`),
  KEY `right_index` (`right_index`)
) ENGINE=MyISAM DEFAULT CHARSET=latin1;

CREATE TABLE `other_member_sequence` (
  `seq_member_id` int(10) unsigned NOT NULL,
  `seq_type` varchar(40) NOT NULL,
  `length` int(10) unsigned NOT NULL,
  `sequence` mediumtext NOT NULL,
  PRIMARY KEY (`seq_member_id`,`seq_type`)
) ENGINE=MyISAM DEFAULT CHARSET=latin1 MAX_ROWS=10000000 AVG_ROW_LENGTH=60000;

CREATE TABLE `peptide_align_feature` (
  `peptide_align_feature_id` bigint(20) unsigned NOT NULL AUTO_INCREMENT,
  `qmember_id` int(10) unsigned NOT NULL,
  `hmember_id` int(10) unsigned NOT NULL,
  `qgenome_db_id` int(10) unsigned DEFAULT NULL,
  `hgenome_db_id` int(10) unsigned DEFAULT NULL,
  `qstart` int(10) unsigned NOT NULL DEFAULT '0',
  `qend` int(10) unsigned NOT NULL DEFAULT '0',
  `hstart` int(10) unsigned NOT NULL DEFAULT '0',
  `hend` int(10) unsigned NOT NULL DEFAULT '0',
  `score` double(16,4) NOT NULL DEFAULT '0.0000',
  `evalue` double NOT NULL,
  `align_length` int(10) unsigned NOT NULL,
  `identical_matches` int(10) unsigned NOT NULL,
  `perc_ident` tinyint(3) unsigned NOT NULL,
  `positive_matches` int(10) unsigned NOT NULL,
  `perc_pos` tinyint(3) unsigned NOT NULL,
  `hit_rank` smallint(5) unsigned NOT NULL,
  `cigar_line` mediumtext,
  PRIMARY KEY (`peptide_align_feature_id`)
) ENGINE=MyISAM DEFAULT CHARSET=latin1 MAX_ROWS=100000000 AVG_ROW_LENGTH=133;

CREATE TABLE `seq_member` (
  `seq_member_id` int(10) unsigned NOT NULL AUTO_INCREMENT,
  `stable_id` varchar(128) CHARACTER SET latin1 COLLATE latin1_bin NOT NULL,
  `version` int(10) unsigned DEFAULT '0',
  `source_name` enum('ENSEMBLPEP','ENSEMBLTRANS','Uniprot/SPTREMBL','Uniprot/SWISSPROT','EXTERNALPEP','EXTERNALTRANS','EXTERNALCDS') NOT NULL,
  `taxon_id` int(10) unsigned NOT NULL,
  `genome_db_id` int(10) unsigned DEFAULT NULL,
  `sequence_id` int(10) unsigned DEFAULT NULL,
  `gene_member_id` int(10) unsigned DEFAULT NULL,
  `has_transcript_edits` tinyint(1) NOT NULL DEFAULT '0',
  `has_translation_edits` tinyint(1) NOT NULL DEFAULT '0',
  `description` text,
  `dnafrag_id` bigint(20) unsigned DEFAULT NULL,
  `dnafrag_start` int(10) unsigned DEFAULT NULL,
  `dnafrag_end` int(10) unsigned DEFAULT NULL,
  `dnafrag_strand` tinyint(4) DEFAULT NULL,
  `display_label` varchar(128) DEFAULT NULL,
  PRIMARY KEY (`seq_member_id`),
  UNIQUE KEY `genome_db_stable_id` (`genome_db_id`,`stable_id`),
  KEY `taxon_id` (`taxon_id`),
  KEY `source_name` (`source_name`),
  KEY `sequence_id` (`sequence_id`),
  KEY `gene_member_id` (`gene_member_id`),
  KEY `dnafrag_id_start` (`dnafrag_id`,`dnafrag_start`),
  KEY `dnafrag_id_end` (`dnafrag_id`,`dnafrag_end`),
  KEY `seq_member_gene_member_id_end` (`seq_member_id`,`gene_member_id`)
) ENGINE=MyISAM DEFAULT CHARSET=latin1 MAX_ROWS=100000000;

CREATE TABLE `seq_member_projection` (
  `source_seq_member_id` int(10) unsigned NOT NULL,
  `target_seq_member_id` int(10) unsigned NOT NULL,
  `identity` float(5,2) DEFAULT NULL,
  PRIMARY KEY (`target_seq_member_id`),
  KEY `source_seq_member_id` (`source_seq_member_id`)
) ENGINE=MyISAM DEFAULT CHARSET=latin1;

CREATE TABLE `seq_member_projection_stable_id` (
  `target_seq_member_id` int(10) unsigned NOT NULL,
  `source_stable_id` varchar(128) NOT NULL,
  PRIMARY KEY (`target_seq_member_id`),
  KEY `source_stable_id` (`source_stable_id`)
) ENGINE=MyISAM DEFAULT CHARSET=latin1;

CREATE TABLE `sequence` (
  `sequence_id` int(10) unsigned NOT NULL AUTO_INCREMENT,
  `length` int(10) unsigned NOT NULL,
  `md5sum` char(32) NOT NULL,
  `sequence` longtext NOT NULL,
  PRIMARY KEY (`sequence_id`),
  KEY `md5sum` (`md5sum`)
) ENGINE=MyISAM DEFAULT CHARSET=latin1 MAX_ROWS=10000000 AVG_ROW_LENGTH=19000;

CREATE TABLE `species_set` (
  `species_set_id` int(10) unsigned NOT NULL,
  `genome_db_id` int(10) unsigned NOT NULL,
  PRIMARY KEY (`species_set_id`,`genome_db_id`),
  KEY `genome_db_id` (`genome_db_id`)
) ENGINE=MyISAM AUTO_INCREMENT=34883 DEFAULT CHARSET=latin1;

CREATE TABLE `species_set_header` (
  `species_set_id` int(10) unsigned NOT NULL AUTO_INCREMENT,
  `name` varchar(255) NOT NULL DEFAULT '',
  `size` int(10) unsigned NOT NULL,
  `first_release` smallint(6) DEFAULT NULL,
  `last_release` smallint(6) DEFAULT NULL,
  PRIMARY KEY (`species_set_id`)
) ENGINE=MyISAM AUTO_INCREMENT=34884 DEFAULT CHARSET=latin1;

CREATE TABLE `species_set_tag` (
  `species_set_id` int(10) unsigned NOT NULL,
  `tag` varchar(50) NOT NULL,
  `value` mediumtext NOT NULL,
  PRIMARY KEY (`species_set_id`,`tag`),
  KEY `tag` (`tag`)
) ENGINE=MyISAM DEFAULT CHARSET=latin1;

CREATE TABLE `species_tree_node` (
  `node_id` bigint(20) unsigned NOT NULL AUTO_INCREMENT,
  `parent_id` bigint(20) unsigned DEFAULT NULL,
  `root_id` bigint(20) unsigned DEFAULT NULL,
  `left_index` int(10) unsigned NOT NULL DEFAULT '0',
  `right_index` int(10) unsigned NOT NULL DEFAULT '0',
  `distance_to_parent` double DEFAULT '1',
  `taxon_id` int(10) unsigned DEFAULT NULL,
  `genome_db_id` int(10) unsigned DEFAULT NULL,
  `node_name` varchar(255) DEFAULT NULL,
  PRIMARY KEY (`node_id`),
  KEY `taxon_id` (`taxon_id`),
  KEY `genome_db_id` (`genome_db_id`),
  KEY `parent_id` (`parent_id`),
  KEY `root_id` (`root_id`,`left_index`)
) ENGINE=MyISAM AUTO_INCREMENT=501315726 DEFAULT CHARSET=latin1;

CREATE TABLE `species_tree_node_attr` (
  `node_id` bigint(20) unsigned NOT NULL,
  `nb_long_genes` int(11) DEFAULT NULL,
  `nb_short_genes` int(11) DEFAULT NULL,
  `avg_dupscore` float DEFAULT NULL,
  `avg_dupscore_nondub` float DEFAULT NULL,
  `nb_dubious_nodes` int(11) DEFAULT NULL,
  `nb_dup_nodes` int(11) DEFAULT NULL,
  `nb_genes` int(11) DEFAULT NULL,
  `nb_genes_in_tree` int(11) DEFAULT NULL,
  `nb_genes_in_tree_multi_species` int(11) DEFAULT NULL,
  `nb_genes_in_tree_single_species` int(11) DEFAULT NULL,
  `nb_nodes` int(11) DEFAULT NULL,
  `nb_orphan_genes` int(11) DEFAULT NULL,
  `nb_seq` int(11) DEFAULT NULL,
  `nb_spec_nodes` int(11) DEFAULT NULL,
  `nb_gene_splits` int(11) DEFAULT NULL,
  `nb_split_genes` int(11) DEFAULT NULL,
  `root_avg_gene` float DEFAULT NULL,
  `root_avg_gene_per_spec` float DEFAULT NULL,
  `root_avg_spec` float DEFAULT NULL,
  `root_max_gene` int(11) DEFAULT NULL,
  `root_max_spec` int(11) DEFAULT NULL,
  `root_min_gene` int(11) DEFAULT NULL,
  `root_min_spec` int(11) DEFAULT NULL,
  `root_nb_genes` int(11) DEFAULT NULL,
  `root_nb_trees` int(11) DEFAULT NULL,
  PRIMARY KEY (`node_id`)
) ENGINE=MyISAM DEFAULT CHARSET=latin1;

CREATE TABLE `species_tree_node_tag` (
  `node_id` bigint(20) unsigned NOT NULL,
  `tag` varchar(50) NOT NULL,
  `value` mediumtext NOT NULL,
  KEY `node_id_tag` (`node_id`,`tag`),
  KEY `tag` (`tag`)
) ENGINE=MyISAM DEFAULT CHARSET=latin1;

CREATE TABLE `species_tree_root` (
  `root_id` bigint(20) unsigned NOT NULL,
  `method_link_species_set_id` int(10) unsigned NOT NULL,
  `label` varchar(256) NOT NULL DEFAULT 'default',
  PRIMARY KEY (`root_id`),
  UNIQUE KEY `method_link_species_set_id` (`method_link_species_set_id`,`label`)
) ENGINE=MyISAM DEFAULT CHARSET=latin1;

CREATE TABLE `stable_id_history` (
  `mapping_session_id` int(10) unsigned NOT NULL,
  `stable_id_from` varchar(40) NOT NULL DEFAULT '',
  `version_from` int(10) unsigned DEFAULT NULL,
  `stable_id_to` varchar(40) NOT NULL DEFAULT '',
  `version_to` int(10) unsigned DEFAULT NULL,
  `contribution` float DEFAULT NULL,
  PRIMARY KEY (`mapping_session_id`,`stable_id_from`,`stable_id_to`)
) ENGINE=MyISAM DEFAULT CHARSET=latin1;

CREATE TABLE `synteny_region` (
  `synteny_region_id` int(10) unsigned NOT NULL AUTO_INCREMENT,
  `method_link_species_set_id` int(10) unsigned NOT NULL,
  PRIMARY KEY (`synteny_region_id`),
  KEY `method_link_species_set_id` (`method_link_species_set_id`)
) ENGINE=MyISAM AUTO_INCREMENT=44726 DEFAULT CHARSET=latin1;
<|MERGE_RESOLUTION|>--- conflicted
+++ resolved
@@ -437,11 +437,7 @@
   PRIMARY KEY (`meta_id`),
   UNIQUE KEY `species_key_value_idx` (`species_id`,`meta_key`,`meta_value`(255)),
   KEY `species_value_idx` (`species_id`,`meta_value`(255))
-<<<<<<< HEAD
-) ENGINE=MyISAM AUTO_INCREMENT=170 DEFAULT CHARSET=latin1;
-=======
-) ENGINE=MyISAM AUTO_INCREMENT=169 DEFAULT CHARSET=latin1;
->>>>>>> 2ea9ffbe
+) ENGINE=MyISAM AUTO_INCREMENT=171 DEFAULT CHARSET=latin1;
 
 CREATE TABLE `method_link` (
   `method_link_id` int(10) unsigned NOT NULL AUTO_INCREMENT,
