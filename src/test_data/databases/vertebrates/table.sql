--- conflicted
+++ resolved
@@ -434,19 +434,11 @@
   `meta_id` int(11) NOT NULL AUTO_INCREMENT,
   `species_id` int(10) unsigned DEFAULT '1',
   `meta_key` varchar(64) NOT NULL,
-<<<<<<< HEAD
   `meta_value` varchar(255) DEFAULT NULL,
   PRIMARY KEY (`meta_id`),
   UNIQUE KEY `species_key_value_idx` (`species_id`,`meta_key`,`meta_value`),
   KEY `species_value_idx` (`species_id`,`meta_value`)
-) ENGINE=MyISAM AUTO_INCREMENT=173 DEFAULT CHARSET=latin1 ROW_FORMAT=DYNAMIC;
-=======
-  `meta_value` text NOT NULL,
-  PRIMARY KEY (`meta_id`),
-  UNIQUE KEY `species_key_value_idx` (`species_id`,`meta_key`,`meta_value`(255)),
-  KEY `species_value_idx` (`species_id`,`meta_value`(255))
-) ENGINE=MyISAM AUTO_INCREMENT=183 DEFAULT CHARSET=latin1 ROW_FORMAT=DYNAMIC;
->>>>>>> 19ab1d4b
+) ENGINE=MyISAM AUTO_INCREMENT=182 DEFAULT CHARSET=latin1 ROW_FORMAT=DYNAMIC;
 
 CREATE TABLE `method_link` (
   `method_link_id` int(10) unsigned NOT NULL AUTO_INCREMENT,
@@ -604,7 +596,7 @@
   `sequence` longtext NOT NULL,
   PRIMARY KEY (`sequence_id`),
   KEY `md5sum` (`md5sum`)
-) ENGINE=MyISAM DEFAULT CHARSET=latin1 MAX_ROWS=10000000 AVG_ROW_LENGTH=19000 ROW_FORMAT=DYNAMIC;
+) ENGINE=MyISAM AUTO_INCREMENT=10 DEFAULT CHARSET=latin1 MAX_ROWS=10000000 AVG_ROW_LENGTH=19000 ROW_FORMAT=DYNAMIC;
 
 CREATE TABLE `species_set` (
   `species_set_id` int(10) unsigned NOT NULL,
