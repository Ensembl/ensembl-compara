--- conflicted
+++ resolved
@@ -21,10 +21,7 @@
 
 # Deprecated methods scheduled for deletion
 
-<<<<<<< HEAD
-=======
 * `DBSQL::'*MemberAdaptor::fetch_by_stable_id()` in Ensembl 110
->>>>>>> fa274ca0
 * `AlignedMember::get_cigar_breakout()` in Ensembl 102
 * `AlignedMember::get_cigar_array()` in Ensembl 102
 
@@ -34,10 +31,6 @@
 * `GenomicAlignTree::get_all_GenomicAligns()`
 
 # Methods removed in previous versions of Ensembl
-
-## Ensembl 109
-
-* `DBSQL::'*MemberAdaptor::fetch_by_stable_id()`
 
 ## Ensembl 100
 
