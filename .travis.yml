os: linux
language: generic

env:
  global:
    # yamllint disable-line rule:line-length
    - secure: bGSZASCtRCcE2VZ3u4hdvjh6CDHe+Uo3MR7B4eobSFFhZVjIN3/DKaGrQYprEeSIB/vb75rveyTheO3qe3lHwq71e18cBk2ulQA6/L0eUJYsoR3u2y7d9whu8dS97IoLzize6hItxJFP8TmRaJBtWqOixyWHNW72X/fKF1a192E=

addons:
  apt:
    packages:
      - graphviz

services:
  - mysql

cache:
  pip: true
  directories:
    - $HOME/deps

# Clone all repositories, setup the directory structure and the environment
before_install:
    # yamllint disable-line rule:indentation
    - cpanm -nq local::lib
    - eval "$(perl -Mlocal::lib=${HOME}/deps)"
    - export ENSEMBL_BRANCH='main'
    - export SECONDARY_BRANCH='main'
    # yamllint disable rule:line-length
    - git clone --depth 1 https://github.com/Ensembl/ensembl-git-tools.git
    - export PATH=$PATH:$PWD/ensembl-git-tools/bin
    - git-ensembl --clone --branch $ENSEMBL_BRANCH --secondary_branch $SECONDARY_BRANCH --depth 1 ensembl-test
    - git-ensembl --clone --branch $ENSEMBL_BRANCH --secondary_branch $SECONDARY_BRANCH --depth 1 ensembl-rest
    - git-ensembl --clone --branch $ENSEMBL_BRANCH --secondary_branch $SECONDARY_BRANCH --depth 1 ensembl-funcgen
    - git-ensembl --clone --branch $ENSEMBL_BRANCH --secondary_branch $SECONDARY_BRANCH --depth 1 ensembl-variation
    - git-ensembl --clone --branch $ENSEMBL_BRANCH --secondary_branch $SECONDARY_BRANCH --depth 1 ensembl-io
    - git-ensembl --clone --branch $ENSEMBL_BRANCH --secondary_branch $SECONDARY_BRANCH --depth 1 ensembl
    - git-ensembl --clone --branch $ENSEMBL_BRANCH --secondary_branch $SECONDARY_BRANCH --depth 1 ensembl-datacheck
    # yamllint enable rule:line-length
    - git-ensembl --clone --branch main --depth 1 ensembl-hive
    - git-ensembl --clone --branch main --depth 1 ensembl-taxonomy
    - ln -s . ensembl-compara
    - git clone --branch v1.6.x --depth 1 https://github.com/bioperl/bioperl-live
    - git clone --branch release-1-6-9 --depth 1 https://github.com/bioperl/bioperl-run
    - sed -i '/Bio::DB::HTS/d' ensembl-rest/cpanfile
    # Setup the environment variables
    - export ENSEMBL_ROOT_DIR=$PWD
    - export EHIVE_ROOT_DIR=$PWD/ensembl-hive
    - export PERL5LIB=$PERL5LIB:$PWD/bioperl-live
    - export PERL5LIB=$PERL5LIB:$PWD/bioperl-run/lib
    - export PERL5LIB=$PERL5LIB:$PWD/modules
    - export PERL5LIB=$PERL5LIB:$PWD/travisci/fake_libs/
    - export PERL5LIB=$PERL5LIB:$PWD/ensembl/modules
    - export PERL5LIB=$PERL5LIB:$PWD/ensembl-rest/lib
    - export PERL5LIB=$PERL5LIB:$PWD/ensembl-hive/modules
    - export PERL5LIB=$PERL5LIB:$PWD/ensembl-test/modules
    - export PERL5LIB=$PERL5LIB:$PWD/ensembl-funcgen/modules
    - export PERL5LIB=$PERL5LIB:$PWD/ensembl-variation/modules
    - export PERL5LIB=$PERL5LIB:$PWD/ensembl-taxonomy/modules
    - export PERL5LIB=$PERL5LIB:$PWD/ensembl-io/modules
    - export PERL5LIB=$PERL5LIB:$PWD/ensembl-datacheck/lib
    - cp -f travisci/MultiTestDB.conf.travisci  modules/t/MultiTestDB.conf
    - cp -f ensembl-rest/travisci/MultiTestDB.conf.travisci ensembl-rest/t/MultiTestDB.conf
    - cp -f ensembl/travisci/MultiTestDB.conf.travisci.mysql  ensembl/modules/t/MultiTestDB.conf
    - mysql -u root -h localhost -e 'GRANT ALL PRIVILEGES ON *.* TO "travis"@"%"'


# What jobs to run and in which order
jobs:
  include:
    - language: perl
      perl: 5.30
      name: "Housekeeping (all languages)"
      install:
        - sudo apt-get -y install shellcheck
        # --user is required on Perl VMs because it's the system pip/python
        - pip install --user yamllint
        - cpanm --quiet --installdeps --notest --cpanfile ensembl/cpanfile .
        - cpanm --quiet --installdeps --notest .
        - yamllint --version
        - shellcheck --version
      script: prove -rv ./travisci/all-housekeeping/

    - language: perl
      perl: 5.30
      name: "SQL unit tests"
      install:
        - cpanm --quiet --installdeps --notest --cpanfile ensembl/cpanfile .
      script: prove -r ./travisci/sql-unittest/

    - language: perl
      perl: 5.26
      name: "Perl unit tests on the minimum version"
      env:
        - COVERAGE=true
      install:
        - cpanm --quiet --installdeps --notest --cpanfile ensembl/cpanfile .
        - cpanm --quiet --installdeps --notest --cpanfile ensembl-hive/cpanfile .
        - cpanm --quiet --installdeps --notest --cpanfile ensembl-rest/cpanfile .
        - cpanm --quiet --installdeps --notest .
        - cpanm --quiet --notest Devel::Cover::Report::Codecov
      script: ./travisci/perl-unittest_harness.sh

    - language: perl
      perl: 5.30
      name: "Perl unit tests on the latest version, with code coverage"
      env:
        - COVERAGE=true
      install:
        - cpanm --quiet --installdeps --notest --cpanfile ensembl/cpanfile .
        - cpanm --quiet --installdeps --notest --cpanfile ensembl-hive/cpanfile .
        - cpanm --quiet --installdeps --notest --cpanfile ensembl-rest/cpanfile .
        - cpanm --quiet --installdeps --notest .
        - cpanm --quiet --notest Devel::Cover::Report::Codecov
      script: ./travisci/perl-unittest_harness.sh
      after_success:
        - cover --nosummary -report codecov

    - language: perl
      perl: 5.30
      name: "Perl external unit tests on the latest version, with code coverage"
      env:
        - COVERAGE=true
      install:
        - cpanm --quiet --installdeps --notest --cpanfile ensembl/cpanfile .
        # 8.43 is the last version compatible with Perl 5.14
        - cpanm --quiet --notest Mojolicious@8.43
        - cpanm --quiet --installdeps --notest --cpanfile ensembl-rest/cpanfile .
        - cpanm --quiet --installdeps --notest --cpanfile ensembl-hive/cpanfile .
        - cpanm --quiet --installdeps --notest .
        - cpanm --quiet --notest Devel::Cover::Report::Codecov
      script: ./travisci/perl-external_unittest_harness.sh
      after_success:
        - cover --nosummary -report codecov

    - language: perl
      perl: 5.30
      name: "Perl linter"
      install:
        - cpanm --quiet --installdeps --notest --cpanfile ensembl/cpanfile .
      script: ./travisci/perl-linter_harness.sh

    - language: python
      dist: bionic
      python: "3.10"
      name: "Python unit tests on the minimum version"
      install:
        - pip install --upgrade pip
        - pip install .[test]
      script:
        - pytest --server=mysql://travis@127.0.0.1:3306/

    - language: python
      dist: bionic
      python: "3.11"
      name: "Python unit tests on the latest version, with code coverage"
      install:
        - pip install --upgrade pip
        - pip install codecov
        - pip install .[test]
      script:
        # yamllint disable rule:line-length
        - pytest --cov=./ --cov-report=term-missing --server=mysql://travis@127.0.0.1:3306/
        # yamllint enable rule:line-length
      after_success:
        - codecov

    - language: python
      dist: bionic
      python: "3.10"
      name: "Python linter"
      install:
<<<<<<< HEAD
        - pip install --upgrade pip
=======
        - pip uninstall dataclasses -y
>>>>>>> 959994a9
        - pip install pylint mypy
        - pip install .
      script: ./travisci/python-linter_harness.sh

notifications:
  email:
    on_success: always
    on_failure: always<|MERGE_RESOLUTION|>--- conflicted
+++ resolved
@@ -170,11 +170,8 @@
       python: "3.10"
       name: "Python linter"
       install:
-<<<<<<< HEAD
         - pip install --upgrade pip
-=======
         - pip uninstall dataclasses -y
->>>>>>> 959994a9
         - pip install pylint mypy
         - pip install .
       script: ./travisci/python-linter_harness.sh
