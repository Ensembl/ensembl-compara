--- conflicted
+++ resolved
@@ -29,17 +29,6 @@
     # yamllint disable rule:line-length
     - git clone --depth 1 https://github.com/Ensembl/ensembl-git-tools.git
     - export PATH=$PATH:$PWD/ensembl-git-tools/bin
-<<<<<<< HEAD
-    - git-ensembl --clone --branch release/110 --secondary_branch main --depth 1 ensembl-test
-    - git-ensembl --clone --branch release/110 --secondary_branch main --depth 1 ensembl-rest
-    - git-ensembl --clone --branch release/110 --secondary_branch main --depth 1 ensembl-funcgen
-    - git-ensembl --clone --branch release/110 --secondary_branch main --depth 1 ensembl-variation
-    - git-ensembl --clone --branch release/110 --secondary_branch main --depth 1 ensembl-io
-    - git-ensembl --clone --branch release/110 --secondary_branch main --depth 1 ensembl
-    - git-ensembl --clone --branch release/110 --secondary_branch main --depth 1 ensembl-datacheck
-    - git-ensembl --clone --branch release/110 --secondary_branch main --depth 1 ensembl-production
-    - git-ensembl --clone --branch release/110 --secondary_branch main --depth 1 ensembl-metadata
-=======
     - git-ensembl --clone --branch $ENSEMBL_BRANCH --secondary_branch $SECONDARY_BRANCH --depth 1 ensembl-test
     - git-ensembl --clone --branch $ENSEMBL_BRANCH --secondary_branch $SECONDARY_BRANCH --depth 1 ensembl-rest
     - git-ensembl --clone --branch $ENSEMBL_BRANCH --secondary_branch $SECONDARY_BRANCH --depth 1 ensembl-funcgen
@@ -47,7 +36,8 @@
     - git-ensembl --clone --branch $ENSEMBL_BRANCH --secondary_branch $SECONDARY_BRANCH --depth 1 ensembl-io
     - git-ensembl --clone --branch $ENSEMBL_BRANCH --secondary_branch $SECONDARY_BRANCH --depth 1 ensembl
     - git-ensembl --clone --branch $ENSEMBL_BRANCH --secondary_branch $SECONDARY_BRANCH --depth 1 ensembl-datacheck
->>>>>>> 19ab1d4b
+    - git-ensembl --clone --branch $ENSEMBL_BRANCH --secondary_branch $SECONDARY_BRANCH --depth 1 ensembl-production
+    - git-ensembl --clone --branch $ENSEMBL_BRANCH --secondary_branch $SECONDARY_BRANCH --depth 1 ensembl-metadata
     # yamllint enable rule:line-length
     - git-ensembl --clone --branch version/2.7.0 --depth 1 ensembl-hive
     - git-ensembl --clone --branch main --depth 1 ensembl-taxonomy
@@ -137,22 +127,12 @@
       script: ./travisci/perl-linter_harness.sh
 
     - language: python
-<<<<<<< HEAD
       python: "3.10"
       dist: bionic
       name: "Python unit tests on the minimum version"
       install:
         - pip install --upgrade pip
-        - pip install -r requirements.txt -r requirements-test.txt
-        - pip install .
-=======
-      dist: bionic
-      python: "3.10"
-      name: "Python unit tests on the minimum version"
-      install:
-        - pip install --upgrade pip
         - pip install .[test]
->>>>>>> 19ab1d4b
       script:
         - pytest --server=mysql://travis@127.0.0.1:3306/
 
