os: linux
language: generic

env:
  global:
    # yamllint disable-line rule:line-length
    - secure: bGSZASCtRCcE2VZ3u4hdvjh6CDHe+Uo3MR7B4eobSFFhZVjIN3/DKaGrQYprEeSIB/vb75rveyTheO3qe3lHwq71e18cBk2ulQA6/L0eUJYsoR3u2y7d9whu8dS97IoLzize6hItxJFP8TmRaJBtWqOixyWHNW72X/fKF1a192E=

addons:
  apt:
    packages:
      - graphviz

services:
  - mysql

cache:
  pip: true
  directories:
    - $HOME/deps

# Clone all repositories, setup the directory structure and the environment
before_install:
    # yamllint disable-line rule:indentation
    - cpanm -nq local::lib
    - eval "$(perl -Mlocal::lib=${HOME}/deps)"
    - export ENSEMBL_BRANCH='main'
    - export SECONDARY_BRANCH='main'
    # yamllint disable rule:line-length
    - git clone --depth 1 https://github.com/Ensembl/ensembl-git-tools.git
    - export PATH=$PATH:$PWD/ensembl-git-tools/bin
    - git-ensembl --clone --branch $ENSEMBL_BRANCH --secondary_branch $SECONDARY_BRANCH --depth 1 ensembl-test
    - git-ensembl --clone --branch $ENSEMBL_BRANCH --secondary_branch $SECONDARY_BRANCH --depth 1 ensembl-rest
    - git-ensembl --clone --branch $ENSEMBL_BRANCH --secondary_branch $SECONDARY_BRANCH --depth 1 ensembl-funcgen
    - git-ensembl --clone --branch $ENSEMBL_BRANCH --secondary_branch $SECONDARY_BRANCH --depth 1 ensembl-variation
    - git-ensembl --clone --branch $ENSEMBL_BRANCH --secondary_branch $SECONDARY_BRANCH --depth 1 ensembl-io
    - git-ensembl --clone --branch $ENSEMBL_BRANCH --secondary_branch $SECONDARY_BRANCH --depth 1 ensembl
    - git-ensembl --clone --branch $ENSEMBL_BRANCH --secondary_branch $SECONDARY_BRANCH --depth 1 ensembl-datacheck
    # yamllint enable rule:line-length
    - git-ensembl --clone --branch main --depth 1 ensembl-hive
    - git-ensembl --clone --branch main --depth 1 ensembl-taxonomy
    - ln -s . ensembl-compara
    - git clone --branch v1.6.x --depth 1 https://github.com/bioperl/bioperl-live
    - git clone --branch release-1-6-9 --depth 1 https://github.com/bioperl/bioperl-run
    - sed -i '/Bio::DB::HTS/d' ensembl-rest/cpanfile
    # Setup the environment variables
    - export ENSEMBL_ROOT_DIR=$PWD
    - export EHIVE_ROOT_DIR=$PWD/ensembl-hive
    - export PERL5LIB=$PERL5LIB:$PWD/bioperl-live
    - export PERL5LIB=$PERL5LIB:$PWD/bioperl-run/lib
    - export PERL5LIB=$PERL5LIB:$PWD/modules
    - export PERL5LIB=$PERL5LIB:$PWD/travisci/fake_libs/
    - export PERL5LIB=$PERL5LIB:$PWD/ensembl/modules
    - export PERL5LIB=$PERL5LIB:$PWD/ensembl-rest/lib
    - export PERL5LIB=$PERL5LIB:$PWD/ensembl-hive/modules
    - export PERL5LIB=$PERL5LIB:$PWD/ensembl-test/modules
    - export PERL5LIB=$PERL5LIB:$PWD/ensembl-funcgen/modules
    - export PERL5LIB=$PERL5LIB:$PWD/ensembl-variation/modules
    - export PERL5LIB=$PERL5LIB:$PWD/ensembl-taxonomy/modules
    - export PERL5LIB=$PERL5LIB:$PWD/ensembl-io/modules
    - export PERL5LIB=$PERL5LIB:$PWD/ensembl-datacheck/lib
    - cp -f travisci/MultiTestDB.conf.travisci  modules/t/MultiTestDB.conf
    - cp -f ensembl-rest/travisci/MultiTestDB.conf.travisci ensembl-rest/t/MultiTestDB.conf
    - cp -f ensembl/travisci/MultiTestDB.conf.travisci.mysql  ensembl/modules/t/MultiTestDB.conf
    - mysql -u root -h localhost -e 'GRANT ALL PRIVILEGES ON *.* TO "travis"@"%"'


# What jobs to run and in which order
jobs:
  include:
    - language: perl
      perl: 5.30
      name: "Housekeeping (all languages)"
      install:
        - sudo apt-get -y install shellcheck
        # --user is required on Perl VMs because it's the system pip/python
        - pip install --user yamllint
        - cpanm --quiet --installdeps --notest --cpanfile ensembl/cpanfile .
        - cpanm --quiet --installdeps --notest .
        - yamllint --version
        - shellcheck --version
      script: prove -rv ./travisci/all-housekeeping/

    - language: perl
      perl: 5.30
      name: "SQL unit tests"
      install:
        - cpanm --quiet --installdeps --notest --cpanfile ensembl/cpanfile .
      script: prove -r ./travisci/sql-unittest/

    - language: perl
      perl: 5.26
      name: "Perl unit tests on the minimum version"
      env:
        - COVERAGE=true
      install:
        - cpanm --quiet --installdeps --notest --cpanfile ensembl/cpanfile .
        - cpanm --quiet --installdeps --notest --cpanfile ensembl-hive/cpanfile .
        - cpanm --quiet --installdeps --notest --cpanfile ensembl-rest/cpanfile .
        - cpanm --quiet --installdeps --notest .
        - cpanm --quiet --notest Devel::Cover::Report::Codecov
      script: ./travisci/perl-unittest_harness.sh

    - language: perl
      perl: 5.30
      name: "Perl unit tests on the latest version, with code coverage"
      env:
        - COVERAGE=true
      install:
        - cpanm --quiet --installdeps --notest --cpanfile ensembl/cpanfile .
        - cpanm --quiet --installdeps --notest --cpanfile ensembl-hive/cpanfile .
        - cpanm --quiet --installdeps --notest --cpanfile ensembl-rest/cpanfile .
        - cpanm --quiet --installdeps --notest .
        - cpanm --quiet --notest Devel::Cover::Report::Codecov
      script: ./travisci/perl-unittest_harness.sh
      after_success:
        - cover --nosummary -report codecov

    - language: perl
      perl: 5.30
      name: "Perl external unit tests on the latest version, with code coverage"
      env:
        - COVERAGE=true
      install:
        - cpanm --quiet --installdeps --notest --cpanfile ensembl/cpanfile .
        # 8.43 is the last version compatible with Perl 5.14
        - cpanm --quiet --notest Mojolicious@8.43
        - cpanm --quiet --installdeps --notest --cpanfile ensembl-rest/cpanfile .
        - cpanm --quiet --installdeps --notest --cpanfile ensembl-hive/cpanfile .
        - cpanm --quiet --installdeps --notest .
        - cpanm --quiet --notest Devel::Cover::Report::Codecov
      script: ./travisci/perl-external_unittest_harness.sh
      after_success:
        - cover --nosummary -report codecov

    - language: perl
      perl: 5.30
      name: "Perl linter"
      install:
        - cpanm --quiet --installdeps --notest --cpanfile ensembl/cpanfile .
      script: ./travisci/perl-linter_harness.sh

    - language: python
      dist: bionic
      python: "3.10"
      name: "Python unit tests on the minimum version"
      install:
        - pip install --upgrade pip
        - pip install .[test]
      script:
        - pytest --server=mysql://travis@127.0.0.1:3306/

    - language: python
      dist: bionic
      python: "3.11"
      name: "Python unit tests on the latest version, with code coverage"
      install:
        - pip install --upgrade pip
        - pip install codecov
        - pip install .[test]
      script:
        # yamllint disable rule:line-length
        - pytest --cov=./ --cov-report=term-missing --server=mysql://travis@127.0.0.1:3306/
        # yamllint enable rule:line-length
      after_success:
        - codecov

    - language: python
      dist: bionic
      python: "3.10"
      name: "Python linter"
      install:
        - pip install --upgrade pip
        - pip uninstall dataclasses -y
<<<<<<< HEAD
        - pip install pylint mypy
        - pip install .
      script: ./travisci/python-linter_harness.sh

notifications:
  email:
    on_success: always
    on_failure: always
=======
        - pip install .[test]
      script: ./travisci/python-linter_harness.sh
>>>>>>> 054f31ce
<|MERGE_RESOLUTION|>--- conflicted
+++ resolved
@@ -172,16 +172,10 @@
       install:
         - pip install --upgrade pip
         - pip uninstall dataclasses -y
-<<<<<<< HEAD
-        - pip install pylint mypy
-        - pip install .
+        - pip install .[test]
       script: ./travisci/python-linter_harness.sh
 
 notifications:
   email:
     on_success: always
-    on_failure: always
-=======
-        - pip install .[test]
-      script: ./travisci/python-linter_harness.sh
->>>>>>> 054f31ce
+    on_failure: always