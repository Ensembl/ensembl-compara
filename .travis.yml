--- conflicted
+++ resolved
@@ -27,7 +27,6 @@
     # yamllint disable rule:line-length
     - git clone --depth 1 https://github.com/Ensembl/ensembl-git-tools.git
     - export PATH=$PATH:$PWD/ensembl-git-tools/bin
-<<<<<<< HEAD
     - git-ensembl --clone --branch release/109 --secondary_branch main --depth 1 ensembl-test
     - git-ensembl --clone --branch release/109 --secondary_branch main --depth 1 ensembl-rest
     - git-ensembl --clone --branch release/109 --secondary_branch main --depth 1 ensembl-funcgen
@@ -37,15 +36,6 @@
     - git-ensembl --clone --branch release/109 --secondary_branch main --depth 1 ensembl-datacheck
     - git-ensembl --clone --branch release/109 --secondary_branch main --depth 1 ensembl-production
     - git-ensembl --clone --branch release/109 --secondary_branch main --depth 1 ensembl-metadata
-=======
-    - git-ensembl --clone --branch release/110 --secondary_branch main --depth 1 ensembl-test
-    - git-ensembl --clone --branch release/110 --secondary_branch main --depth 1 ensembl-rest
-    - git-ensembl --clone --branch release/110 --secondary_branch main --depth 1 ensembl-funcgen
-    - git-ensembl --clone --branch release/110 --secondary_branch main --depth 1 ensembl-variation
-    - git-ensembl --clone --branch release/110 --secondary_branch main --depth 1 ensembl-io
-    - git-ensembl --clone --branch release/110 --secondary_branch main --depth 1 ensembl
-    - git-ensembl --clone --branch release/110 --secondary_branch main --depth 1 ensembl-datacheck
->>>>>>> fc341dbb
     # yamllint enable rule:line-length
     - git-ensembl --clone --branch main --depth 1 ensembl-hive
     - git-ensembl --clone --branch main --depth 1 ensembl-taxonomy
