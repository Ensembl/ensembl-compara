--- conflicted
+++ resolved
@@ -16,7 +16,6 @@
     - unzip
 
 before_install:
-<<<<<<< HEAD
     - git clone --branch master --depth 1 https://github.com/Ensembl/ensembl-test.git
     - git clone --branch master --depth 1 https://github.com/Ensembl/ensembl-rest.git
     - git clone --branch master --depth 1 https://github.com/Ensembl/ensembl-funcgen.git
@@ -24,17 +23,7 @@
     - git clone --branch master --depth 1 https://github.com/Ensembl/ensembl-io.git
     - git clone --branch master --depth 1 https://github.com/Ensembl/ensembl-vep.git
     - git clone --branch master --depth 1 https://github.com/Ensembl/ensembl.git
-    - git clone --branch master --depth 1 https://github.com/Ensembl/ensembl-hive.git
-=======
-    - git clone --branch release/87 --depth 1 https://github.com/Ensembl/ensembl-test.git
-    - git clone --branch release/87 --depth 1 https://github.com/Ensembl/ensembl-rest.git
-    - git clone --branch release/87 --depth 1 https://github.com/Ensembl/ensembl-funcgen.git
-    - git clone --branch release/87 --depth 1 https://github.com/Ensembl/ensembl-variation.git
-    - git clone --branch release/87 --depth 1 https://github.com/Ensembl/ensembl-io.git
-    - git clone --branch release/87 --depth 1 https://github.com/Ensembl/ensembl-vep.git
-    - git clone --branch release/87 --depth 1 https://github.com/Ensembl/ensembl.git
     - git clone --branch version/2.4 --depth 1 https://github.com/Ensembl/ensembl-hive.git
->>>>>>> 53f59b3e
     - ln -s . ensembl-compara
     - git clone --branch v1.6.x --depth 1 https://github.com/bioperl/bioperl-live
     - git clone --branch master --depth 1 https://github.com/samtools/tabix.git
