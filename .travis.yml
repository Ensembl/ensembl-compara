os: linux
language: generic

env:
  global:
    - secure: bGSZASCtRCcE2VZ3u4hdvjh6CDHe+Uo3MR7B4eobSFFhZVjIN3/DKaGrQYprEeSIB/vb75rveyTheO3qe3lHwq71e18cBk2ulQA6/L0eUJYsoR3u2y7d9whu8dS97IoLzize6hItxJFP8TmRaJBtWqOixyWHNW72X/fKF1a192E=
    - COVERALLS_PARALLEL=true

addons:
  apt:
    packages:
    - graphviz

services:
  - mysql

cache:
  pip: true
  directories:
    - $HOME/deps

# Clone all repositories and setup the directory structure
before_install:
    - cpanm -nq local::lib
    - eval "$(perl -Mlocal::lib=${HOME}/deps)"
<<<<<<< HEAD
    - git clone --branch master --depth 1 https://github.com/Ensembl/ensembl-test.git
    - git clone --branch master --depth 1 https://github.com/Ensembl/ensembl-rest.git
    - git clone --branch master --depth 1 https://github.com/Ensembl/ensembl-funcgen.git
    - git clone --branch master --depth 1 https://github.com/Ensembl/ensembl-variation.git
    - git clone --branch master --depth 1 https://github.com/Ensembl/ensembl-io.git
    - git clone --branch master --depth 1 https://github.com/Ensembl/ensembl.git
    - git clone --branch master --depth 1 https://github.com/Ensembl/ensembl-hive.git
    - git clone --branch master --depth 1 https://github.com/Ensembl/ensembl-taxonomy.git
    - git clone --branch master --depth 1 https://github.com/Ensembl/ensembl-datacheck.git
=======
    - git clone --branch release/102 --depth 1 https://github.com/Ensembl/ensembl-test.git || git clone --branch master --depth 1 https://github.com/Ensembl/ensembl-test.git
    - git clone --branch release/102 --depth 1 https://github.com/Ensembl/ensembl-rest.git || git clone --branch master --depth 1 https://github.com/Ensembl/ensembl-rest.git
    - git clone --branch release/102 --depth 1 https://github.com/Ensembl/ensembl-funcgen.git || git clone --branch master --depth 1 https://github.com/Ensembl/ensembl-funcgen.git
    - git clone --branch release/102 --depth 1 https://github.com/Ensembl/ensembl-variation.git || git clone --branch master --depth 1 https://github.com/Ensembl/ensembl-variation.git
    - git clone --branch release/102 --depth 1 https://github.com/Ensembl/ensembl-io.git || git clone --branch master --depth 1 https://github.com/Ensembl/ensembl-io.git
    - git clone --branch release/102 --depth 1 https://github.com/Ensembl/ensembl.git || git clone --branch master --depth 1 https://github.com/Ensembl/ensembl.git
    - git clone --branch release/102 --depth 1 https://github.com/Ensembl/ensembl-datacheck.git || git clone --branch master --depth 1 https://github.com/Ensembl/ensembl-datacheck.git
    - git clone --branch master --depth 1 https://github.com/Ensembl/ensembl-hive.git
    - git clone --branch stable --depth 1 https://github.com/Ensembl/ensembl-taxonomy.git
>>>>>>> a4925f69
    - ln -s . ensembl-compara
    - git clone --branch v1.6.x --depth 1 https://github.com/bioperl/bioperl-live
    - git clone --branch release-1-6-9 --depth 1 https://github.com/bioperl/bioperl-run
    - sed -i '/Bio::DB::HTS/d' ensembl-rest/cpanfile

# Setup the Perl dependencies and configuration
install:
    - cp -f travisci/MultiTestDB.conf.travisci  modules/t/MultiTestDB.conf
    - cp -f ensembl-rest/travisci/MultiTestDB.conf.travisci ensembl-rest/t/MultiTestDB.conf
    - cp -f ensembl/travisci/MultiTestDB.conf.travisci.mysql  ensembl/modules/t/MultiTestDB.conf
    - cpanm --quiet --installdeps --notest --cpanfile ensembl/cpanfile .
    # 8.43 is the last version compatible with Perl 5.14
    - cpanm --quiet --notest Mojolicious@8.43
    - cpanm --quiet --installdeps --notest --cpanfile ensembl-rest/cpanfile .
    - cpanm --quiet --installdeps --notest --cpanfile ensembl-hive/cpanfile .
    - cpanm --quiet --installdeps --notest .
    - cpanm --quiet --notest Devel::Cover::Report::Coveralls
    - cpanm --quiet --notest Devel::Cover::Report::Codecov

# Setup the MySQL server
before_script:
    - mysql -u root -h localhost -e 'GRANT ALL PRIVILEGES ON *.* TO "travis"@"%"'


# What jobs to run and in which order
jobs:
  include:
    - language: perl
      perl: 5.30
      name: "Housekeeping (all languages)"
      install:
        - cp -f travisci/MultiTestDB.conf.travisci  modules/t/MultiTestDB.conf
        - cpanm --quiet --installdeps --notest --cpanfile ensembl/cpanfile .
      script: ./travisci/all-housekeeping_harness.sh

    - language: perl
      dist: trusty   # 5.22 is the minimum on xenial
      perl: 5.14
      name: "Perl unit tests on the minimum version"
      env:
        - COVERAGE=false
      script: ./travisci/perl-unittest_harness.sh

    - language: perl
      perl: 5.30
      name: "Perl unit tests on the latest version, with code coverage"
      env:
        - COVERAGE=true
      script: ./travisci/perl-unittest_harness.sh
      after_success:
        - cover --nosummary -report coveralls
        - cover --nosummary -report codecov

    - language: perl
      perl: 5.30
      name: "Perl linter"
      install:
        - cpanm --quiet --installdeps --notest --cpanfile ensembl/cpanfile .
      before_script:
        - echo
      script: ./travisci/perl-linter_harness.sh

    - language: python
      python: 3.6
      name: "Python unit tests on the minimum version"
      env:
        - TEST_COMPILATION=true
        - COVERAGE=false
      before_install:
        - echo
      install:
        - pip install -r requirements.txt .
      before_script:
        - echo
      script: ./travisci/python-unittest_harness.sh

    - language: python
      python: 3.8
      name: "Python unit tests on the latest version, with code coverage"
      env:
        - TEST_COMPILATION=false    # Because the linters also check that the code compiles
        - COVERAGE=true
      before_install:
        - echo
      install:
        - pip install pytest-cov coveralls codecov
        - pip install -r requirements.txt
        - pip install -e .
      before_script:
        - echo
      script: ./travisci/python-unittest_harness.sh
      after_success:
        - coveralls
        - codecov

    - language: python
      python: 3.8
      name: "Python linter"
      before_install:
        - echo
      install:
        - pip install pylint mypy
        - pip install -r requirements.txt .
      before_script:
        - echo
      script: ./travisci/python-linter_harness.sh

notifications:
  webhooks: https://coveralls.io/webhook<|MERGE_RESOLUTION|>--- conflicted
+++ resolved
@@ -23,27 +23,15 @@
 before_install:
     - cpanm -nq local::lib
     - eval "$(perl -Mlocal::lib=${HOME}/deps)"
-<<<<<<< HEAD
     - git clone --branch master --depth 1 https://github.com/Ensembl/ensembl-test.git
     - git clone --branch master --depth 1 https://github.com/Ensembl/ensembl-rest.git
     - git clone --branch master --depth 1 https://github.com/Ensembl/ensembl-funcgen.git
     - git clone --branch master --depth 1 https://github.com/Ensembl/ensembl-variation.git
     - git clone --branch master --depth 1 https://github.com/Ensembl/ensembl-io.git
     - git clone --branch master --depth 1 https://github.com/Ensembl/ensembl.git
-    - git clone --branch master --depth 1 https://github.com/Ensembl/ensembl-hive.git
-    - git clone --branch master --depth 1 https://github.com/Ensembl/ensembl-taxonomy.git
     - git clone --branch master --depth 1 https://github.com/Ensembl/ensembl-datacheck.git
-=======
-    - git clone --branch release/102 --depth 1 https://github.com/Ensembl/ensembl-test.git || git clone --branch master --depth 1 https://github.com/Ensembl/ensembl-test.git
-    - git clone --branch release/102 --depth 1 https://github.com/Ensembl/ensembl-rest.git || git clone --branch master --depth 1 https://github.com/Ensembl/ensembl-rest.git
-    - git clone --branch release/102 --depth 1 https://github.com/Ensembl/ensembl-funcgen.git || git clone --branch master --depth 1 https://github.com/Ensembl/ensembl-funcgen.git
-    - git clone --branch release/102 --depth 1 https://github.com/Ensembl/ensembl-variation.git || git clone --branch master --depth 1 https://github.com/Ensembl/ensembl-variation.git
-    - git clone --branch release/102 --depth 1 https://github.com/Ensembl/ensembl-io.git || git clone --branch master --depth 1 https://github.com/Ensembl/ensembl-io.git
-    - git clone --branch release/102 --depth 1 https://github.com/Ensembl/ensembl.git || git clone --branch master --depth 1 https://github.com/Ensembl/ensembl.git
-    - git clone --branch release/102 --depth 1 https://github.com/Ensembl/ensembl-datacheck.git || git clone --branch master --depth 1 https://github.com/Ensembl/ensembl-datacheck.git
     - git clone --branch master --depth 1 https://github.com/Ensembl/ensembl-hive.git
     - git clone --branch stable --depth 1 https://github.com/Ensembl/ensembl-taxonomy.git
->>>>>>> a4925f69
     - ln -s . ensembl-compara
     - git clone --branch v1.6.x --depth 1 https://github.com/bioperl/bioperl-live
     - git clone --branch release-1-6-9 --depth 1 https://github.com/bioperl/bioperl-run
