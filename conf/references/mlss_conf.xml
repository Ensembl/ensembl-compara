<?xml version="1.0" encoding="UTF-8"?>
<compara_db division="references">

  <collections>

    <collection name="shared">
      <!-- Vertebrates -->
      <genome name="homo_sapiens"/>
      <genome name="gallus_gallus"/>
      <genome name="danio_rerio"/>
      <!-- Metazoa -->
      <genome name="drosophila_melanogaster"/>
      <genome name="caenorhabditis_elegans"/>
      <!-- Fungi -->
      <genome name="saccharomyces_cerevisiae"/>
      <!-- Plants -->
      <genome name="arabidopsis_thaliana"/>
      <genome name="oryza_sativa"/>
      <!-- Protists -->
      <genome name="plasmodium_falciparum"/>
    </collection>

    <collection name ="shared_vertebrates">
      <base_collection name="shared"/>
      <genome name="mus_musculus"/>
      <genome name="xenopus_tropicalis"/>
    </collection>
    
    <collection name="default">
      <base_collection name="shared"/>
      <!-- Vertebrates -->
      <genome name="mus_musculus"/>
      <genome name="thamnophis_elegans"/>
      <genome name="ciona_intestinalis"/>
      <genome name="xenopus_tropicalis"/>
      <genome name="oryzias_latipes"/>
      <genome name="eptatretus_burgeri"/>
      <!-- Metazoas -->
<<<<<<< HEAD
      <genome name="daphnia_pulex"/>
=======
      <genome name="daphnia_pulex_gca021134715v1rs"/>
>>>>>>> e71bed69
      <genome name="amphimedon_queenslandica_gca000090795v2rs"/>
      <genome name="clytia_hemisphaerica_gca902728285"/>
      <genome name="lottia_gigantea"/>
      <genome name="trichoplax_adhaerens"/>
      <genome name="mnemiopsis_leidyi"/>
      <!-- Plants -->
      <genome name="glycine_max"/>
      <genome name="solanum_lycopersicum"/>
      <genome name="triticum_aestivum"/>
      <genome name="marchantia_polymorpha"/>
      <genome name="physcomitrium_patens"/>
      <genome name="chlamydomonas_reinhardtii"/>
      <!-- Protists -->
      <genome name="phytophthora_infestans"/>
      <genome name="leishmania_major"/>
      <genome name="dictyostelium_discoideum"/>
      <genome name="paramecium_tetraurelia"/>
      <genome name="emiliania_huxleyi"/>
      <genome name="giardia_lamblia"/>
      <!-- Fungi -->
      <genome name="aspergillus_nidulans"/>
      <genome name="puccinia_graminis"/>
      <genome name="magnaporthe_oryzae"/>
      <genome name="zymoseptoria_tritici"/>
      <genome name="erysiphe_necator_gca_000798715"/>
      <genome name="schizosaccharomyces_pombe"/>
    </collection>

    <collection name="vertebrata">
      <base_collection name="shared_vertebrates"/>
      <!-- outgroup -->
      <genome name="ciona_intestinalis"/>
      <!-- Myxini -->
      <genome name="eptatretus_burgeri"/>
      <!-- Chondrichthyes -->
      <genome name="amblyraja_radiata"/>
      <!-- Actinopterigyle -->
      <genome name="erpetoichthys_calabaricus"/>
      <genome name="lepisosteus_oculatus"/>
      <genome name="paramormyrops_kingsleyae"/>
      <genome name="scleropages_formosus"/>
      <genome name="salmo_trutta"/>
      <genome name="scophthalmus_maximus"/>
      <genome name="myripristis_murdjan"/>
      <genome name="gadus_morhua"/>
      <genome name="oryzias_latipes"/>
      <!-- Lobe-finned fish -->
      <genome name="latimeria_chalumnae"/>
      <!-- Amphibians in shared vertebrates-->

      <!-- Sauropsids -->
      <genome name="sphenodon_punctatus"/>
      <genome name="gopherus_evgoodei"/>
      <genome name="anolis_carolinensis"/>
      <genome name="crocodylus_porosus"/>
      <genome name="melopsittacus_undulatus"/>
      <genome name="struthio_camelus_australis"/>
      <genome name="aquila_chrysaetos_chrysaetos"/>
      <genome name="anas_platyrhynchos"/>
      <!-- Mammals mouse in shared vertebrates-->
      <genome name="ornithorhynchus_anatinus"/>
      <genome name="sarcophilus_harrisii"/>
      <genome name="bos_taurus"/>
      <genome name="sus_scrofa"/>
      <genome name="rattus_norvegicus"/>
      <genome name="macaca_mulatta"/>
      <genome name="canis_lupus_familiaris"/>
    </collection>

    <collection name="mammalia">
      <base_collection name="shared_vertebrates"/>
      <!-- Outgroups in shared vertebrates-->
      <!-- Prototheria -->
      <genome name="ornithorhynchus_anatinus"/>
      <!-- Metatheria -->
      <genome name="monodelphis_domestica"/>
      <genome name="sarcophilus_harrisii"/>
      <!-- Proboscidea -->
      <genome name="loxodonta_africana"/>
      <!-- 	Cingulata -->
      <genome name="dasypus_novemcinctus"/>
      <!-- Carnivora -->
      <genome name="canis_lupus_familiaris"/>
      <genome name="felis_catus"/>
      <!-- Equidae -->
      <genome name="equus_caballus"/>
      <!-- Bats -->
      <genome name="artibeus_jamaicensis"/>
      <genome name="phyllostomus_discolor"/>
      <!-- Artiodactyla -->
      <genome name="camelus_ferus_gca009834535v1"/>
      <genome name="bos_taurus"/>
      <genome name="ovis_aries_rambouillet"/>
      <genome name="capra_hircus"/>
      <genome name="sus_scrofa"/>
      <genome name="balaenoptera_musculus"/>
      <!-- Primates -->
      <genome name="microcebus_murinus"/>
      <genome name="carlito_syrichta"/>
      <genome name="macaca_mulatta"/>
      <genome name="pan_troglodytes"/>
      <!-- Lagomorph -->
      <genome name="oryctolagus_cuniculus"/>
      <!-- Rodents -->
      <genome name="rattus_norvegicus"/>
      <genome name="sciurus_vulgaris"/>
      <genome name="chinchilla_lanigera"/>
      <genome name="dipodomys_ordii"/>
      <genome name="cavia_porcellus"/>
      <genome name="jaculus_jaculus"/>
      <genome name="peromyscus_maniculatus_bairdii"/>
      <genome name="nannospalax_galili"/>
    </collection>

    <collection name="actinopterygii">
      <base_collection name="shared_vertebrates"/>
      <!-- Outgroups -->
      <genome name="ciona_intestinalis"/>
      <genome name="eptatretus_burgeri"/>
      <genome name="amblyraja_radiata"/>
      <!-- Polypteriformes  -->
      <genome name="erpetoichthys_calabaricus"/>
      <!-- Lepisosteiformes -->
      <genome name="lepisosteus_oculatus"/>
      <!-- 	Osteoglossiformes -->
      <genome name="paramormyrops_kingsleyae"/>
      <genome name="scleropages_formosus"/>
      <!-- Clupeiformes -->
      <genome name="denticeps_clupeoides"/>
      <genome name="clupea_harengus"/>
      <!-- Siluriformes -->
      <genome name="ictalurus_punctatus"/>
      <!-- Gymnotiformes -->
      <genome name="electrophorus_electricus"/>
      <!-- Characiformes -->
      <genome name="astyanax_mexicanus"/>
      <genome name="pygocentrus_nattereri"/>
      <!-- Esociformes -->
      <genome name="esox_lucius"/>
      <!-- Salmoniformes -->
      <genome name="salmo_trutta"/>
      <genome name="oncorhynchus_mykiss"/>
      <!-- Perciformes -->
      <genome name="dicentrarchus_labrax"/>
      <genome name="sparus_aurata"/>
      <!-- Cypriniformes -->
      <genome name="cyprinus_carpio_carpio"/>
      <!-- Gadiformes -->
      <genome name="gadus_morhua"/>
      <!-- Beryciformes -->
      <genome name="myripristis_murdjan"/>
      <!-- 	Tetraodontiformes -->
      <genome name="takifugu_rubripes"/>
      <!-- Anabantiformes -->
      <genome name="betta_splendens"/>
      <!-- Pleuronectiformes -->
      <genome name="scophthalmus_maximus"/>
      <!-- Scorpaeniformes -->
      <genome name="cyclopterus_lumpus"/>
      <!-- Cichliformes -->
      <genome name="astatotilapia_calliptera"/>
      <!-- 	Elopiformes -->
      <genome name="megalops_cyprinoides"/>
      <!-- Beloniformes -->
      <genome name="oryzias_latipes"/>
    </collection>

    <collection name="sauropsida">
      <base_collection name="shared_vertebrates"/>
      <!-- Outgroup -->
      <genome name="ciona_intestinalis"/>
      <genome name="oryzias_latipes"/>
      <!-- Testudines -->
      <genome name="gopherus_evgoodei"/>
      <genome name="chrysemys_picta_bellii"/>
      <!-- Squamata-->
      <genome name="anolis_carolinensis"/>
      <genome name="naja_naja"/>
      <genome name="thamnophis_elegans"/>
      <genome name="zootoca_vivipara"/>
      <genome name="podarcis_muralis"/>
      <!-- Rhynchocephalia  -->
      <genome name="sphenodon_punctatus"/>
      <!-- Crocodilia -->
      <genome name="crocodylus_porosus"/>
      <!-- Struthioniformes -->
      <genome name="struthio_camelus_australis"/>
      <!-- Strigiformes -->
      <genome name="otus_sunia"/>
      <genome name="tyto_alba_alba"/>
      <!-- Sphenisciformes -->
      <genome name="aptenodytes_patagonicus"/>
      <!-- Psittaciformes -->
      <genome name="melopsittacus_undulatus"/>
      <!-- Passeriformes -->
      <genome name="camarhynchus_parvulus"/>
      <genome name="corvus_moneduloides"/>
      <genome name="molothrus_ater"/>
      <genome name="catharus_ustulatus"/>
      <!-- Galliformes -->
      <genome name="meleagris_gallopavo"/>
      <genome name="numida_meleagris"/>
      <!-- Falconiformes -->
      <genome name="falco_tinnunculus"/>
      <!-- Charadriiformes -->
      <genome name="calidris_pugnax"/>
      <!-- Anseriformes -->
      <genome name="cygnus_atratus"/>
      <genome name="anas_platyrhynchos"/>
      <!-- Accipitriformes -->
      <genome name="aquila_chrysaetos_chrysaetos"/>
      <!-- Apterygiformes -->
      <genome name="apteryx_rowi"/>
    </collection>

    <collection name="hexapoda">
      <base_collection name="shared"/>
      <!-- outgroup -->
      <genome name="daphnia_magna_gca020631705v2rs"/>
      <genome name="strigamia_maritima"/>
      <!-- Collembola -->
      <genome name="folsomia_candida"/>

      <!-- Paraneoptera -->
      <genome name="frankliniella_occidentalis_gca000697945v4gb"/>
      <genome name="zootermopsis_nevadensis"/>
      <!-- Hemiptera -->
      <genome name="bemisia_tabaci_asiaii5"/>
      <genome name="acyrthosiphon_pisum_gca005508785v2rs"/>
      <genome name="myzus_persicae_gca001856785v1rs"/>
      <genome name="rhodnius_prolixus"/>
      <genome name="trialeurodes_vaporariorum_gca011764245"/>
      <genome name="rhopalosiphum_maidis_gca003676215v3rs"/>
      <!-- Coleoptera -->
      <genome name="leptinotarsa_decemlineata_gca000500325v2rs"/>
      <genome name="tribolium_castaneum_gcf031307605v1rs"/>
      <genome name="anoplophora_glabripennis"/>
      <genome name="agrilus_planipennis_gca000699045v2rs"/>
      <genome name="dendroctonus_ponderosae_gcf020466585v1rs"/>
      <!-- Hymenoptera -->
      <genome name="aphidius_gifuensis_gca014905175v1rs"/>
      <genome name="solenopsis_invicta"/>
      <genome name="vespula_vulgaris_gca905475345v1"/>
      <genome name="apis_mellifera"/>
      <genome name="athalia_rosae_gca917208135v1"/>
      <!-- Diptera -->
      <genome name="anopheles_gambiae"/>
      <genome name="glossina_fuscipes"/>
      <genome name="aedes_aegypti_lvpagwg"/>
      <genome name="bactrocera_tryoni_gca016617805v2rs"/>
      <!-- Lepidoptera -->
      <genome name="chrysoteuchia_culmella_gca910589605v1"/>
      <genome name="noctua_janthe_gca910589295v1"/>
      <genome name="danaus_plexippus_gca018135715v1"/>
      <genome name="bombyx_mori_gcf030269925v1rs"/>
      <genome name="ennomos_quercinarius_gca910589525v1"/>
    </collection>

    <collection name="arthropoda">
      <base_collection name="shared"/>
      <!-- outgroups -->
      <!-- Priapulida -->
      <genome name="priapulus_caudatus_gca000485595v2rs"/>
      <!-- Tardigrada -->
      <genome name="hypsibius_exemplaris_gca002082055v1gb"/>
      <!-- Nematoda -->
      <genome name="trichuris_muris"/>
      <genome name="onchocerca_volvulus"/>

      <!-- Chelicerata -->
      <genome name="uloborus_diversus_gca026930045v1rs"/>
      <genome name="varroa_destructor_gca002443255"/>
      <genome name="tetranychus_urticae"/>
      <genome name="centruroides_sculpturatus_gca000671375v2rs"/>
      <genome name="ixodes_scapularis_gca016920785v2rs"/>
      <genome name="rhipicephalus_sanguineus_gca013339695v2rs"/>
      <!-- Myriapoda -->
      <genome name="strigamia_maritima"/>
      <!-- Crustacea -->
      <genome name="pollicipes_pollicipes_gca011947565v2rs"/>
      <genome name="homarus_americanus_gca018991925v1rs"/>
      <genome name="portunus_trituberculatus_gca017591435v1rs"/>
      <genome name="eurytemora_affinis_gca000591075v2rs"/>
      <genome name="hyalella_azteca_gca000764305v2rs"/>
      <genome name="daphnia_pulex_gca021134715v1rs"/>
      <!-- Hexapoda -->
      <genome name="sipha_flava_gca003268045v1rs"/>
      <genome name="cimex_lectularius_gca000648675v3rs"/>
      <genome name="atta_cephalotes"/>
      <genome name="bombus_terrestris_gca910591885v2"/>
      <genome name="anoplius_nigerrimus_gca914767735v1"/>
      <genome name="melitaea_cinxia_gca905220565v1"/>
      <genome name="bombyx_mori_gcf030269925v1rs"/>
      <genome name="aedes_aegypti_lvpagwg"/>
      <genome name="glossina_fuscipes"/>
      <genome name="pediculus_humanus"/>
      <genome name="coccinella_septempunctata_gca907165205v1"/>
      <genome name="tribolium_castaneum_gcf031307605v1rs"/>
      <genome name="orchesella_cincta"/>
    </collection>

    <collection name="protostomia">
      <base_collection name="shared"/>
      <!-- outgroups -->
      <!-- Xenacoelomorpha -->
      <genome name="hofstenia_miamia"/>
      <!-- Placozoa -->
      <genome name="trichoplax_adhaerens"/>
      <!-- Cnidaria -->
      <genome name="acropora_millepora_gca013753865v1rs"/>

      <!-- Annelida -->
      <genome name="helobdella_robusta"/>
      <genome name="owenia_fusiformis_gca903813345v1gb"/>
      <!-- Brachiopoda -->
      <genome name="lingula_anatina_gca001039355v2rs"/>
      <!-- Mollusca -->
      <genome name="crassostrea_virginica_gca002022765v4rs"/>
      <genome name="mercenaria_mercenaria_gcf021730395v1rs"/>
      <genome name="patella_pellucida_gca917208275v1"/>
      <genome name="octopus_sinensis_gca006345805v1rs"/>
      <genome name="pomacea_canaliculata_gca003073045v1rs"/>
      <!-- Nemertea -->
      <genome name="lineus_longissimus_gca910592395v2"/>
      <!-- Platyhelminthes -->
      <genome name="hymenolepis_microstoma"/>
      <genome name="clonorchis_sinensis_gca003604175v2wb"/>
      <genome name="schmidtea_mediterranea_gca045838265v1cm"/>
      <genome name="schistosoma_mansoni"/>
      <genome name="echinococcus_multilocularis_gca000469725v3wb"/>
      <!-- Priapulida -->
      <genome name="priapulus_caudatus_gca000485595v2rs"/>
      <!-- Tardigrada -->
      <genome name="hypsibius_exemplaris_gca002082055v1gb"/>
      <!-- Rotifera -->
      <genome name="adineta_vaga"/>
      <!-- Nematoda -->
      <genome name="ascaris_suum"/>
      <genome name="brugia_malayi"/>
      <genome name="onchocerca_volvulus"/>
      <genome name="trichuris_muris"/>
      <genome name="strongyloides_ratti"/>
      <genome name="haemonchus_contortus_gca000469685v2wb"/>
      <!-- Arthropoda -->
      <genome name="nasonia_vitripennis"/>
      <genome name="rhipicephalus_sanguineus_gca013339695v2rs"/>
      <genome name="daphnia_magna_gca020631705v2rs"/>
      <genome name="diabrotica_virgifera_gca917563875v2rs"/>
    </collection>

    <collection name="metazoa">
      <!-- outgroup -->
      <base_collection name="shared"/>
      <!-- Protists (Collection DBs) -->
      <genome name="salpingoeca_rosetta_gca_000188695"/>
      <genome name="capsaspora_owczarzaki_atcc_30864_gca_000151315"/>
      <!-- Porifera -->
      <genome name="amphimedon_queenslandica_gca000090795v2rs"/>
      <!-- Xenacoelomorpha -->
      <genome name="hofstenia_miamia"/>
      <!-- Placozoa -->
      <genome name="trichoplax_adhaerens"/>
      <!-- Cnidaria -->
      <genome name="acropora_millepora_gca013753865v1rs"/>
      <!-- Echinodermata -->
      <genome name="asterias_rubens_gca902459465v3"/>
      <genome name="lytechinus_variegatus_gca018143015v1rs"/>
      <!-- Hemichordata -->
      <genome name="saccoglossus_kowalevskii_gca000003605v1rs"/>
      <!-- Chordata -->
      <genome name="branchiostoma_lanceolatum"/>
      <genome name="ciona_intestinalis"/>
      <!-- Vertebrata -->
      <genome name="xenopus_tropicalis"/>
      <!-- Annelida -->
      <genome name="helobdella_robusta"/>
      <genome name="owenia_fusiformis_gca903813345v1gb"/>
      <!-- Brachiopoda -->
      <genome name="lingula_anatina_gca001039355v2rs"/>
      <!-- Mollusca -->
      <genome name="crassostrea_virginica_gca002022765v4rs"/>
      <genome name="mercenaria_mercenaria_gcf021730395v1rs"/>
      <genome name="patella_pellucida_gca917208275v1"/>
      <!-- Nemertea -->
      <genome name="lineus_longissimus_gca910592395v2"/>
      <!-- Platyhelminthes -->
      <genome name="hymenolepis_microstoma"/>
      <genome name="clonorchis_sinensis_gca003604175v2wb"/>
      <genome name="schmidtea_mediterranea_gca045838265v1cm"/>
      <!-- Priapulida -->
      <genome name="priapulus_caudatus_gca000485595v2rs"/>
      <!-- Tardigrada -->
      <genome name="hypsibius_exemplaris_gca002082055v1gb"/>
      <!-- Rotifera -->
      <genome name="adineta_vaga"/>
      <!-- Nematoda -->
      <genome name="strongyloides_ratti"/>
      <genome name="haemonchus_contortus_gca000469685v2wb"/>
      <!-- Arthropoda -->
      <genome name="ixodes_scapularis_gca016920785v2rs"/>
      <genome name="daphnia_pulex_gca021134715v1rs"/>
      <genome name="agrilus_planipennis_gca000699045v2rs"/>
    </collection>

    <collection name="liliopsida">
      <base_collection name="shared"/>
      <!-- Outgroups -->
      <genome name="chlamydomonas_reinhardtii"/>
      <genome name="marchantia_polymorpha"/>
      <genome name="solanum_lycopersicum"/>
      <!-- Asparagales -->
      <genome name="asparagus_officinalis"/>
      <!-- Dioscoreales -->
      <genome name="dioscorea_rotundata"/>
      <!-- Poales -->
      <genome name="aegilops_tauschii"/>
      <genome name="ananas_comosus"/>
      <genome name="avena_sativa_ot3098"/>
      <genome name="brachypodium_distachyon"/>
      <genome name="digitaria_exilis"/>
      <genome name="eragrostis_tef"/>
      <genome name="hordeum_vulgare"/>
      <genome name="lolium_perenne"/>
      <genome name="oryza_indica"/>
      <genome name="saccharum_spontaneum"/>
      <genome name="secale_cereale"/>
      <genome name="setaria_italica"/>
      <genome name="sorghum_bicolor"/>
      <genome name="triticum_aestivum"/>
      <genome name="triticum_dicoccoides"/>
      <genome name="triticum_spelta"/>
      <genome name="triticum_turgidum"/>
      <genome name="triticum_urartu"/>
      <genome name="zea_mays"/>
      <!-- Zingiberales -->
      <genome name="musa_acuminata"/>
    </collection>

    <collection name="eudicotyledons">
      <base_collection name="shared"/>
      <!-- Outgroups -->
      <genome name="chlamydomonas_reinhardtii"/>
      <genome name="marchantia_polymorpha"/>
      <!-- Apiales -->
      <genome name="daucus_carota"/>
      <!-- Asterales -->
      <genome name="helianthus_annuus"/>
      <!-- Brassicales -->
      <genome name="brassica_napus"/>
      <genome name="brassica_rapa_ro18"/>
      <!-- Caryophyllales -->
      <genome name="chenopodium_quinoa"/>
      <!-- Cucurbitales -->
      <genome name="cucumis_sativus"/>
      <!-- Fabales -->
      <genome name="arachis_hypogaea"/>
      <genome name="glycine_max"/>
      <genome name="medicago_truncatula"/>
      <genome name="phaseolus_vulgaris"/>
      <genome name="pisum_sativum"/>
      <genome name="vicia_faba"/>
      <genome name="vigna_angularis"/>
      <!-- Fagales -->
      <genome name="quercus_suber"/>
      <!-- Gentianales -->
      <genome name="coffea_canephora"/>
      <!-- Lamiales -->
      <genome name="olea_europaea"/>
      <!-- Malpighiales -->
      <genome name="manihot_esculenta"/>
      <genome name="populus_trichocarpa"/>
      <!-- Malvales -->
      <genome name="theobroma_cacao"/>
      <!-- Myrtales -->
      <genome name="eucalyptus_grandis"/>
      <!-- Rosales -->
      <genome name="malus_domestica_golden"/>
      <genome name="prunus_avium"/>
      <!-- Sapindales -->
      <genome name="pistacia_vera"/>
      <!-- Solanales -->
      <genome name="ipomoea_triloba"/>
      <genome name="nicotiana_attenuata"/>
      <genome name="solanum_lycopersicum"/>
      <genome name="solanum_tuberosum"/>
      <!-- Vitales -->
      <genome name="vitis_vinifera"/>
    </collection>
  </collections>

</compara_db><|MERGE_RESOLUTION|>--- conflicted
+++ resolved
@@ -36,11 +36,7 @@
       <genome name="oryzias_latipes"/>
       <genome name="eptatretus_burgeri"/>
       <!-- Metazoas -->
-<<<<<<< HEAD
-      <genome name="daphnia_pulex"/>
-=======
       <genome name="daphnia_pulex_gca021134715v1rs"/>
->>>>>>> e71bed69
       <genome name="amphimedon_queenslandica_gca000090795v2rs"/>
       <genome name="clytia_hemisphaerica_gca902728285"/>
       <genome name="lottia_gigantea"/>
