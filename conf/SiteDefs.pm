--- conflicted
+++ resolved
@@ -94,12 +94,8 @@
 our $ENSEMBL_SERVER_SIGNATURE         = "$ENSEMBL_SERVER-$ENSEMBL_SERVERROOT" =~ s/\W+/-/gr; # Unique string representing this machine/server
 our $ENSEMBL_SITETYPE                 = 'Ensembl';
 our $ENSEMBL_HELPDESK_EMAIL           = defer { $ENSEMBL_SERVERADMIN };   # Email address for contact form and help pages
-<<<<<<< HEAD
-our $ENSEMBL_REST_URL                 = 'http://rest.mydomain.org';       # url to your REST service
 our $PERL_RLIMIT_AS                   = '2048:4096';                      # linux does not honor RLIMIT_DATA, RLIMIT_AS (address space) will work to limit the size of a process
-=======
 our $ENSEMBL_REST_URL                 = '//rest.mydomain.org';            # url to your REST service (Add http or https if your REST server only supports one protocol)
->>>>>>> e67a6dca
 our $CGI_POST_MAX                     = 20 * 1024 * 1024; # 20MB file upload max limit
 our $UPLOAD_SIZELIMIT_WITHOUT_INDEX   = 10 * 1024 * 1024; # 10MB max allowed for url uploads that don't have index files in the same path
 our $TRACKHUB_TIMEOUT                 = 60 * 60 * 24;     # Timeout for outgoing trackhub requests
