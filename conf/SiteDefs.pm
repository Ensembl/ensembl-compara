--- conflicted
+++ resolved
@@ -335,13 +335,8 @@
   LRG                 => 'Page',
   Phenotype           => 'Page',
   Experiment          => 'Page',
-<<<<<<< HEAD
-
   Info                => 'Page',
-=======
->>>>>>> 7291e5d3
   Search              => 'Page',
-  Info                => 'AltPage',
   UserConfig          => 'Modal',
   UserData            => 'Modal',
   Help                => 'Modal',
