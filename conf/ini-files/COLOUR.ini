--- conflicted
+++ resolved
@@ -261,11 +261,7 @@
 long_reads_nanopore                      = #86a2b9         Long read gene
 aligned_transcript                       = #86a2b9         Long read gene
 salmobase                                = steelblue4      Salmobase import
-<<<<<<< HEAD
-ena                                      = darkblue        ENA import
-=======
 ena_covid                                = darkblue        ENA import
->>>>>>> 290a22f9
 
 # used for vertical joining of coding and non-coding regions of transcripts in supporting_evidence view
 coding_join                              = red3;join:azure2;label:black
