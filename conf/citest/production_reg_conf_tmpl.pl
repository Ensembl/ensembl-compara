#!/usr/bin/env perl
# Copyright [1999-2015] Wellcome Trust Sanger Institute and the EMBL-European Bioinformatics Institute
# Copyright [2016-2019] EMBL-European Bioinformatics Institute
#
# Licensed under the Apache License, Version 2.0 (the "License");
# you may not use this file except in compliance with the License.
# You may obtain a copy of the License at
#
#     http://www.apache.org/licenses/LICENSE-2.0
#
# Unless required by applicable law or agreed to in writing, software
# distributed under the License is distributed on an "AS IS" BASIS,
# WITHOUT WARRANTIES OR CONDITIONS OF ANY KIND, either express or implied.
# See the License for the specific language governing permissions and
# limitations under the License.

use strict;
use warnings;

use Bio::EnsEMBL::Registry;
use Bio::EnsEMBL::Compara::Utils::Registry;

my $curr_release = $ENV{'CURR_ENSEMBL_RELEASE'};
my $prev_release = $curr_release - 1;
<<<<<<< HEAD

# ----------------------CITEST CORE DATABASES------------------------
=======
my $curr_eg_release = $ENV{'CURR_EG_RELEASE'};
my $prev_eg_release = $curr_eg_release - 1;

# ---------------------------- CORE DATABASES ----------------------------------
>>>>>>> e3be1c39

# FORMAT: species/alias name => [ host, db_name ]
my $core_dbs = {}; # TAG: <core_dbs_hash>

<<<<<<< HEAD
Bio::EnsEMBL::Compara::Utils::Registry::add_core_dbas( $citest_core_dbs );

# ---------------------PREVIOUS CORE DATABASES-----------------------

# Previous release core databases will ONLY be required by:
#   * PrepareMasterDatabaseForRelease_conf
#   * LoadMembers_conf
#   * MercatorPecan_conf
# !!! COMMENT THIS SECTION OUT FOR ALL OTHER PIPELINES (for speed) !!!

# my $suffix_separator = '__cut_here__';
# Bio::EnsEMBL::Registry->load_registry_from_db(
#    -host           => 'mysql-ens-mirror-1',
#    -port           => 4240,
#    -user           => 'ensro',
#    -pass           => '',
#    -db_version     => $prev_release,
#    -species_suffix => $suffix_separator.$prev_release,
# );

#---------------------COMPARA DATABASE LOCATIONS---------------------
=======
Bio::EnsEMBL::Compara::Utils::Registry::add_core_dbas( $core_dbs );

# --------------------------- COMPARA DATABASES --------------------------------
>>>>>>> e3be1c39

# FORMAT: species/alias name => [ host, db_name ]
my $compara_dbs = {
    # General compara dbs
    'compara_master' => [ '', '' ], # TAG: <master_db_info>
    # 'compara_curr'   => [ 'mysql-ens-compara-prod-1', "ensembl_compara_$curr_release" ],
    # 'compara_prev'   => [ 'mysql-ens-compara-prod-1', "ensembl_compara_$prev_release" ],

    # Homology dbs
    # 'compara_members'      => [ 'mysql-ens-compara-prod-', '' ],
    # 'compara_ptrees'       => [ 'mysql-ens-compara-prod-', '' ],
    # 'ptrees_prev'          => [ 'mysql-ens-compara-prod-', '' ],
    # 'compara_families'     => [ 'mysql-ens-compara-prod-', '' ],
    # 'compara_nctrees'      => [ 'mysql-ens-compara-prod-', '' ],
    # 'nctrees_prev'         => [ 'mysql-ens-compara-prod-', '' ],
    # 'murinae_ptrees'       => [ 'mysql-ens-compara-prod-', '' ],
    # 'murinae_nctrees'      => [ 'mysql-ens-compara-prod-', '' ],
    # 'murinae_ptrees_prev'  => [ 'mysql-ens-compara-prod-', '' ],
    # 'murinae_nctrees_prev' => [ 'mysql-ens-compara-prod-', '' ],
    # 'sus_ptrees'           => [ 'mysql-ens-compara-prod-', '' ],
    # 'sus_nctrees'          => [ 'mysql-ens-compara-prod-', '' ],
    # 'sus_ptrees_prev'      => [ 'mysql-ens-compara-prod-', '' ],
    # 'sus_nctrees_prev'     => [ 'mysql-ens-compara-prod-', '' ],

    # LastZ dbs
    # 'lastz_batch_1'  => [ 'mysql-ens-compara-prod-', '' ],
    # 'lastz_batch_2'  => [ 'mysql-ens-compara-prod-', '' ],

    # EPO dbs
    ## Mammals
    # 'mammals_epo'         => [ 'mysql-ens-compara-prod-', '' ],
    # 'mammals_epo_prev'    => [ 'mysql-ens-compara-prod-', '' ],
    # 'mammals_epo_low'     => [ 'mysql-ens-compara-prod-', '' ],
    # 'mammals_epo_anchors' => [ 'mysql-ens-compara-prod-', '' ],

    ## Sauropsids
    # 'sauropsids_epo'         => [ 'mysql-ens-compara-prod-', '' ],
    # 'sauropsids_epo_prev'    => [ 'mysql-ens-compara-prod-', '' ],
    # 'sauropsids_epo_low'     => [ 'mysql-ens-compara-prod-', '' ],
    # 'sauropsids_epo_anchors' => [ 'mysql-ens-compara-prod-', '' ],

    ## Fish
    # 'fish_epo'         => [ 'mysql-ens-compara-prod-', '' ],
    # 'fish_epo_prev'    => [ 'mysql-ens-compara-prod-', '' ],
    # 'fish_epo_low'     => [ 'mysql-ens-compara-prod-', '' ],
    # 'fish_epo_anchors' => [ 'mysql-ens-compara-prod-', '' ],

    ## Primates
    # NOTE: Primates are reused from mammals of the *same release* (same anchors and subset of species)
    # 'primates_epo'         => [ 'mysql-ens-compara-prod-', '' ],
    # 'primates_epo_prev'    => [ 'mysql-ens-compara-prod-', '' ],
    # 'primates_epo_low'     => [ 'mysql-ens-compara-prod-', '' ],
    # 'primates_epo_anchors' => [ 'mysql-ens-compara-prod-', '' ],

    ## Pig strains
    # 'pig_strains_epo'         => [ 'mysql-ens-compara-prod-', '' ],
    # 'pig_strains_epo_prev'    => [ 'mysql-ens-compara-prod-', '' ],
    # 'pig_strains_epo_low'     => [ 'mysql-ens-compara-prod-', '' ],
    # 'pig_strains_epo_anchors' => [ 'mysql-ens-compara-prod-', '' ],

    # Other alignments
    # 'amniotes_pecan'      => [ 'mysql-ens-compara-prod-', '' ],
    # 'amniotes_pecan_prev' => [ 'mysql-ens-compara-prod-', '' ],

    # 'compara_syntenies' => [ 'mysql-ens-compara-prod-', '' ],

    # Miscellaneous
    # 'alt_allele_projection' => [ 'mysql-ens-compara-prod-', '' ],
};

Bio::EnsEMBL::Compara::Utils::Registry::add_compara_dbas( $compara_dbs );

<<<<<<< HEAD
# ----------------------NON-COMPARA DATABASES------------------------

# my $ancestral_dbs = {
#     'ancestral_prev' => [ 'mysql-ens-compara-prod-1', "ensembl_ancestral_$prev_release" ],
#     'ancestral_curr' => [ 'mysql-ens-compara-prod-1', "ensembl_ancestral_$curr_release" ],
# };

# Bio::EnsEMBL::Compara::Utils::Registry::add_core_dbas( $ancestral_dbs );

# NCBI taxonomy database (also maintained by production team):
=======
# ------------------------- NON-COMPARA DATABASES ------------------------------

my $ancestral_dbs = {
    'ancestral_curr' => [ 'mysql-ens-compara-prod-1', "ensembl_ancestral_$curr_release" ],
    'ancestral_prev' => [ 'mysql-ens-compara-prod-1', "ensembl_ancestral_$prev_release" ],

    # 'mammals_ancestral'    => [ 'mysql-ens-compara-prod-5', 'jalvarez_mammals_ancestral_core_99' ],
    # 'primates_ancestral'   => [ 'mysql-ens-compara-prod-3', 'mateus_primates_ancestral_core_98' ],
    # 'sauropsids_ancestral' => [ 'mysql-ens-compara-prod-8', 'dthybert_sauropsids_ancestral_core_99' ],
    # 'fish_ancestral'       => [ 'mysql-ens-compara-prod-1', 'cristig_fish_ancestral_core_99' ],
};

Bio::EnsEMBL::Compara::Utils::Registry::add_core_dbas( $ancestral_dbs );

>>>>>>> e3be1c39
Bio::EnsEMBL::Compara::Utils::Registry::add_taxonomy_dbas({
    'ncbi_taxonomy' => [ 'mysql-ens-sta-1', 'ncbi_taxonomy' ],
});

<<<<<<< HEAD
# -------------------------------------------------------------------
=======
# ------------------------------------------------------------------------------
>>>>>>> e3be1c39

1;<|MERGE_RESOLUTION|>--- conflicted
+++ resolved
@@ -22,46 +22,18 @@
 
 my $curr_release = $ENV{'CURR_ENSEMBL_RELEASE'};
 my $prev_release = $curr_release - 1;
-<<<<<<< HEAD
 
-# ----------------------CITEST CORE DATABASES------------------------
-=======
 my $curr_eg_release = $ENV{'CURR_EG_RELEASE'};
 my $prev_eg_release = $curr_eg_release - 1;
 
 # ---------------------------- CORE DATABASES ----------------------------------
->>>>>>> e3be1c39
 
 # FORMAT: species/alias name => [ host, db_name ]
 my $core_dbs = {}; # TAG: <core_dbs_hash>
 
-<<<<<<< HEAD
-Bio::EnsEMBL::Compara::Utils::Registry::add_core_dbas( $citest_core_dbs );
-
-# ---------------------PREVIOUS CORE DATABASES-----------------------
-
-# Previous release core databases will ONLY be required by:
-#   * PrepareMasterDatabaseForRelease_conf
-#   * LoadMembers_conf
-#   * MercatorPecan_conf
-# !!! COMMENT THIS SECTION OUT FOR ALL OTHER PIPELINES (for speed) !!!
-
-# my $suffix_separator = '__cut_here__';
-# Bio::EnsEMBL::Registry->load_registry_from_db(
-#    -host           => 'mysql-ens-mirror-1',
-#    -port           => 4240,
-#    -user           => 'ensro',
-#    -pass           => '',
-#    -db_version     => $prev_release,
-#    -species_suffix => $suffix_separator.$prev_release,
-# );
-
-#---------------------COMPARA DATABASE LOCATIONS---------------------
-=======
 Bio::EnsEMBL::Compara::Utils::Registry::add_core_dbas( $core_dbs );
 
 # --------------------------- COMPARA DATABASES --------------------------------
->>>>>>> e3be1c39
 
 # FORMAT: species/alias name => [ host, db_name ]
 my $compara_dbs = {
@@ -134,18 +106,6 @@
 
 Bio::EnsEMBL::Compara::Utils::Registry::add_compara_dbas( $compara_dbs );
 
-<<<<<<< HEAD
-# ----------------------NON-COMPARA DATABASES------------------------
-
-# my $ancestral_dbs = {
-#     'ancestral_prev' => [ 'mysql-ens-compara-prod-1', "ensembl_ancestral_$prev_release" ],
-#     'ancestral_curr' => [ 'mysql-ens-compara-prod-1', "ensembl_ancestral_$curr_release" ],
-# };
-
-# Bio::EnsEMBL::Compara::Utils::Registry::add_core_dbas( $ancestral_dbs );
-
-# NCBI taxonomy database (also maintained by production team):
-=======
 # ------------------------- NON-COMPARA DATABASES ------------------------------
 
 my $ancestral_dbs = {
@@ -160,15 +120,8 @@
 
 Bio::EnsEMBL::Compara::Utils::Registry::add_core_dbas( $ancestral_dbs );
 
->>>>>>> e3be1c39
 Bio::EnsEMBL::Compara::Utils::Registry::add_taxonomy_dbas({
     'ncbi_taxonomy' => [ 'mysql-ens-sta-1', 'ncbi_taxonomy' ],
 });
 
-<<<<<<< HEAD
-# -------------------------------------------------------------------
-=======
-# ------------------------------------------------------------------------------
->>>>>>> e3be1c39
-
 1;