--- conflicted
+++ resolved
@@ -2,18 +2,15 @@
 <compara_db division="citest">
 
     <pairwise_alignments>
-<<<<<<< HEAD
         <!-- Use human as reference species for all chordates -->
         <one_vs_all method="LASTZ_NET" ref_genome="homo_sapiens">
             <species_set>
                 <taxonomic_group taxon_name="Chordata"/>
             </species_set>
         </one_vs_all>
-=======
       <pairwise_alignment method="LASTZ_NET" ref_genome="triticum_aestivum" target_genome="saccharum_spontaneum" />
       <pairwise_alignment method="LASTZ_NET" ref_genome="triticum_aestivum" target_genome="triticum_dicoccoides" />
       <pairwise_alignment method="LASTZ_NET" ref_genome="triticum_aestivum" target_genome="triticum_urartu" />
->>>>>>> e3be1c39
     </pairwise_alignments>
 
     <multiple_alignments>
@@ -38,10 +35,6 @@
                 <taxonomic_group taxon_name="Amniota" only_good_for_alignment="1"/>
             </species_set>
         </multiple_alignment>
-<<<<<<< HEAD
-
-=======
->>>>>>> e3be1c39
     </multiple_alignments>
 
     <self_alignments>
