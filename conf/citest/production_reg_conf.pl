#!/usr/bin/env perl
# Copyright [1999-2015] Wellcome Trust Sanger Institute and the EMBL-European Bioinformatics Institute
# Copyright [2016-2019] EMBL-European Bioinformatics Institute
#
# Licensed under the Apache License, Version 2.0 (the "License");
# you may not use this file except in compliance with the License.
# You may obtain a copy of the License at
#
#     http://www.apache.org/licenses/LICENSE-2.0
#
# Unless required by applicable law or agreed to in writing, software
# distributed under the License is distributed on an "AS IS" BASIS,
# WITHOUT WARRANTIES OR CONDITIONS OF ANY KIND, either express or implied.
# See the License for the specific language governing permissions and
# limitations under the License.

use strict;
use warnings;

use Bio::EnsEMBL::Registry;
use Bio::EnsEMBL::Compara::Utils::Registry;

my $curr_release = $ENV{'CURR_ENSEMBL_RELEASE'};
my $prev_release = $curr_release - 1;
<<<<<<< HEAD

# ----------------------CITEST CORE DATABASES------------------------

# FORMAT: species/alias name => [ host, db_name ]
my $citest_core_dbs = {
    'gallus_gallus' => [ 'mysql-ens-compara-prod-8', 'jalvarez_20191018_145045_gallus_gallus_core_99_6' ],
    'anolis_carolinensis' => [ 'mysql-ens-compara-prod-8', 'jalvarez_20191018_144942_anolis_carolinensis_core_99_2' ],
    'danio_rerio' => [ 'mysql-ens-compara-prod-8', 'jalvarez_20191018_144942_danio_rerio_core_99_11' ],
    'pan_troglodytes' => [ 'mysql-ens-compara-prod-8', 'jalvarez_20191018_145200_pan_troglodytes_core_99_3' ],
    'homo_sapiens' => [ 'mysql-ens-compara-prod-8', 'jalvarez_20191018_144942_homo_sapiens_core_99_38' ],
    'mus_musculus' => [ 'mysql-ens-compara-prod-8', 'jalvarez_20191018_144942_mus_musculus_core_99_38' ],
    'canis_familiaris' => [ 'mysql-ens-compara-prod-8', 'jalvarez_20191018_145000_canis_familiaris_core_99_31' ],
    'triticum_aestivum' => [ 'mysql-ens-compara-prod-8', 'jalvarez_20191018_145250_triticum_aestivum_core_46_99_4' ],
    'lepisosteus_oculatus' => [ 'mysql-ens-compara-prod-8', 'jalvarez_20191018_145148_lepisosteus_oculatus_core_99_1' ],
};

Bio::EnsEMBL::Compara::Utils::Registry::add_core_dbas( $citest_core_dbs );

# ---------------------PREVIOUS CORE DATABASES-----------------------

# Previous release core databases will ONLY be required by:
#   * PrepareMasterDatabaseForRelease_conf
#   * LoadMembers_conf
#   * MercatorPecan_conf
# !!! COMMENT THIS SECTION OUT FOR ALL OTHER PIPELINES (for speed) !!!

# my $suffix_separator = '__cut_here__';
# Bio::EnsEMBL::Registry->load_registry_from_db(
#    -host           => 'mysql-ens-mirror-1',
#    -port           => 4240,
#    -user           => 'ensro',
#    -pass           => '',
#    -db_version     => $prev_release,
#    -species_suffix => $suffix_separator.$prev_release,
# );

#---------------------COMPARA DATABASE LOCATIONS---------------------
=======
my $curr_eg_release = $ENV{'CURR_EG_RELEASE'};
my $prev_eg_release = $curr_eg_release - 1;

# ---------------------------- CORE DATABASES ----------------------------------

# FORMAT: species/alias name => [ host, db_name ]
my $core_dbs = {
    'gallus_gallus' => [ 'mysql-ens-compara-prod-8', 'jalvarez_20191217_171914_gallus_gallus_core_99_6' ],
    'anolis_carolinensis' => [ 'mysql-ens-compara-prod-8', 'jalvarez_20191217_171914_anolis_carolinensis_core_99_2' ],
    'danio_rerio' => [ 'mysql-ens-compara-prod-8', 'jalvarez_20191217_171914_danio_rerio_core_99_11' ],
    'pan_troglodytes' => [ 'mysql-ens-compara-prod-8', 'jalvarez_20191217_172257_pan_troglodytes_core_99_3' ],
    'homo_sapiens' => [ 'mysql-ens-compara-prod-8', 'jalvarez_20191217_172232_homo_sapiens_core_99_38' ],
    'mus_musculus' => [ 'mysql-ens-compara-prod-8', 'jalvarez_20191217_171914_mus_musculus_core_99_38' ],
    'saccharum_spontaneum' => [ 'mysql-ens-compara-prod-8', 'jalvarez_20191217_172404_saccharum_spontaneum_core_46_99_1' ],
    'triticum_urartu' => [ 'mysql-ens-compara-prod-8', 'jalvarez_20191217_172551_triticum_urartu_core_46_99_1' ],
    'canis_familiaris' => [ 'mysql-ens-compara-prod-8', 'jalvarez_20191217_172016_canis_familiaris_core_99_31' ],
    'triticum_aestivum' => [ 'mysql-ens-compara-prod-8', 'jalvarez_20191217_172533_triticum_aestivum_core_46_99_4' ],
    'triticum_dicoccoides' => [ 'mysql-ens-compara-prod-8', 'jalvarez_20191217_172249_triticum_dicoccoides_core_46_99_1' ],
    'lepisosteus_oculatus' => [ 'mysql-ens-compara-prod-8', 'jalvarez_20191217_172445_lepisosteus_oculatus_core_99_1' ],
};

Bio::EnsEMBL::Compara::Utils::Registry::add_core_dbas( $core_dbs );

# --------------------------- COMPARA DATABASES --------------------------------
>>>>>>> e3be1c39

# FORMAT: species/alias name => [ host, db_name ]
my $compara_dbs = {
    # General compara dbs
    'compara_master' => [ 'mysql-ens-compara-prod-8', 'jalvarez_compara_master_citest' ],
    # 'compara_curr'   => [ 'mysql-ens-compara-prod-1', "ensembl_compara_$curr_release" ],
    # 'compara_prev'   => [ 'mysql-ens-compara-prod-1', "ensembl_compara_$prev_release" ],

    # Homology dbs
    # 'compara_members'      => [ 'mysql-ens-compara-prod-', '' ],
    # 'compara_ptrees'       => [ 'mysql-ens-compara-prod-', '' ],
    # 'ptrees_prev'          => [ 'mysql-ens-compara-prod-', '' ],
    # 'compara_families'     => [ 'mysql-ens-compara-prod-', '' ],
    # 'compara_nctrees'      => [ 'mysql-ens-compara-prod-', '' ],
    # 'nctrees_prev'         => [ 'mysql-ens-compara-prod-', '' ],
    # 'murinae_ptrees'       => [ 'mysql-ens-compara-prod-', '' ],
    # 'murinae_nctrees'      => [ 'mysql-ens-compara-prod-', '' ],
    # 'murinae_ptrees_prev'  => [ 'mysql-ens-compara-prod-', '' ],
    # 'murinae_nctrees_prev' => [ 'mysql-ens-compara-prod-', '' ],
    # 'sus_ptrees'           => [ 'mysql-ens-compara-prod-', '' ],
    # 'sus_nctrees'          => [ 'mysql-ens-compara-prod-', '' ],
    # 'sus_ptrees_prev'      => [ 'mysql-ens-compara-prod-', '' ],
    # 'sus_nctrees_prev'     => [ 'mysql-ens-compara-prod-', '' ],

    # LastZ dbs
    # 'lastz_batch_1'  => [ 'mysql-ens-compara-prod-', '' ],
    # 'lastz_batch_2'  => [ 'mysql-ens-compara-prod-', '' ],

    # EPO dbs
    ## Mammals
    # 'mammals_epo'         => [ 'mysql-ens-compara-prod-', '' ],
    # 'mammals_epo_prev'    => [ 'mysql-ens-compara-prod-', '' ],
    # 'mammals_epo_low'     => [ 'mysql-ens-compara-prod-', '' ],
    # 'mammals_epo_anchors' => [ 'mysql-ens-compara-prod-', '' ],

    ## Sauropsids
    # 'sauropsids_epo'         => [ 'mysql-ens-compara-prod-', '' ],
    # 'sauropsids_epo_prev'    => [ 'mysql-ens-compara-prod-', '' ],
    # 'sauropsids_epo_low'     => [ 'mysql-ens-compara-prod-', '' ],
    # 'sauropsids_epo_anchors' => [ 'mysql-ens-compara-prod-', '' ],

    ## Fish
    # 'fish_epo'         => [ 'mysql-ens-compara-prod-', '' ],
    # 'fish_epo_prev'    => [ 'mysql-ens-compara-prod-', '' ],
    # 'fish_epo_low'     => [ 'mysql-ens-compara-prod-', '' ],
    # 'fish_epo_anchors' => [ 'mysql-ens-compara-prod-', '' ],

    ## Primates
    # NOTE: Primates are reused from mammals of the *same release* (same anchors and subset of species)
    # 'primates_epo'         => [ 'mysql-ens-compara-prod-', '' ],
    # 'primates_epo_prev'    => [ 'mysql-ens-compara-prod-', '' ],
    # 'primates_epo_low'     => [ 'mysql-ens-compara-prod-', '' ],
    # 'primates_epo_anchors' => [ 'mysql-ens-compara-prod-', '' ],

    ## Pig strains
    # 'pig_strains_epo'         => [ 'mysql-ens-compara-prod-', '' ],
    # 'pig_strains_epo_prev'    => [ 'mysql-ens-compara-prod-', '' ],
    # 'pig_strains_epo_low'     => [ 'mysql-ens-compara-prod-', '' ],
    # 'pig_strains_epo_anchors' => [ 'mysql-ens-compara-prod-', '' ],

    # Other alignments
    # 'amniotes_pecan'      => [ 'mysql-ens-compara-prod-', '' ],
    # 'amniotes_pecan_prev' => [ 'mysql-ens-compara-prod-', '' ],

    # 'compara_syntenies' => [ 'mysql-ens-compara-prod-', '' ],

    # Miscellaneous
    # 'alt_allele_projection' => [ 'mysql-ens-compara-prod-', '' ],
};

Bio::EnsEMBL::Compara::Utils::Registry::add_compara_dbas( $compara_dbs );

<<<<<<< HEAD
# ----------------------NON-COMPARA DATABASES------------------------

# my $ancestral_dbs = {
#     'ancestral_prev' => [ 'mysql-ens-compara-prod-1', "ensembl_ancestral_$prev_release" ],
#     'ancestral_curr' => [ 'mysql-ens-compara-prod-1', "ensembl_ancestral_$curr_release" ],
# };

# Bio::EnsEMBL::Compara::Utils::Registry::add_core_dbas( $ancestral_dbs );

# NCBI taxonomy database (also maintained by production team):
Bio::EnsEMBL::Compara::Utils::Registry::add_taxonomy_dbas({
    'ncbi_taxonomy' => [ 'mysql-ens-sta-1', 'ncbi_taxonomy' ],
});

# -------------------------------------------------------------------
=======
# ------------------------- NON-COMPARA DATABASES ------------------------------

my $ancestral_dbs = {
    'ancestral_curr' => [ 'mysql-ens-compara-prod-1', "ensembl_ancestral_$curr_release" ],
    'ancestral_prev' => [ 'mysql-ens-compara-prod-1', "ensembl_ancestral_$prev_release" ],

    # 'mammals_ancestral'    => [ 'mysql-ens-compara-prod-5', 'jalvarez_mammals_ancestral_core_99' ],
    # 'primates_ancestral'   => [ 'mysql-ens-compara-prod-3', 'mateus_primates_ancestral_core_98' ],
    # 'sauropsids_ancestral' => [ 'mysql-ens-compara-prod-8', 'dthybert_sauropsids_ancestral_core_99' ],
    # 'fish_ancestral'       => [ 'mysql-ens-compara-prod-1', 'cristig_fish_ancestral_core_99' ],
};

Bio::EnsEMBL::Compara::Utils::Registry::add_core_dbas( $ancestral_dbs );

Bio::EnsEMBL::Compara::Utils::Registry::add_taxonomy_dbas({
    'ncbi_taxonomy' => [ 'mysql-ens-mirror-3', 'ncbi_taxonomy' ],
});

# ------------------------------------------------------------------------------
>>>>>>> e3be1c39

1;<|MERGE_RESOLUTION|>--- conflicted
+++ resolved
@@ -22,45 +22,7 @@
 
 my $curr_release = $ENV{'CURR_ENSEMBL_RELEASE'};
 my $prev_release = $curr_release - 1;
-<<<<<<< HEAD
 
-# ----------------------CITEST CORE DATABASES------------------------
-
-# FORMAT: species/alias name => [ host, db_name ]
-my $citest_core_dbs = {
-    'gallus_gallus' => [ 'mysql-ens-compara-prod-8', 'jalvarez_20191018_145045_gallus_gallus_core_99_6' ],
-    'anolis_carolinensis' => [ 'mysql-ens-compara-prod-8', 'jalvarez_20191018_144942_anolis_carolinensis_core_99_2' ],
-    'danio_rerio' => [ 'mysql-ens-compara-prod-8', 'jalvarez_20191018_144942_danio_rerio_core_99_11' ],
-    'pan_troglodytes' => [ 'mysql-ens-compara-prod-8', 'jalvarez_20191018_145200_pan_troglodytes_core_99_3' ],
-    'homo_sapiens' => [ 'mysql-ens-compara-prod-8', 'jalvarez_20191018_144942_homo_sapiens_core_99_38' ],
-    'mus_musculus' => [ 'mysql-ens-compara-prod-8', 'jalvarez_20191018_144942_mus_musculus_core_99_38' ],
-    'canis_familiaris' => [ 'mysql-ens-compara-prod-8', 'jalvarez_20191018_145000_canis_familiaris_core_99_31' ],
-    'triticum_aestivum' => [ 'mysql-ens-compara-prod-8', 'jalvarez_20191018_145250_triticum_aestivum_core_46_99_4' ],
-    'lepisosteus_oculatus' => [ 'mysql-ens-compara-prod-8', 'jalvarez_20191018_145148_lepisosteus_oculatus_core_99_1' ],
-};
-
-Bio::EnsEMBL::Compara::Utils::Registry::add_core_dbas( $citest_core_dbs );
-
-# ---------------------PREVIOUS CORE DATABASES-----------------------
-
-# Previous release core databases will ONLY be required by:
-#   * PrepareMasterDatabaseForRelease_conf
-#   * LoadMembers_conf
-#   * MercatorPecan_conf
-# !!! COMMENT THIS SECTION OUT FOR ALL OTHER PIPELINES (for speed) !!!
-
-# my $suffix_separator = '__cut_here__';
-# Bio::EnsEMBL::Registry->load_registry_from_db(
-#    -host           => 'mysql-ens-mirror-1',
-#    -port           => 4240,
-#    -user           => 'ensro',
-#    -pass           => '',
-#    -db_version     => $prev_release,
-#    -species_suffix => $suffix_separator.$prev_release,
-# );
-
-#---------------------COMPARA DATABASE LOCATIONS---------------------
-=======
 my $curr_eg_release = $ENV{'CURR_EG_RELEASE'};
 my $prev_eg_release = $curr_eg_release - 1;
 
@@ -85,7 +47,6 @@
 Bio::EnsEMBL::Compara::Utils::Registry::add_core_dbas( $core_dbs );
 
 # --------------------------- COMPARA DATABASES --------------------------------
->>>>>>> e3be1c39
 
 # FORMAT: species/alias name => [ host, db_name ]
 my $compara_dbs = {
@@ -158,23 +119,6 @@
 
 Bio::EnsEMBL::Compara::Utils::Registry::add_compara_dbas( $compara_dbs );
 
-<<<<<<< HEAD
-# ----------------------NON-COMPARA DATABASES------------------------
-
-# my $ancestral_dbs = {
-#     'ancestral_prev' => [ 'mysql-ens-compara-prod-1', "ensembl_ancestral_$prev_release" ],
-#     'ancestral_curr' => [ 'mysql-ens-compara-prod-1', "ensembl_ancestral_$curr_release" ],
-# };
-
-# Bio::EnsEMBL::Compara::Utils::Registry::add_core_dbas( $ancestral_dbs );
-
-# NCBI taxonomy database (also maintained by production team):
-Bio::EnsEMBL::Compara::Utils::Registry::add_taxonomy_dbas({
-    'ncbi_taxonomy' => [ 'mysql-ens-sta-1', 'ncbi_taxonomy' ],
-});
-
-# -------------------------------------------------------------------
-=======
 # ------------------------- NON-COMPARA DATABASES ------------------------------
 
 my $ancestral_dbs = {
@@ -194,6 +138,5 @@
 });
 
 # ------------------------------------------------------------------------------
->>>>>>> e3be1c39
 
 1;