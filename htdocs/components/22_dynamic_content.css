/*
 * Copyright [1999-2015] Wellcome Trust Sanger Institute and the EMBL-European Bioinformatics Institute
 * Copyright [2016] EMBL-European Bioinformatics Institute
 * 
 * Licensed under the Apache License, Version 2.0 (the "License");
 * you may not use this file except in compliance with the License.
 * You may obtain a copy of the License at
 * 
 *      http://www.apache.org/licenses/LICENSE-2.0
 * 
 * Unless required by applicable law or agreed to in writing, software
 * distributed under the License is distributed on an "AS IS" BASIS,
 * WITHOUT WARRANTIES OR CONDITIONS OF ANY KIND, either express or implied.
 * See the License for the specific language governing permissions and
 * limitations under the License.
 */



/* The CSS for the panel headings */

/*
OLD PRE-68 STYLES - REMOVE AFTER BROWSER TESTING
div#content, div.content { margin:0 0 0 240px; padding:0; border: none; }
body.static div#content { margin-left: 240px; }
@media print {
   div#content { margin: 0; padding:0; border:none; }
}
div#content div.panel { background-color:[[PANEL_BG]]; }
*/

a.help-header                       { color: [[PAGE_HEADER]]; text-decoration: none; position: relative; }
a.help-header:hover                 { color: [[BUTTON_BG]]; }
a.help-header span                  { margin-right: 6px; display: inline-block; }
a.help-header span.sprite           { float: none; background-position: 0 0; position: relative; top: 1px; }
a.help-header:hover span.sprite     { background-position: 0 -18px; }
body.ie67 a.help-header span.sprite { position: absolute; }
body.ie6  a.help-header span.sprite { width: 18px; font-size: 14px; }

p#bottompad{margin:0;border:0;padding:0;clear:both;height:1px;overflow:hidden}

/* Portal "icons" for Variation, compara etc */
div.portal                  { width: 650px; }
div.portal div              { float:left; position:relative; }
div.portal .portal_box, div.portal img      { height: 96px; width: 96px; margin: 0 16px 16px 0; padding:8px; border-width:1px; border-style:solid; border-color:#ccc; border-radius:16px; -moz-border-radius: 16px; -webkit-border-radius: 16px; }
div.portal .portal_box img { height: auto; width: auto; margin: auto; padding: 0; border: none; border-radius: 0; -moz-border-radius: 0; -webkit-border-radius: 0; }
div.portal .portal_box a    { color: black; display: block; height: 100%; text-align: center; text-decoration: none; font-weight: bold; }
div.portal .portal_box.navb-current { box-shadow: 0 0 8px #6f6; }
div.portal .portal_box .text { line-height: 115%; width: 100%; }
div.portal-small img        { height: 80px; width: 80px; }
div.portal img.unavailable  { -webkit-filter: grayscale(100%); filter: grayscale(100%); filter: gray; filter: url("[[IMG:greyscale.svg]]#greyscale"); opacity: 0.4; }
div.portal span.counts      { position:absolute; top:-8px; right:14px; background-color:[[BUTTON_BG]]; color:[[BUTTON_TEXT]]; padding:2px 6px; border-radius:5px; box-shadow:2px 2px 2px #AAA }

/************************************
             table stuff
 ************************************/

.toggle_img { background: url(/i/closed2.gif); width: 14px; height: 14px; position: absolute; right: 4px; top: 2px; }
.toggle_img.open { background: url(/i/open2.gif); }
.toggle_img.limpet { display: inline-block; position: static; vertical-align: -2px; margin-left: 4px; }

.toggle_div { position: relative; padding-right: 16px; }
.toggle_summary { display: inline; }
.toggle_summary { position: static; visibility: visible; } /* experiment */
body.ie .cell_detail { position: static; visibility: visible; display: none; } /* works */
.cell_detail { position: absolute; visibility: hidden; } /* experiment */
.open .cell_detail { position: static; visibility: visible; } /* experiment */

.fast_fixed_table { table-layout: fixed; }

.summary_trunc { display: block; word-wrap: normal; overflow-wrap: normal; overflow: hidden; text-overflow: ellipsis; white-space: nowrap; }

body.ie .open .toggle_summary { position: static; visibility: visible; display: none; } /* works */
.open .toggle_summary { position: absolute; visibility: hidden; } /* experiment */
.open .cell_detail { display: inline; }

.cell_detail { word-wrap: break-word; overflow-wrap: break-word; }
.data_table { word-wrap: break-word; overflow-wrap: break-word; }
html .hyphenated { word-wrap: normal; text-align: left; }

body.ie .dataTables_wrapper { zoom: 1; }
body.ie .open .cell_detail { display: block; }

.ts_flag { background: none repeat scroll 0 0 #CBD7EB; border-radius: 4px; display: inline-block; margin: 1px; padding: 1px 6px; text-decoration: none; font-size: 95%; }
.ts_biotype { background: none repeat scroll 0 0 #CBD7EB; border-radius: 4px; display: inline-block; margin: 1px; padding: 1px 6px; text-decoration: none; font-size: 95%; }
.appris_green { color:#006600; }
.appris_yellow { color:#c19200; }

a.karyotype_link  { background-image: url(/i/view_on_karyotype.gif); background-position: -2px 50%; background-repeat: no-repeat; padding:2px 0 2px 20px }
a.ld_plot_link    { background-image: url(/i/ld_plot.gif); background-position: 0px 50%; background-repeat: no-repeat; padding:2px 0 2px 22px }
a.ld_manplot_link { background-image: url(/i/ld_manplot.gif); background-position: 0px 50%; background-repeat: no-repeat; padding:2px 0 2px 22px }

/************************************
             other stuff
*************************************/

.ajax_add span               { display: none;   }
.ajax_add.closed span.closed { display: inline; }
.ajax_add.open span.open     { display: inline; }
.toggle span.closed,
.toggle span.open            { display: none;   }
.toggle.closed span.closed   { display: inline; }
.toggle.open span.open       { display: inline; }
a.toggle.no_img              { background-image:none; padding:0; }
a.button                      { background-color: [[BUTTON_BG]]; border: 3px double [[PAGE_BG]]; color: [[PAGE_BG]]!important; padding: 3px 6px 1px!important; margin-right: 4px!important; text-decoration: none; display: inline-block; }

div.reorder_species ul li          { cursor: n-resize; }
body.mac div.reorder_species ul li { cursor: ns-resize; }

div.toggleable_table             { clear: both; }
div.toggleable_table h2 a.toggle { background-position: right 50%; }

form.data_table_config,
form.data_table_export { display: none; }


/***********************************
           helptip stuff
***********************************/
.ht                                                { border-bottom: [[PAGE_TEXT]] dotted 1px; }
.ht-rev                                            { border-bottom: [[PAGE_BG]] dotted 1px; }
img.helptip-icon                                   { vertical-align: middle; }

div.ui-tooltip                                     { position: absolute; z-index: 999999; }
div.ui-tooltip div.ui-tooltip-content              { position: relative; background-color: [[PAGE_TEXT]]; color: [[PAGE_BG]]; padding: 8px; margin: 6px; line-height: 16px; border-radius: 4px; max-width: 300px; }
div.ui-tooltip div.ui-tooltip-content p:last-child { margin-bottom: 0; }
div.ui-tooltip div.ui-tooltip-content a            { color: inherit; }

div.ui-tooltip div.ui-tooltip-content a[rel=external],
div.ui-tooltip div.ui-tooltip-content a[rel=external]:hover { background-image: url("[[IMG:external_link_helptip.svg]]") }

/* IE is stupid and can't cope with :before and :after on different classnames, so have to use .helptip-top/.helptip-bottom instead of .ui-tooltip */
div.helptip-top    div.ui-tooltip-content:before,
div.helptip-top    div.ui-tooltip-content:after,
div.helptip-bottom div.ui-tooltip-content:before,
div.helptip-bottom div.ui-tooltip-content:after  { border-style: solid; border-color: transparent [[PAGE_TEXT]]; content: ""; display: block; position: absolute; width: 0; }
div.helptip-top    div.ui-tooltip-content:before { border-width: 8px 8px 0 0; top: -8px;    right: 50%; }
div.helptip-top    div.ui-tooltip-content:after  { border-width: 8px 0 0 8px; top: -8px;    left:  50%; }
div.helptip-bottom div.ui-tooltip-content:before { border-width: 0 8px 8px 0; bottom: -8px; right: 50%; }
div.helptip-bottom div.ui-tooltip-content:after  { border-width: 0 0 8px 8px; bottom: -8px; left:  50%; }

body.ie67 div.helptip-top    div.ui-tooltip-content { top: -8px; }
body.ie67 div.helptip-bottom div.ui-tooltip-content { top:  8px; }

/* generic helptip */
.helptip { position: absolute !important; background-color: [[PAGE_TEXT]]; color: [[PAGE_BG]]; padding: 8px; white-space: normal; line-height: 16px; border-radius: 4px; z-index: 100000; }

/************************************
             generic tree
 ************************************/

ul.tree                       { padding: 0; list-style: none; white-space: nowrap; }
ul.tree li                    { width: 100%; list-style-image: none; margin: 0 0 0 -7px; overflow: hidden; background-image: url(/i/line.gif); background-repeat: repeat-y; }
ul.tree li ul                 { list-style: none; border: 0; padding: 0 0 0 28px; margin: 0; }
ul.tree li img                { height: 14px; width: 14px; border: 0; margin-bottom: -3px; padding-right: 0; }
ul.tree li.parent > a.toggle,  
ul.tree li.last   > a.toggle  { margin-left: -6px; }
ul.tree li.last               { background: [[PANEL_BG]] url(/i/last.gif) no-repeat; }
ul.tree li.last ul            { background: 0; }
ul.tree li.active             { font-weight: bold; background-color: [[TINT_BG]]; }
ul.tree li.active ul          { background-color: [[PANEL_BG]]; }
ul.tree li.active li          { font-weight: normal; }
ul.tree li.closed ul          { display: none; }
ul.tree li .disabled          { color: [[PAGE_TEXT]]; }
ul.tree a                     { color: [[MENU_LINK]]; text-decoration: none; }
ul.tree a.open                { font-weight: bold; color: #C00; }



/************************************
      variation consequence tree
 ************************************/
 
ul.variation_consequence_tree .no_colour  { margin-left: 3px; }
ul.variation_consequence_tree .colour     { margin-right: 6px; padding: 0 6px; }
ul.variation_consequence_tree ul          { line-height: 24px; padding-left: 22px!important; }
ul.variation_consequence_tree li img      { margin-bottom: -2px; }
ul.variation_consequence_tree li a.toggle { margin-left: 0!important; }
ul.variation_consequence_tree li a.leaf   { margin-left: -10px!important; }

/************************************
   misc conventions
 ************************************/
div.coltab span.coltab-tab  { float: left; line-height: 110%; }
div.coltab div.coltab-text  { margin: 0 0 4px 8px; }

/* 'redirecting to mirror' message*/
div.redirect-message-padding  { height: 40px; }
div.redirect-message          { position: fixed; z-index: 999999999999; left: 0; top: 0; height: 40px; width: 100%; color: #fff; background-color: #000; }
div.redirect-message p        { margin: 0; line-height: 40px; text-align: center; }
div.redirect-message p a      { color: inherit; font-weight: bold; }

/* cookie message and temporary message */
<<<<<<< HEAD
div.cookie-message, div.tmp-message               { background-color: [[MH_BG]]; border-radius: 10px; bottom: 20px; color: #fff; left: 20px; padding: 20px; position: fixed; width: 300px; z-index: 1000; box-shadow: 5px 5px 15px #666; }
div.tmp-message                                   { left: auto; right: 20px; }
div.tmp-message.warning                           { background-color: [[WARNING_BG]]; }
div.tmp-message.error                             { background-color: [[ERROR_BG]];   }
div.tmp-message.info                              { background-color: [[INFO_BG]]; color: #333; }
=======
div.cookie-message, div.tmp-message               { background-color: [[MH_BG]]; border-radius: 10px; color: #fff; padding: 20px; position: fixed; width: 300px; z-index: 1000; box-shadow: 5px 5px 15px #666; }
div.tmp-message                                   { max-height: 500px; margin-left: -170px; left: 50%; top: 200px; overflow: auto; }
div.cookie-message, div.tmp-message.tm-left       { left: 20px; margin-left: 0; right: auto; }
div.cookie-message, div.tmp-message.tm-bottom     { bottom: 20px; top: auto; }
div.tmp-message.tm-top                            { bottom: auto; top: 20px; }
div.tmp-message.tm-right                          { left: auto; margin-left: 0; right: 20px; }
div.tmp-message.tm-left                           { left: 20px; margin-left: 0; }
div.tmp-message.tm-warning                        { background-color: [[WARNING_BG]]; }
div.tmp-message.tm-error                          { background-color: [[ERROR_BG]];   }
div.tmp-message.tm-info                           { background-color: [[INFO_BG]]; color: #333; }
>>>>>>> d4fa2308
div.cookie-message div,div.tmp-message div.close  { position: absolute; top: -10px; right: -10px; height: 22px; width: 22px; background-image: url(/i/cp_close.png); cursor: pointer; }
div.cookie-message p, div.tmp-message p           { margin: 0; line-height: 30px; text-align: center; }
div.cookie-message p a, div.tmp-message p a       { color: inherit; font-weight: bold; }<|MERGE_RESOLUTION|>--- conflicted
+++ resolved
@@ -191,13 +191,6 @@
 div.redirect-message p a      { color: inherit; font-weight: bold; }
 
 /* cookie message and temporary message */
-<<<<<<< HEAD
-div.cookie-message, div.tmp-message               { background-color: [[MH_BG]]; border-radius: 10px; bottom: 20px; color: #fff; left: 20px; padding: 20px; position: fixed; width: 300px; z-index: 1000; box-shadow: 5px 5px 15px #666; }
-div.tmp-message                                   { left: auto; right: 20px; }
-div.tmp-message.warning                           { background-color: [[WARNING_BG]]; }
-div.tmp-message.error                             { background-color: [[ERROR_BG]];   }
-div.tmp-message.info                              { background-color: [[INFO_BG]]; color: #333; }
-=======
 div.cookie-message, div.tmp-message               { background-color: [[MH_BG]]; border-radius: 10px; color: #fff; padding: 20px; position: fixed; width: 300px; z-index: 1000; box-shadow: 5px 5px 15px #666; }
 div.tmp-message                                   { max-height: 500px; margin-left: -170px; left: 50%; top: 200px; overflow: auto; }
 div.cookie-message, div.tmp-message.tm-left       { left: 20px; margin-left: 0; right: auto; }
@@ -208,7 +201,6 @@
 div.tmp-message.tm-warning                        { background-color: [[WARNING_BG]]; }
 div.tmp-message.tm-error                          { background-color: [[ERROR_BG]];   }
 div.tmp-message.tm-info                           { background-color: [[INFO_BG]]; color: #333; }
->>>>>>> d4fa2308
 div.cookie-message div,div.tmp-message div.close  { position: absolute; top: -10px; right: -10px; height: 22px; width: 22px; background-image: url(/i/cp_close.png); cursor: pointer; }
 div.cookie-message p, div.tmp-message p           { margin: 0; line-height: 30px; text-align: center; }
 div.cookie-message p a, div.tmp-message p a       { color: inherit; font-weight: bold; }