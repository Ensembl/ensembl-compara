/*
 * Copyright [1999-2015] Wellcome Trust Sanger Institute and the EMBL-European Bioinformatics Institute
 * Copyright [2016] EMBL-European Bioinformatics Institute
 * 
 * Licensed under the Apache License, Version 2.0 (the "License");
 * you may not use this file except in compliance with the License.
 * You may obtain a copy of the License at
 * 
 *      http://www.apache.org/licenses/LICENSE-2.0
 * 
 * Unless required by applicable law or agreed to in writing, software
 * distributed under the License is distributed on an "AS IS" BASIS,
 * WITHOUT WARRANTIES OR CONDITIONS OF ANY KIND, either express or implied.
 * See the License for the specific language governing permissions and
 * limitations under the License.
 */

Ensembl.LayoutManager = new Base();

Ensembl.LayoutManager.extend({
  constructor: null,
  
  /**
   * Creates events on elements outside of the domain of panels
   */
  initialize: function () {
    this.id = 'LayoutManager';
    
    Ensembl.EventManager.register('reloadPage',         this, this.reloadPage);
    Ensembl.EventManager.register('validateForms',      this, this.validateForms);
    Ensembl.EventManager.register('makeZMenu',          this, this.makeZMenu);
    Ensembl.EventManager.register('hashChange',         this, this.hashChange);
    Ensembl.EventManager.register('markLocation',       this, this.updateMarkedLocation);
    Ensembl.EventManager.register('toggleContent',      this, this.toggleContent);
    Ensembl.EventManager.register('changeWidth',        this, this.changeWidth);
        
    $('#page_nav .tool_buttons > p').show();
    
    $('#header a:not(#tabs a)').addClass('constant');
    
    if (window.location.hash.match(Ensembl.locationMatch)) {
      $('.ajax_load').val(function (i, val) {
        return Ensembl.urlFromHash(val);
      });
      
      this.hashChange(Ensembl.urlFromHash(window.location.href, true));
    }

    $(document).find('#static').externalLinks();

    $(document).on('click', '.modal_link', function () {
      if (Ensembl.EventManager.trigger('modalOpen', this)) {
        return false;
      }
    }).on('click', '.popup', function () {
      if (window.name.match(/^popup_/)) {
        return true;
      }
      window.open(this.href, '_blank', 'width=950,height=500,resizable,scrollbars');
      return false;
    }).on('click', 'a[rel="external"]', function () { 
      this.target = '_blank';
    }).on('click', 'a.update_panel', function () {
      var panelId = this.rel;
      var url     = Ensembl.updateURL({ update_panel: 1 }, this.href);
 
      if (Ensembl.PanelManager.panels[panelId] && this.href.split('?')[0].match(Ensembl.PanelManager.panels[panelId].params.updateURL.split('?')[0])) {
        var params = {};
        
        if (!$('.update_url', this).add($(this).siblings('.update_url')).each(function () { params[this.name] = this.value; }).length) {
          params = undefined;
        }
        
        Ensembl.EventManager.triggerSpecific('updatePanel', panelId, url, null, { updateURL: this.href }, params);
      } else {
        $.ajax({
          url: url,
          success: function () {
            Ensembl.EventManager.triggerSpecific('updatePanel', panelId);
          }
        });
      }
      
      return false;
    }).on('submit', 'form.update_panel', function (e) {
      var params    = $(this).serializeArray();
      var urlParams = {};
      var panelId, url, el;
      
      for (var i in params) {
        switch (params[i].name) {
          case 'panel_id': panelId = params[i].value; break;
          case 'url'     : url     = params[i].value; break;
          case 'element' : el      = params[i].value; break;
          default        : urlParams[params[i].name] = params[i].value; break;
        }
      }
      
      url = Ensembl.updateURL($.extend({ update_panel: 1 }, urlParams), url);
      
      Ensembl.EventManager.triggerSpecific('updatePanel', panelId, url, el, null, urlParams);
      
      return false;
    }).on({
      'keyup.ensembl': function (event) {
        if (event.keyCode === 27) {
          Ensembl.EventManager.trigger('modalClose', true); // Close modal window if the escape key is pressed
        }
      },
      'mouseup.ensembl': function (e) {
        // only fired on left click
        if (!e.which || e.which === 1) {
          Ensembl.EventManager.trigger('mouseUp', e);
        }
      }
    });
    
    $('.modal_link').show();
    
    this.validateForms(document);
    
    $(window).on({
      'resize.ensembl': function (e) {
        if (window.name.match(/^popup_/)) {
          return false;
        }
        
        // jquery ui resizable events cause window.resize to fire (all events bubble to window)
        // if target has no tagName it is window or document. Don't resize unless this is the case
        if (!e.target.tagName) {
          var width = Ensembl.width;
          
          if (Ensembl.dynamicWidth) {
            Ensembl.setWidth(undefined, true);
          }

          Ensembl.EventManager.trigger('windowResize');
          
          if (Ensembl.dynamicWidth && Ensembl.width !== width) {
            Ensembl.LayoutManager.changeWidth();
            Ensembl.EventManager.trigger('imageResize');
          }
        }
      },
      'hashchange.ensembl': $.proxy(this.popState, this),
      'popstate.ensembl'  : $.proxy(this.popState, this)
    });

    this.showMobileMessage();
    this.showCookieMessage();
    this.showTemporaryMessage();
    this.showMirrorMessage();
  },
  
  reloadPage: function (args, url) {
    if (typeof args === 'string') {
      Ensembl.EventManager.triggerSpecific('updatePanel', args);
    } else if (typeof args === 'object') {
      for (var i in args) {
        Ensembl.EventManager.triggerSpecific('updatePanel', i);
      }
    } else {
      return Ensembl.redirect(url);
    }
    
    $('.session_messages').hide();
  },
  
  validateForms: function (context) {
    $('form._check', context).validate().on('submit', function () {
      var form = $(this);
      
      if (form.parents('#modal_panel').length) {
        var panels = form.parents('.js_panel').map(function () { return this.id; }).toArray();
        var rtn;
        
        while (panels.length && typeof rtn === 'undefined') {
          rtn = Ensembl.EventManager.triggerSpecific('modalFormSubmit', panels.shift(), form);
        }
        
        return rtn;
      }
    });
  },
  
  makeZMenu: function (id, params) {
    if (!$('#' + id).length) {
      Ensembl.Panel.ZMenu.template.clone().attr('id', id).appendTo('body');
    }
    
    Ensembl.EventManager.trigger('addPanel', id, 'ZMenu', undefined, undefined, params, 'showExistingZMenu');
  },
  
  popState: function () {
    if (
      Ensembl.historyReady && // stops popState executing on initial page load in Chrome. This value is set to true in Ensembl.updateLocation
      // there is an r param in the hash/search EXCEPT WHEN the browser supports history API, and there is a hash which doesn't have an r param (ajax added content)
      ((window.location[Ensembl.locationURL].match(Ensembl.locationMatch) && !(Ensembl.locationURL === 'search' && window.location.hash && !window.location.hash.match(Ensembl.locationMatch))) ||
      (!window.location.hash && Ensembl.hash.match(Ensembl.locationMatch))) // there is no location.hash, but Ensembl.hash (previous hash value) had an r param (going back from no hash url to hash url)
    ) {
      Ensembl.setCoreParams();
      Ensembl.EventManager.trigger('hashChange', Ensembl.urlFromHash(window.location.href, true));
    }
  },
  
  hashChange: function (r) {
    if (!r) {
      return;
    }
    
    r = decodeURIComponent(r);
    
    var text = r.split(/\W/);
        text = text[0] + ': ' + Ensembl.thousandify(text[1]) + '-' + Ensembl.thousandify(text[2]);
    
    $('a:not(.constant)').attr('href', function () {
      var r;
      
      if (this.title === 'UCSC') {
        this.href = this.href.replace(/(&?position=)[^&]+(.?)/, '$1chr' + Ensembl.urlFromHash(this.href, true) + '$2');
      } else if (this.title === 'NCBI') {
        r = Ensembl.urlFromHash(this.href, true).split(/[:\-]/);
        this.href = this.href.replace(/(&?CHR=).+&BEG=.+&END=[^&]+(.?)/, '$1' + r[0] + '&BEG=' + r[1] + '&END=' + r[2] + '$2');
      } else {
        return Ensembl.urlFromHash(this.href);
      }
    });
    
    $('input[name=r]', 'form:not(#core_params)').val(r);
    
    $('h1.summary-heading').html(function (i, html) {
      return html.replace(/^(Chromosome ).+/, '$1' + text);
    });
    
    document.title = document.title.replace(/(Chromosome ).+/, '$1' + text);
  },

  updateMarkedLocation: function (mr) {
    $('a:not(.constant):not(._location_mark)').filter(function () { // only for the links that have r param
      return this.hostname === window.location.hostname && !!this.href.match(Ensembl.locationMatch);
    }).attr('href', function () {
      return Ensembl.updateURL({mr: mr && mr[0]}, this.href);
    });
  },

  toggleContent: function (rel, delay) {
    if (rel) {
      window.setTimeout(function() {
        $('a.toggle[rel="' + rel + '"]').toggleClass('open closed');
      }, delay && $('a.toggle[rel="' + rel + '"]').hasClass('open') ? delay : 0);
    }
  },
  
  changeWidth: function () {
    var modal = $('#modal_panel');
    $('.navbar, div.info, div.hint, div.warning, div.error').not('.fixed_width').not(function () { return modal.find(this).length; }).width(Ensembl.width);
    modal = null;
  },

  showMirrorMessage: function() {
    var redirectedFrom = decodeURIComponent(Ensembl.cookie.get('redirected_from_url'));

    if (redirectedFrom) {
      Ensembl.cookie.set('redirected_from_url', '');

      var paddingDiv,
          messageDiv,
          redirectBackLink = $('<a>').attr('href', redirectedFrom + (redirectedFrom.match(/\?/) ? ';redirect=no' : '?redirect=no'));

      if (redirectBackLink.prop('hostname') != window.location.hostname) { // this will filter any invalid urls

        redirectBackLink.html('Click here to go back to <b>' + redirectBackLink.prop('hostname') + '</b>');

        var paddingDiv = $('<div class="redirect-message-padding hidden"></div>');
        var messageDiv = $('<div class="redirect-message hidden"><p>You have been redirected to your nearest mirror. <span></span> <button>Close</button></p></div>')
                            .find('span').append(redirectBackLink).end()
                            .appendTo($('body').prepend(paddingDiv.slideDown())).slideDown();

        messageDiv.find('button').on('click', { divs: paddingDiv.add(messageDiv) }, function(e) {
          e.preventDefault();
          e.data.divs.slideUp();
        });

        paddingDiv = messageDiv = redirectBackLink = null;
      }
    }
  },

  showCookieMessage: function() {
    var cookiesAccepted = Ensembl.cookie.get('cookies_ok');

    if (!cookiesAccepted) {
      $(['<div class="cookie-message hidden">',
        '<div></div>',
        '<p>We use cookies to enhance the usability of our website. If you continue, we\'ll assume that you are happy to receive all cookies.</p>',
        '<p><button>Don\'t show this again</button></p>',
        '<p>Further details about our privacy and cookie policy can be found <a href="/info/about/legal/privacy.html">here</a>.</p>',
        '</div>'
      ].join(''))
        .appendTo(document.body).show().find('button,div').on('click', function (e) {
          Ensembl.cookie.set('cookies_ok', 'yes');
          $(this).parents('div').first().fadeOut(200);
      }).filter('div').helptip({content:"Don't show this again"});
      return true;
    }

    return false;
  },

  showTemporaryMessage: function() {
    var messageSeen = Ensembl.cookie.get('tmp_message_ok');
    var messageDiv  = $('#tmp_message').remove();
    var message     = messageDiv.children('div').text();
    var messageMD5  = messageDiv.children('input[name=md5]').val();
    var messageCol  = messageDiv.children('input[name=colour]').val();
    var expiryHours = parseInt(messageDiv.children('input[name=expiry]').val()) || 24;
<<<<<<< HEAD

    if (message && (!messageSeen || messageSeen !== messageMD5)) {
      $(['<div class="tmp-message hidden ' + messageCol + '">',
=======
    var position    = (messageDiv.children('input[name=position]').val() || '').split(/\s+/);

    if (message && (!messageSeen || messageSeen !== messageMD5)) {
      $(['<div class="tmp-message hidden ' + $.makeArray($.map($.merge([messageCol], position), function(v) { return v ? 'tm-' + v : null; })).join(' ') + '">',
>>>>>>> d4fa2308
        '<div>' + message + '</div>',
        '<p><button>Close</button></p>',
        '</div>'
      ].join(''))
        .appendTo(document.body).show().find('button').on('click', {
          cookieValue: messageMD5,
          cookieExpiry: new Date(new Date().getTime() + expiryHours * 60 * 60 * 1000).toUTCString()
        }, function (e) {
          e.preventDefault();
          Ensembl.cookie.set('tmp_message_ok', e.data.cookieValue, e.data.cookieExpiry);
          $(this).parents('div').first().fadeOut(200);
      });
      return true;
    }

    return false;
  },

  showMobileMessage: function() { }

});<|MERGE_RESOLUTION|>--- conflicted
+++ resolved
@@ -314,16 +314,10 @@
     var messageMD5  = messageDiv.children('input[name=md5]').val();
     var messageCol  = messageDiv.children('input[name=colour]').val();
     var expiryHours = parseInt(messageDiv.children('input[name=expiry]').val()) || 24;
-<<<<<<< HEAD
-
-    if (message && (!messageSeen || messageSeen !== messageMD5)) {
-      $(['<div class="tmp-message hidden ' + messageCol + '">',
-=======
     var position    = (messageDiv.children('input[name=position]').val() || '').split(/\s+/);
 
     if (message && (!messageSeen || messageSeen !== messageMD5)) {
       $(['<div class="tmp-message hidden ' + $.makeArray($.map($.merge([messageCol], position), function(v) { return v ? 'tm-' + v : null; })).join(' ') + '">',
->>>>>>> d4fa2308
         '<div>' + message + '</div>',
         '<p><button>Close</button></p>',
         '</div>'
