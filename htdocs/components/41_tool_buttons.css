/*
 * Copyright [1999-2014] Wellcome Trust Sanger Institute and the EMBL-European Bioinformatics Institute
 * 
 * Licensed under the Apache License, Version 2.0 (the "License");
 * you may not use this file except in compliance with the License.
 * You may obtain a copy of the License at
 * 
 *      http://www.apache.org/licenses/LICENSE-2.0
 * 
 * Unless required by applicable law or agreed to in writing, software
 * distributed under the License is distributed on an "AS IS" BASIS,
 * WITHOUT WARRANTIES OR CONDITIONS OF ANY KIND, either express or implied.
 * See the License for the specific language governing permissions and
 * limitations under the License.
 */

.tool_buttons p,
.other_tool              { display: none; margin: 0; }
.tool_buttons a,
.tool_buttons p.disabled { background-position: 7px 50%; background-repeat: no-repeat; border: 3px double [[PAGE_BG]]; margin: 4px -1px; padding: 4px 4px 4px 29px; }
.tool_buttons a          { background-color: [[BUTTON_BG]]; color: [[BUTTON_TEXT]]; text-decoration: none; display: block; }
.tool_buttons a.hidden   { display: none; }
<<<<<<< HEAD

.tool_buttons a.togglebutton.off { background-color: [[BUTTON_OFF]]; outline: 1px outset [[BUTTON_OFF]]; outline-offset: -4px; }
.tool_buttons a.togglebutton { outline: 1px inset [[BUTTON_BG]]; outline-offset: -4px; }
.tool_buttons .group     { background-color: [[BUTTON_BG]]; border: 3px double [[PAGE_BG]]; float: left; margin: 4px 0 0; padding: 0 0 0 4px; }
=======
.tool_buttons a.togglebutton.off { background-color: [[BUTTON_BG]]; outline: 1px outset [[BUTTON_BG]]; outline-offset: -4px; }
.tool_buttons a.togglebutton { outline: 1px inset [[BUTTON_ON]]; outline-offset: -4px; background-color: [[BUTTON_ON]]; }
.tool_buttons .group     { background-color: [[BUTTON_BG]]; border: 3px double [[PAGE_BG]]; float: left; margin: 4px 0 0; padding: 0 0 0 1px; }
>>>>>>> 22ddfe07
.tool_buttons .group a.togglebutton { border: medium none; margin: 2px 3px 2px 0; outline-offset: 0; padding: 2px 6px 2px 29px; }

.tool_buttons p.disabled { background-color: [[BUTTON_DISABLED]]; color: [[BUTTON_TEXT]]; cursor: default; }
      
.tool_buttons a.pulse,
.tool_buttons a:hover    { background-color: [[BUTTON_BG_HOVER]]; color: [[BUTTON_TEXT]]; }
.tool_buttons a.togglebutton:hover    { background-color: [[BUTTON_BG_HOVER]]; color: [[BUTTON_TEXT]]; }
.tool_buttons a:visited  { color: [[BUTTON_TEXT]]; }

.tool_buttons a.unstyled { background: none; color: #3366bb; display: inline-block; margin: 0; padding: 4px; vertical-align: bottom; line-height: 32px; height: 16px; }
.tool_buttons a.unstyled:hover { text-decoration: underline; color: #cc0000; }
     
.tool_buttons .config       { background-image: url(/i/16/rev/setting.png);       }
.tool_buttons .data         { background-image: url(/i/16/rev/page-user.png);     }
.tool_buttons .export       { background-image: url(/i/16/rev/download.png);      }
.tool_buttons .csv          { background-image: url(/i/16/rev/page-csv.png);      }
.tool_buttons .bookmark     { background-image: url(/i/16/rev/bookmark.png);      }
.tool_buttons .find         { background-image: url(/i/16/rev/search.png);        }
.tool_buttons .add          { background-image: url(/i/16/rev/add.png);           }
.tool_buttons .save         { background-image: url(/i/16/rev/save.png);          }
.tool_buttons .load         { background-image: url(/i/16/rev/paste.png);         }
.tool_buttons .list         { background-image: url(/i/16/rev/list.png);          }
.tool_buttons .share        { background-image: url(/i/16/rev/share.png);         }
.tool_buttons .config-load  { background-image: url(/i/16/rev/setting-load.png);  }
.tool_buttons .config-reset { background-image: url(/i/16/rev/setting-reset.png); }
.tool_buttons .order-reset  { background-image: url(/i/16/rev/order-reset.png);   }
.tool_buttons .cell-line    { background-image: url(/i/16/rev/lab.png); }
.tool_buttons .evidence     { background-image: url(/i/16/rev/museum.png); }
.tool_buttons .peak         { background-image: url(/i/16/rev/normal.gif); }
.tool_buttons .signal       { background-image: url(/i/16/rev/wiggle.gif); }

.component-tools            { margin-bottom: 16px; overflow: hidden; }
.component-tools a          { float: left; margin-right: 4px; }<|MERGE_RESOLUTION|>--- conflicted
+++ resolved
@@ -20,18 +20,10 @@
 .tool_buttons p.disabled { background-position: 7px 50%; background-repeat: no-repeat; border: 3px double [[PAGE_BG]]; margin: 4px -1px; padding: 4px 4px 4px 29px; }
 .tool_buttons a          { background-color: [[BUTTON_BG]]; color: [[BUTTON_TEXT]]; text-decoration: none; display: block; }
 .tool_buttons a.hidden   { display: none; }
-<<<<<<< HEAD
-
-.tool_buttons a.togglebutton.off { background-color: [[BUTTON_OFF]]; outline: 1px outset [[BUTTON_OFF]]; outline-offset: -4px; }
-.tool_buttons a.togglebutton { outline: 1px inset [[BUTTON_BG]]; outline-offset: -4px; }
-.tool_buttons .group     { background-color: [[BUTTON_BG]]; border: 3px double [[PAGE_BG]]; float: left; margin: 4px 0 0; padding: 0 0 0 4px; }
-=======
 .tool_buttons a.togglebutton.off { background-color: [[BUTTON_BG]]; outline: 1px outset [[BUTTON_BG]]; outline-offset: -4px; }
 .tool_buttons a.togglebutton { outline: 1px inset [[BUTTON_ON]]; outline-offset: -4px; background-color: [[BUTTON_ON]]; }
 .tool_buttons .group     { background-color: [[BUTTON_BG]]; border: 3px double [[PAGE_BG]]; float: left; margin: 4px 0 0; padding: 0 0 0 1px; }
->>>>>>> 22ddfe07
 .tool_buttons .group a.togglebutton { border: medium none; margin: 2px 3px 2px 0; outline-offset: 0; padding: 2px 6px 2px 29px; }
-
 .tool_buttons p.disabled { background-color: [[BUTTON_DISABLED]]; color: [[BUTTON_TEXT]]; cursor: default; }
       
 .tool_buttons a.pulse,
