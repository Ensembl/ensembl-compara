--- conflicted
+++ resolved
@@ -294,12 +294,9 @@
 
   function wakeup($table,$subtable) {
     if(!$subtable.data('redraw')) { return; }
-<<<<<<< HEAD
     var markup = $subtable.data('markup');
-=======
     console.log("wakeup "+$subtable.data('xxx'));
     var markup = $subtable.data('markup') || '';
->>>>>>> 4d8fa60c
     var html = convert_markup($table,markup);
     $subtable.data('redraw',0);
     var $body = $('tbody',$subtable);
