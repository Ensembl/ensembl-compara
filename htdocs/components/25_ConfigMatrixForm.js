--- conflicted
+++ resolved
@@ -49,18 +49,9 @@
     this.elLk.displayButton   = this.el.find("button.showMatrix");
     this.elLk.clearAll        = this.el.find("span.clearall");
     this.localStoreObj        = new Object();
-<<<<<<< HEAD
-    this.isRegMatrix          = this.elLk.trackConfiguration.hasClass('reg-matrix');
-    // TODO - make trackhub storage key unique
-    this.localStorageKey      = this.isRegMatrix ? 'RegMatrix' : 'TrackHubMatrix';
-    this.jsonUrl              = this.isRegMatrix ? 'RegulationData' : 'TrackHubData';
-    this.elLk.lookup          = new Object(); 
-
-=======
     this.localStorageKey      = 'RegMatrix-' + Ensembl.species;
     this.elLk.lookup          = new Object();
     
->>>>>>> 6896ecd1
     this.buttonOriginalWidth = this.elLk.displayButton.outerWidth();
     this.buttonOriginalHTML  = this.elLk.displayButton.html();
     this.matrixLoadState     = true;
@@ -878,13 +869,8 @@
         available_LIs.removeClass("_selected");
       }
 
-<<<<<<< HEAD
-      // add 'selected: true/false' to lookup
-      available_LIs.parent().map(function() {
-=======
       // add 'selected: true/flase' to lookup
       available_LIs.map(function() {
->>>>>>> 6896ecd1
         panel.elLk.lookup[$(this).data('item')].selected = !selected;
       });
     }
@@ -1361,51 +1347,6 @@
           ribbonObj[firstChar].push(item);
         }
       });
-<<<<<<< HEAD
-      panel.alphabetRibbon(ribbonObj, container, parentTabContainer, parentRhSectionId, noFilter_allBox);
-    } else {
-      var html = '<ul class="letter-content list-content">';
-      var rhsection = panel.el.find(container).find('span.rhsection-id').html();
-      //console.log(data);
-
-      if (listType && listType === "simpleList") {
-        // single set of checkboxes
-        $.each(Object.keys(data).sort(), function(j, item) {
-          if(item) {
-            var elementClass = item.replace(/[^\w\-]/g,'_');//this is a unique name and has to be kept unique (used for interaction between RH and LH panel and also for cell and experiment filtering)
-            html += '<li class="noremove '+ elementClass + '" data-parent-tab="' + rhsection + '" data-item="' + elementClass +'"><span class="fancy-checkbox"></span><text>'+item+'</text></li>';
-            panel.elLk.lookup[elementClass] = {
-              label: item,
-              parentTab: parentTabContainer,
-              parentTabId: parentRhSectionId,
-              subTab: rhsection,
-              selected: false,
-            };
-          }
-        });
-      } else {
-        // Regulation-type interface with subtabs
-        $.each(data.sort(), function(i, item) {
-          if(item) {
-            var elementClass = item.replace(/[^\w\-]/g,'_');//this is a unique name and has to be kept unique (used for interaction between RH and LH panel and also for cell and experiment filtering)
-            html += '<li class="noremove '+ elementClass + '" data-parent-tab="' + rhsection + '" data-item="' + elementClass +'"><span class="fancy-checkbox"></span><text>'+item+'</text></li>';
-          }
-          countFilter++;
-          panel.elLk.lookup[elementClass] = {
-            label: item,
-            parentTab: parentTabContainer,
-            parentTabId: parentRhSectionId,
-            subTab: rhsection,
-            selected: false,
-            set: obj.set || ''
-          };
-        });
-      }
-
-      html += '</ul>';
-      html = '<div class="all-box list-all-box" id="allBox-'+$(container).attr("id")+'"><span class="fancy-checkbox"></span>Select all<text class="_num">('+countFilter+')</text></div>' + html; 
-      panel.el.find(container).append(html);
-=======
       panel.alphabetRibbon(ribbonObj, container, parentTabContainer, parentRhSectionId, noFilter_allBox, set);
     } else  {
       var container = panel.el.find(container);
@@ -1441,7 +1382,6 @@
           panel.elLk.lookup[elementClass].el = container.find("." + elementClass);
         }
       });
->>>>>>> 6896ecd1
       
       //updating available count in right hand panel
       panel.el.find('div#'+rhsection+' span.total').html(countFilter);
