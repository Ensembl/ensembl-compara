--- conflicted
+++ resolved
@@ -179,20 +179,6 @@
   height: 24px;
   top: 1px;
 }
-<<<<<<< HEAD
-body.ie67 .ff-inline input.fbutton {
-  outline: none;
-  height: 22px;
-  top: -1px;
-  border: none;
-  padding: 0 6px;
-}
-body.ie6 .ff-inline input.fbutton {
-  height: 20px;
-}
-
-=======
->>>>>>> a0e3113a
 .ff-checklist {
   margin-right: 10px;
 }
