/*
 * Copyright [1999-2014] Wellcome Trust Sanger Institute and the EMBL-European Bioinformatics Institute
 * 
 * Licensed under the Apache License, Version 2.0 (the "License");
 * you may not use this file except in compliance with the License.
 * You may obtain a copy of the License at
 * 
 *      http://www.apache.org/licenses/LICENSE-2.0
 * 
 * Unless required by applicable law or agreed to in writing, software
 * distributed under the License is distributed on an "AS IS" BASIS,
 * WITHOUT WARRANTIES OR CONDITIONS OF ANY KIND, either express or implied.
 * See the License for the specific language governing permissions and
 * limitations under the License.
 */

Ensembl.Panel.Content = Ensembl.Panel.extend({
  init: function () {
    this.base();
    
    this.xhr = false;
    
    var fnEls = {
      ajaxLoad:       $('.ajax', this.el),
      hideHints:      $('.hint', this.el),
      glossary:       $('.glossary_mouseover', this.el),
      dataTable:      $('table.data_table', this.el),
      helpTips:       $('._ht', this.el),
      wrapping:       $('table.cellwrap_inside, table.heightwrap_inside', this.el),
      selectToToggle: $('._stt', this.el),
      filterable:     $('._fd', this.el)
    };
    
    if (this.el.hasClass('ajax')) {
      $.extend(fnEls.ajaxLoad, this.el);
    }
    
    $.extend(this.elLk, fnEls);

    this.toggleable();  

    for (var fn in fnEls) {
      if (fnEls[fn].length) {
        this[fn]();
      }
    }
    
    Ensembl.EventManager.register('updatePanel', this, this.getContent);
    
    if (this.el.parent('.initial_panel')[0] === Ensembl.initialPanels.get(-1)) {
      Ensembl.EventManager.register('hashChange', this, this.hashChange);
    }
    
    Ensembl.EventManager.trigger('validateForms', this.el);
    Ensembl.EventManager.trigger('relocateTools', $('.other_tool', this.el));
    
    // Links in a popup (help) window should make a new window in the main browser
    if (window.name.match(/^popup_/)) {
      $('a:not(.cp-internal, .popup)', this.el).on('click', function () {
        window.open(this.href, window.name.replace(/^popup_/, '') + '_1');
        return false;
      });
    }
    
  },
  
  ajaxLoad: function () {
    var panel = this;
    
    $('.navbar', this.el).width(Ensembl.width);
    
    this.elLk.ajaxLoad.each(function () {
      var el    = $(this);
      var url   = el.find('input.ajax_load').val();
      var data  = {};
      
      if (!url) {
        return;
      }
      
      if (url.match(/\?/)) {
        url = Ensembl.replaceTimestamp(url);
      } else {
        url += '?';
      }
      
      el.find('input.ajax_post').each(function(i, inp) {
        data[inp.name] = inp.value;
      });
      
      panel.getContent(url, $(this), { updateURL: url + ';update_panel=1', updateType: $.isEmptyObject(data) ? 'get' : 'post', updateData: data });
    });
  },
  
  getContent: function (url, el, params, newContent) {
    var node, data;
    
    if (typeof el === 'string') {
      el = $(el, this.el).empty();
    } else {
      $('.js_panel', el || this.el).each(function () {
        Ensembl.EventManager.trigger('destroyPanel', this.id); // destroy all sub panels
      });
    }
    
    params = params || this.params;
    url    = url    || Ensembl.replaceTimestamp(params.updateURL);
    el     = el     || this.el.empty();
    
    switch (el[0].nodeName) {
      case 'DL': node = 'dt'; break;
      case 'UL': 
      case 'OL': node = 'li'; break;
      default  : node = 'p';  break;
    }
    
    el.append('<' + node + ' class="spinner">Loading component</' + node + '>');
    
    if (newContent === true) {
      window.location.hash = el[0].id; // Jump to the newly added div
    } else if (newContent) {
      Ensembl.updateURL(newContent); // A link was clicked that needs to add parameters to the url
    }
    
    data = params.updateData || (typeof newContent === 'object' ? newContent : {}) || {};
    
    // Add the URL params as POST params in case of POST request
    if (params.updateType === 'post') {
      $.each((url.split(/\?/)[1] || '').split(/&|;/), function(i, param) {
        param = param.split('=');
        if (typeof param[0] !== 'undefined' && !(param[0] in data)) {
          data[param[0]] = param[1];
        }
      });
    }
    
    this.xhr = $.ajax({
      url: url,
      data: data,
      dataType: 'html',
      context: this,
      type: params.updateType,
      success: function (html) {
        if (html) {
          Ensembl.EventManager.trigger('addPanel', undefined, $((html.match(/<input[^<]*class="[^<]*panel_type[^<]*"[^<]*>/) || [])[0]).val() || 'Content', html, el, params);
          
          if (newContent === true) {
            // Jump to the newly added content. Set the hash to a dummy value first so the browser is forced to jump again
            window.location.hash = '_';
            window.location.hash = el[0].id;
          }
        } else {
          el.html('');
        }
        
        Ensembl.EventManager.trigger('ajaxLoaded');
      },
      error: function (e) {
        if (e.status !== 0) { // e.status === 0 when navigating to a new page while request is still loading
          el.html('<div class="error ajax_error"><h3>Ajax error</h3><div class="error-pad"><p>Sorry, the page request "' + url + '" failed to load.</p></div></div>');
        }
      },
      complete: function () {
        el = null;
        this.xhr = false;
      }
    });
  },
  
  addContent: function (url, rel) {
    var newContent = $('<div class="js_panel">').appendTo(this.el);
    var i          = 1;
    
    if (rel) {
      newContent.addClass(rel);
    } else {
      rel = 'anchor';
    }
    
    // Ensure unique id
    while (document.getElementById(rel)) {
      rel += i++;
    }
    
    newContent.attr('id', rel + 'Panel');
    
    this.getContent(url, newContent, this.params, true);
    
    return newContent;
  },
  
  toggleable: function () {
    var panel     = this;
    var toTrigger = {};
    
    $('a.toggle, .ajax_add', this.el).on('click', function (e) {
      
<<<<<<< HEAD
=======
      e.preventDefault();
      
>>>>>>> b0eb0766
      var duration = !!e.which && $(this).hasClass('_slide_toggle') ? parseInt((this.className.match(/_slide_toggle_(\d+)/) || [300]).pop()) : undefined;
      
      if ($(this).hasClass('ajax_add')) {
        var url = $('input.url', this).val();
        
        if (url) {
          if (panel.elLk[this.rel]) {
            panel.toggleContent($(this), duration);
            window.location.hash = panel.elLk[this.rel][0].id;
          } else {
            panel.elLk[this.rel] = panel.addContent(url, this.rel);
          }
        }
      } else {
        panel.toggleContent($(this), duration);
      }
      
      Ensembl.EventManager.trigger('toggleContent', this.rel, duration); // this toggles any other toggle switches used to toggle the same html block
      
      return false;
    }).filter('[rel]').each(function () {
      var cookie = Ensembl.cookie.get('toggle_' + this.rel);
      
      if ($(this).hasClass('closed')) {
        var regex = '[#?;&]' + this.rel + '(Panel)?[&;]*';
        
        if (cookie === 'open' || Ensembl.hash.match(new RegExp(regex))) {
          toTrigger[this.rel] = this; 
        }
      } else if ($(this).hasClass('open') && cookie === 'closed') {
        toTrigger[this.rel] = this;
      }
    });
    
    // Ensures that only one matching link with same rel is triggered (two triggers would revert to closed state)
    $.each(toTrigger, function () { $(this).trigger('click'); });
  },
  
  toggleContent: function (el, duration) {
    var rel     = el.attr('rel');
    var toggle  = duration ? 'slideToggle' : 'toggle';
    
    if (!rel) {
      el.toggleClass('open closed').siblings('.toggleable')[toggle](duration);
    } else {
      if (this.id === rel + 'Panel') {
        this.el.find('.toggleable')[toggle](duration);
      } else {
        if (!this.elLk[rel]) {
          this.elLk[rel] = $('.' + rel, this.el);
        }
        
        if (!this.elLk[rel].find('.toggleable:first').addBack('.toggleable')[toggle](duration).length) {
          el.siblings('.toggleable')[toggle](duration);
        }
      }
      
      if (el.hasClass('set_cookie')) {
        Ensembl.cookie.set('toggle_' + rel, el.hasClass('open') ? 'closed' : 'open');
      }
    }
    
    el = null;
  },
  
  hashChange: function () {
    this.params.updateURL = Ensembl.urlFromHash(this.params.updateURL);
    
    if (this.xhr) {
      this.xhr.abort();
      this.xhr = false;
    }
    
    this.getContent(Ensembl.replaceTimestamp(this.params.updateURL + ';hash_change=' + Ensembl.lastR));
  },
  
  hideHints: function () {
    this.elLk.hideHints.each(function () {
      var div = $(this);
      
      $('<img src="/i/close.png" alt="Hide" title="" />').on('click', function () {
        var tmp = [];
        
        div.hide();
        
        Ensembl.hideHints[div[0].id] = 1;
        
        for (var i in Ensembl.hideHints) {
          tmp.push(i);
        }
        
        Ensembl.cookie.set('ENSEMBL_HINTS', tmp.join(':'));
      }).prependTo(this.firstChild).helptip({ content: 'Hide this panel' });
    });
  },
  
  glossary: function () {
    this.elLk.glossary.each(function() {
      var el  = $(this);
      el.helptip({ content: el.children('.floating_popup').remove().html() });
    });
  },
  
  dataTable: function () {
    $.extend(this, Ensembl.DataTable);
    this.dataTableInit();
  },

  helpTips: function () {
    this.elLk.helpTips.helptip();
  },
  
  wrapping: function () {
    this.elLk.wrapping.togglewrap();
  },
  
  selectToToggle: function() {
    this.elLk.selectToToggle.selectToToggle({}, this.el);
  },
  
  filterable: function() {
    this.elLk.filterable.filterableDropdown();
  }
});<|MERGE_RESOLUTION|>--- conflicted
+++ resolved
@@ -195,11 +195,8 @@
     
     $('a.toggle, .ajax_add', this.el).on('click', function (e) {
       
-<<<<<<< HEAD
-=======
       e.preventDefault();
       
->>>>>>> b0eb0766
       var duration = !!e.which && $(this).hasClass('_slide_toggle') ? parseInt((this.className.match(/_slide_toggle_(\d+)/) || [300]).pop()) : undefined;
       
       if ($(this).hasClass('ajax_add')) {
