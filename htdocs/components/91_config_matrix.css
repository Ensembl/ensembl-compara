--- conflicted
+++ resolved
@@ -247,11 +247,7 @@
 div.track-tab.inactive          { color: #cccccc; cursor: default; }
 
 div.tab-content               { display: none; width: 100%; }
-<<<<<<< HEAD
-div.tab-content.active        { display: inline-block; background-color: [[LIGHT_GREY]]; overflow: auto; height: calc(100% - 30px); }
-=======
 div.tab-content.active        { display: inline-block; background-color: [[LIGHT_GREY]]; overflow: auto; position:relative; }
->>>>>>> bbac2dc1
 
 div.tabs.cells                                                              { margin: 3em 1em 1em 1em; }
 div.cell-label                                                              { width: 75px; float: left; margin-top: 5px;}
