--- conflicted
+++ resolved
@@ -396,10 +396,7 @@
       flux(widgets,$table,'think',1);
       var d = $.Deferred().resolve([0,-1,-1]);
       if(!got.more) {
-<<<<<<< HEAD
-=======
         console.log("complete");
->>>>>>> 4d8fa60c
         $table.data('complete',true);
         run_render_grid(widgets,$table);
       }
@@ -431,17 +428,11 @@
   function get_new_data(widgets,$table,manifest_c,more,config) {
     if(more===null) { flux(widgets,$table,'load',1); }
     $table.data('complete',false);
-<<<<<<< HEAD
-
-    // Cancel any ongoing fruitless requests
-    if(!$.orient_compares_equal(manifest_c.manifest,o_manifest)) {
-=======
     console.log("incomplete");
 
     // Cancel any ongoing fruitless requests
     if(!$.orient_compares_equal(manifest_c.manifest,o_manifest)) {
       console.log("Cancelling outstanding");
->>>>>>> 4d8fa60c
       for(var i=0;i<outstanding.length;i++) {
         if(outstanding[i]) { outstanding[i].abort(); }
         outstanding[i] = null;
