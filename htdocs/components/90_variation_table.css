/*
 * Copyright [1999-2015] Wellcome Trust Sanger Institute and the EMBL-European Bioinformatics Institute
 * 
 * Licensed under the Apache License, Version 2.0 (the "License");
 * you may not use this file except in compliance with the License.
 * You may obtain a copy of the License at
 * 
 *      http://www.apache.org/licenses/LICENSE-2.0
 * 
 * Unless required by applicable law or agreed to in writing, software
 * distributed under the License is distributed on an "AS IS" BASIS,
 * WITHOUT WARRANTIES OR CONDITIONS OF ANY KIND, either express or implied.
 * See the License for the specific language governing permissions and
 * limitations under the License.
 */

/* SIFT & PolyPhen scores */
div.score         { -moz-border-radius: 5px; border-radius: 5px; width: 100%; max-width: 50px; color: white; text-align: center; }
div.score_good    { background: green;  }
div.score_ok      { background: orange; }
div.score_bad     { background: red;    }
div.score_neutral { background: blue;   }

/* Population genotypes */
div.allele_short     { float:left;width:105px; }
div.allele_long      { float:left;width:120px; }
div.genotype_short   { float:left;width:125px; }
div.genotype_long    { float:left;width:140px; }
div.allele_padding   { padding-right:6px; }
div.genotype_padding { padding-right:6px; }

/* Phenotype clinical significance */
<<<<<<< HEAD
div.clin_sign     { width:92px; padding:1px 0px 1px 3px; background-color:white; border:1px solid #DDD; border-radius:8px;-moz-border-radius: 8px; }
=======
div.clin_sign     { display:inline-block; padding:1px 3px; background-color:white; border:1px solid #DDD; border-radius:8px;-moz-border-radius: 8px; }
>>>>>>> e8623414
img.clin_sign     { vertical-align:middle; margin-right:5px; }
img.review_status { vertical-align:middle; margin:2px 0px; }

/* LD export table */
span.ld_focus_variant {background-color:[[BUTTON_BG]]; color:[[BUTTON_TEXT]];padding:2px 4px;border-radius:5px}<|MERGE_RESOLUTION|>--- conflicted
+++ resolved
@@ -30,11 +30,7 @@
 div.genotype_padding { padding-right:6px; }
 
 /* Phenotype clinical significance */
-<<<<<<< HEAD
-div.clin_sign     { width:92px; padding:1px 0px 1px 3px; background-color:white; border:1px solid #DDD; border-radius:8px;-moz-border-radius: 8px; }
-=======
 div.clin_sign     { display:inline-block; padding:1px 3px; background-color:white; border:1px solid #DDD; border-radius:8px;-moz-border-radius: 8px; }
->>>>>>> e8623414
 img.clin_sign     { vertical-align:middle; margin-right:5px; }
 img.review_status { vertical-align:middle; margin:2px 0px; }
 
