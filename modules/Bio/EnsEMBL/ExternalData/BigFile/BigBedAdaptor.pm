--- conflicted
+++ resolved
@@ -230,11 +230,7 @@
 sub real_name {
   my ($self,$column) = @_;
 
-<<<<<<< HEAD
-  return $self->real_names->{$column};
-=======
   return $self->real_names->{$column} || $column;
->>>>>>> a87193ee
 }
 
 sub fetch_features  {
