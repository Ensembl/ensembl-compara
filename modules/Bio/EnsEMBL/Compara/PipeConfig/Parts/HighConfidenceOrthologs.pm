=head1 LICENSE

Copyright [1999-2015] Wellcome Trust Sanger Institute and the EMBL-European Bioinformatics Institute
Copyright [2016-2020] EMBL-European Bioinformatics Institute

Licensed under the Apache License, Version 2.0 (the "License");
you may not use this file except in compliance with the License.
You may obtain a copy of the License at

     http://www.apache.org/licenses/LICENSE-2.0

Unless required by applicable law or agreed to in writing, software
distributed under the License is distributed on an "AS IS" BASIS,
WITHOUT WARRANTIES OR CONDITIONS OF ANY KIND, either express or implied.
See the License for the specific language governing permissions and
limitations under the License.

=cut


=pod 

=head1 NAME

Bio::EnsEMBL::Compara::PipeConfig::Parts::HighConfidenceOrthologs

=head1 DESCRIPTION

This pipeline-part analyzes the orthologies and flags the best ones as
"high-confidence", following a number of thresholds.

=head1 USAGE

=head2 eHive configuration

This pipeline fires 1 job per orthology MLSS, which are relatively fast
too, so you will have to set 'high_confidence_capacity'.

Jobs require less than 100MB of memory.

=head2 Seeding

Job really only require a database location.

=head2 Global parameters

These parameters are required by several analyses and should probably
be declared as pipeline-wide. They can otherwise be set at the first job.

=over

=item threshold_levels

"threshold_levels" is an array of selectors that are evaluated in order.
Each element is a hash that defines some taxon names and the filter to
apply on their homologies.

When a taxon is considered, all the MLSSs that join two species below it
will be selected. The filter consists of three thresholds: the minimum values
for respectively the GOC score, the WGA coverage and the minimum percentage
of identity of the pair of orthologues. If there is no GOC/WGA scores for a
given mlss_id or if no filter is set, the pipeline will fallback to using
the is_tree_compliant flag together with the percentage of identity.

Example:

        'threshold_levels' => [
            {
                'taxa'          => [ 'Apes', 'Murinae' ],
                'thresholds'    => [ 75, 75, 80 ],
            },
            {
                'taxa'          => [ 'Mammalia', 'Aves', 'Percomorpha' ],
                'thresholds'    => [ 75, 75, 50 ],
            },
            {
                'taxa'          => [ 'all' ],
                'thresholds'    => [ 50, 50, 25 ],
            },
        ],

=item range_filter, range_label

If the pipeline needs to process only a subset of the homologies,
these can be defined with an additional filter: a list of ranges.
The statistics will then be stored in the database with the label
added to their names.

=back

=head1 CONTACT

Please email comments or questions to the public Ensembl
developers list at <http://lists.ensembl.org/mailman/listinfo/dev>.

Questions may also be sent to the Ensembl help desk at
<http://www.ensembl.org/Help/Contact>.

=cut

package Bio::EnsEMBL::Compara::PipeConfig::Parts::HighConfidenceOrthologs;

use strict;
use warnings;


use Bio::EnsEMBL::Hive::PipeConfig::HiveGeneric_conf;   # For INPUT_PLUS


sub pipeline_analyses_high_confidence {
    my ($self) = @_;
    return [

        {   -logic_name => 'mlss_id_for_high_confidence_factory',
            -module     => 'Bio::EnsEMBL::Compara::RunnableDB::OrthologQM::FindMLSSUnderTaxa',
            -flow_into  => {
                2   => { 'flag_high_confidence_orthologs' => INPUT_PLUS },
            },
            -rc_name    => '500Mb_job',
        },

        {   -logic_name    => 'flag_high_confidence_orthologs',
            -module        => 'Bio::EnsEMBL::Compara::RunnableDB::OrthologQM::FlagHighConfidenceOrthologs',
            -parameters    => {
                'thresholds'    => '#expr( #threshold_levels#->[#threshold_index#]->{"thresholds"} )expr#',
                'homology_file' => '#homology_dumps_dir#/#hashed_mlss_id#/#mlss_id#.#member_type#.homologies.tsv',
            },
            -rc_name       => '500Mb_job',
            -hive_capacity => $self->o('high_confidence_capacity'),
<<<<<<< HEAD
            -flow_into     => { 'import_homology_table' => { 'mlss_id' => '#mlss_id#', 'high_conf_expected' => '1' } },
=======
            -flow_into     => {
                1 => { 'find_homology_id_range' => { 'mlss_id' => '#mlss_id#', 'high_conf_expected' => '1' } },
            },
        },

        {   -logic_name => 'find_homology_id_range',
            -module     => 'Bio::EnsEMBL::Compara::RunnableDB::Flatfiles::FindHomologyIDRange',
            -parameters => {
                'homology_flatfile' => '#homology_dumps_dir#/#hashed_mlss_id#/#mlss_id#.#member_type#.homologies.tsv',
                'range_index'       => '#dbID_range_index#',
            },
            -analysis_capacity => 1,
            -flow_into     => [ 'import_homology_table' ],
>>>>>>> 6766ce1d
        },

        {   -logic_name => 'import_homology_table',
            -module     => 'Bio::EnsEMBL::Compara::RunnableDB::Flatfiles::MySQLImportHomologies',
            -parameters => {
                attrib_files => {
                    'goc'       => '#goc_file#',
                    'wga'       => '#wga_file#',
                    'high_conf' => '#high_conf_file#',
                },
                homology_flatfile => '#homology_dumps_dir#/#hashed_mlss_id#/#mlss_id#.#member_type#.homologies.tsv',
                replace      => 0,
            },
            -rc_name       => '500Mb_job',
            -hive_capacity => $self->o('import_homologies_capacity'),
        },

    ];
}

1;<|MERGE_RESOLUTION|>--- conflicted
+++ resolved
@@ -127,23 +127,9 @@
             },
             -rc_name       => '500Mb_job',
             -hive_capacity => $self->o('high_confidence_capacity'),
-<<<<<<< HEAD
-            -flow_into     => { 'import_homology_table' => { 'mlss_id' => '#mlss_id#', 'high_conf_expected' => '1' } },
-=======
             -flow_into     => {
-                1 => { 'find_homology_id_range' => { 'mlss_id' => '#mlss_id#', 'high_conf_expected' => '1' } },
+                1 => { 'import_homology_table' => { 'mlss_id' => '#mlss_id#', 'high_conf_expected' => '1' } },
             },
-        },
-
-        {   -logic_name => 'find_homology_id_range',
-            -module     => 'Bio::EnsEMBL::Compara::RunnableDB::Flatfiles::FindHomologyIDRange',
-            -parameters => {
-                'homology_flatfile' => '#homology_dumps_dir#/#hashed_mlss_id#/#mlss_id#.#member_type#.homologies.tsv',
-                'range_index'       => '#dbID_range_index#',
-            },
-            -analysis_capacity => 1,
-            -flow_into     => [ 'import_homology_table' ],
->>>>>>> 6766ce1d
         },
 
         {   -logic_name => 'import_homology_table',
