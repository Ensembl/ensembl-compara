=head1 LICENSE

See the NOTICE file distributed with this work for additional information
regarding copyright ownership.

Licensed under the Apache License, Version 2.0 (the "License");
you may not use this file except in compliance with the License.
You may obtain a copy of the License at

     http://www.apache.org/licenses/LICENSE-2.0

Unless required by applicable law or agreed to in writing, software
distributed under the License is distributed on an "AS IS" BASIS,
WITHOUT WARRANTIES OR CONDITIONS OF ANY KIND, either express or implied.
See the License for the specific language governing permissions and
limitations under the License.

=cut

=head1 NAME

Bio::EnsEMBL::Compara::PipeConfig::Parts::DumpConstrainedElements

=head1 DESCRIPTION

This PipeConfig contains the core analyses required to dump the contrained
elements as BigBED files.

=cut

package Bio::EnsEMBL::Compara::PipeConfig::Parts::DumpConstrainedElements;

use strict;
use warnings;
no warnings 'qw';

use Bio::EnsEMBL::Hive::Version v2.4;
<<<<<<< HEAD
=======
use Bio::EnsEMBL::Hive::PipeConfig::HiveGeneric_conf;  # For INPUT_PLUS
>>>>>>> 19ab1d4b

sub pipeline_analyses_dump_constrained_elems {
    my ($self) = @_;
    return [

        {   -logic_name     => 'mkdir_constrained_elems',
            -module         => 'Bio::EnsEMBL::Compara::RunnableDB::DumpMultiAlign::MkDirConstrainedElements',
            -rc_name        => '1Gb_job',
            -flow_into      => [ 'genomedb_factory_ce' ],
        },

        {   -logic_name     => 'genomedb_factory_ce',
            -module         => 'Bio::EnsEMBL::Compara::RunnableDB::GenomeDBFactory',
            -rc_name        => '1Gb_job',
            -parameters     => {
                'extra_parameters'      => [ 'name' ],
            },
            -flow_into      => {
                '2->A' => [ 'dump_constrained_elements' ],
                'A->1' => [ 'ce_funnel_check' ],
            },
        },

        {   -logic_name => 'ce_funnel_check',
            -module     => 'Bio::EnsEMBL::Compara::RunnableDB::FunnelCheck',
            -rc_name    => '1Gb_job',
            -flow_into  => [ { 'md5sum_ce' => INPUT_PLUS() } ],
        },

        {   -logic_name     => 'dump_constrained_elements',
            -module         => 'Bio::EnsEMBL::Hive::RunnableDB::SystemCmd',
            -parameters     => {
                'cmd'   => '#dump_features_exe# --feature ce_#mlss_id# --compara_db #compara_db# --species #name# --lex_sort --reg_conf "#registry#" | tail -n+2 > #bed_file#',
                'registry' => '#reg_conf#',
            },
            -rc_name        => '1Gb_24_hour_job',
            -hive_capacity => $self->o('dump_ce_capacity'),
            -flow_into      => [ 'check_not_empty' ],
        },

        {   -logic_name     => 'check_not_empty',
            -module         => 'Bio::EnsEMBL::Compara::RunnableDB::FTPDumps::CheckNotEmpty',
            -rc_name        => '1Gb_job',
            -parameters     => {
                'min_number_of_lines'   => 1,   # The header is always present
                'filename'              => '#bed_file#',
            },
            -flow_into      => [ 'convert_to_bigbed' ],
        },

        {   -logic_name     => 'convert_to_bigbed',
            -module         => 'Bio::EnsEMBL::Compara::RunnableDB::FTPDumps::ConvertToBigBed',
            -rc_name        => '1Gb_job',
            -parameters     => {
                'big_bed_exe'   => $self->o('big_bed_exe'),
                'autosql_file'  => $self->o('bigbed_autosql'),
                'bed_type'      => 'bed3+3',
            },
        },

        {   -logic_name     => 'md5sum_ce',
            -module         => 'Bio::EnsEMBL::Hive::RunnableDB::SystemCmd',
            -rc_name        => '1Gb_job',
            -parameters     => {
                'cmd'   => 'cd #ce_output_dir#; md5sum *.bb > MD5SUM',
            },
            -flow_into      =>  [ 'readme_ce' ],
        },

        {   -logic_name     => 'readme_ce',
            -module         => 'Bio::EnsEMBL::Hive::RunnableDB::SystemCmd',
            -rc_name        => '1Gb_job',
            -parameters     => {
                'cmd'   => [qw(cp -af #ce_readme# #ce_output_dir#/README)],
            },
        },
    ];
}

1;<|MERGE_RESOLUTION|>--- conflicted
+++ resolved
@@ -35,10 +35,6 @@
 no warnings 'qw';
 
 use Bio::EnsEMBL::Hive::Version v2.4;
-<<<<<<< HEAD
-=======
-use Bio::EnsEMBL::Hive::PipeConfig::HiveGeneric_conf;  # For INPUT_PLUS
->>>>>>> 19ab1d4b
 
 sub pipeline_analyses_dump_constrained_elems {
     my ($self) = @_;
