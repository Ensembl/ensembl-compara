=head1 LICENSE

Copyright [1999-2015] Wellcome Trust Sanger Institute and the EMBL-European Bioinformatics Institute
Copyright [2016-2019] EMBL-European Bioinformatics Institute

Licensed under the Apache License, Version 2.0 (the "License");
you may not use this file except in compliance with the License.
You may obtain a copy of the License at

     http://www.apache.org/licenses/LICENSE-2.0

Unless required by applicable law or agreed to in writing, software
distributed under the License is distributed on an "AS IS" BASIS,
WITHOUT WARRANTIES OR CONDITIONS OF ANY KIND, either express or implied.
See the License for the specific language governing permissions and
limitations under the License.

=cut

=head1 NAME

Bio::EnsEMBL::Compara::PipeConfig::LoadSpeciesTrees_conf

=head1 SYNOPSIS

    init_pipeline.pl Bio::EnsEMBL::Compara::PipeConfig::LoadSpeciesTrees_conf -host mysql-ens-compara-prod-X -port XXXX \
        -division $COMPARA_DIV -compara_alias_name <db_alias_or_url>

=head1 DESCRIPTION

A pipeline to load the Compara species-trees into a database.
Currently, this includes:
 - The tree made automatically from the NCBI taxonomy
 - The binary tree that the Compara team maintains

=cut

package Bio::EnsEMBL::Compara::PipeConfig::LoadSpeciesTrees_conf;

use strict;
use warnings;

use Bio::EnsEMBL::Hive::Version 2.3;

use base ('Bio::EnsEMBL::Compara::PipeConfig::ComparaGeneric_conf');


sub default_options {
    my ($self) = @_;
    return {
        %{$self->SUPER::default_options},

        'species_tree_method_link' => 'SPECIES_TREE',

        'taxon_filters' => [
            # Filters with the default behaviour (strains hidden)
            # [ 'Amniota', 'Amniotes' ],
            # [ 'Mammalia', 'Mammals' ],
            # Filters with the strains shown, prefix with "str:"
<<<<<<< HEAD
            # [ 'str:Murinae', 'Rat and all mice (incl. strains)' ],
=======
            [ 'str:Murinae', 'Rat and all mice (incl. strains)' ],
            [ 'str:Sus scrofa', 'All pig breeds' ],
>>>>>>> d7d44825
        ],
        'reference_genomes' => [
            # Which genome_dbs are used references for which clades
            # [ '10090', 'mus_musculus' ],
        ],
    };
}

sub no_compara_schema {}    # Tell the base class not to create the Compara tables in the database

# Ensures species output parameter gets propagated implicitly
sub hive_meta_table {
    my ($self) = @_;

    return {
        %{$self->SUPER::hive_meta_table},
        'hive_use_param_stack'  => 1,
    };
}


sub pipeline_wide_parameters {
    my ($self) = @_;

    return {
        %{$self->SUPER::pipeline_wide_parameters},

        'compara_db'    => $self->o('compara_alias_name'),
        'db_conn'       => $self->o('compara_alias_name'),
    };
}



sub pipeline_analyses {
    my ($self) = @_;
    return [

        {   -logic_name => 'find_mlss',
            -module     => 'Bio::EnsEMBL::Hive::RunnableDB::JobFactory',
            -parameters => {
                'species_tree_method_link'  => $self->o('species_tree_method_link'),
                'inputquery'    => 'SELECT method_link_species_set_id FROM method_link_species_set JOIN method_link USING (method_link_id) WHERE method_link.type = "#species_tree_method_link#" AND first_release IS NOT NULL AND last_release IS NULL',
            },
            -input_ids  => [ {} ],
            -flow_into  => {
                2 => [ 'load_ensembl_tree' ],
            },
        },

        {   -logic_name => 'load_ensembl_tree',
            -module     => 'Bio::EnsEMBL::Compara::RunnableDB::MakeSpeciesTree',
            -parameters => {
                # Gets #compara_db# from pipeline_wide_parameters
                'label'     => 'Ensembl',
                'mlss_id'   => '#method_link_species_set_id#',
                'species_tree_input_file'   => $self->o('binary_species_tree'),
            },
            -flow_into  => {
                2 => [ 'hc_binary_species_tree' ],
            }
        },

        {   -logic_name => 'hc_binary_species_tree',
            -module     => 'Bio::EnsEMBL::Compara::RunnableDB::GeneTrees::SqlHealthChecks',
            -parameters => {
                # Gets #compara_db# from pipeline_wide_parameters
                mode            => 'species_tree',
                binary          => 1,
                n_missing_species_in_tree   => 0,
            },
            -flow_into  => [ 'load_ncbi_tree' ],
        },

        {   -logic_name => 'load_ncbi_tree',
            -module     => 'Bio::EnsEMBL::Compara::RunnableDB::MakeSpeciesTree',
            -parameters => {
                # Gets #compara_db# from pipeline_wide_parameters
                'label'     => 'NCBI Taxonomy',
                'mlss_id'   => '#method_link_species_set_id#',
                'allow_subtaxa' => 1,
            },
            -flow_into  => {
                2 => [ 'hc_species_tree' ],
            }
        },

        {   -logic_name => 'hc_species_tree',
            -module     => 'Bio::EnsEMBL::Compara::RunnableDB::GeneTrees::SqlHealthChecks',
            -parameters => {
                # Gets #compara_db# from pipeline_wide_parameters
                mode            => 'species_tree',
                binary          => 0,
                n_missing_species_in_tree   => 0,
            },
            -flow_into  => [ 'insert_taxon_filters_factory', 'insert_reference_genomes_factory' ],
        },


        {   -logic_name => 'insert_taxon_filters_factory',
            -module     => 'Bio::EnsEMBL::Hive::RunnableDB::JobFactory',
            -parameters => {
                'inputlist'    => $self->o('taxon_filters'),
                'column_names' => [ 'scientific_name', 'common_name' ],
            },
            -flow_into => {
                2 => [ 'check_taxon_filters' ],
            },
        },

        {   -logic_name => 'check_taxon_filters',
            -module     => 'Bio::EnsEMBL::Hive::RunnableDB::SqlHealthcheck',
            -parameters => {
                'query'         => 'SELECT DISTINCT root_id FROM species_tree_root JOIN species_tree_node USING (root_id) WHERE method_link_species_set_id = #method_link_species_set_id# AND node_name = "#scientific_name#"',
                'expected_size' => '= 2',
            },
            -flow_into  => [ 'insert_taxon_filters' ],
        },

        {   -logic_name => 'insert_taxon_filters',
            -module     => 'Bio::EnsEMBL::Hive::RunnableDB::SqlCmd',
            -parameters => {
                # Cannot flow directly into the table because table-dataflows can only reach the eHive database, not #db_conn#
                # Gets #db_conn# from pipeline_wide_parameters
                'sql'       => 'INSERT INTO method_link_species_set_tag (method_link_species_set_id, tag, value) VALUES (#method_link_species_set_id#, "filter:#scientific_name#", "#common_name#")',
            },
        },


        {   -logic_name => 'insert_reference_genomes_factory',
            -module     => 'Bio::EnsEMBL::Hive::RunnableDB::JobFactory',
            -parameters => {
                'inputlist'    => $self->o('reference_genomes'),
                'column_names' => [ 'taxon_id', 'genome_db_name' ],
            },
            -flow_into => {
                2 => [ 'check_reference_genome' ],
            },
        },

        {   -logic_name => 'check_reference_genome',
            -module     => 'Bio::EnsEMBL::Hive::RunnableDB::SqlHealthcheck',
            -parameters => {
                'query'         => 'SELECT genome_db_id FROM genome_db WHERE name = "#genome_db_name#"',
                'expected_size' => '= 1',
            },
            -flow_into  => [ 'check_taxon_id' ],
        },

        {   -logic_name => 'check_taxon_id',
            -module     => 'Bio::EnsEMBL::Hive::RunnableDB::SqlHealthcheck',
            -parameters => {
                'query'         => 'SELECT DISTINCT root_id FROM species_tree_root JOIN species_tree_node USING (root_id) WHERE method_link_species_set_id = #method_link_species_set_id# AND taxon_id = #taxon_id#',
                'expected_size' => '= 2',
            },
            -flow_into  => [ 'insert_reference_genomes' ],
        },

        {   -logic_name => 'insert_reference_genomes',
            -module     => 'Bio::EnsEMBL::Hive::RunnableDB::SqlCmd',
            -parameters => {
                # Cannot flow directly into the table because table-dataflows can only reach the eHive database, not #db_conn#
                # Gets #db_conn# from pipeline_wide_parameters
                'sql'       => 'INSERT INTO method_link_species_set_tag (method_link_species_set_id, tag, value) VALUES (#method_link_species_set_id#, "ref_genome:#taxon_id#", "#genome_db_name#")',
            },
        },

    ];
}

1;
<|MERGE_RESOLUTION|>--- conflicted
+++ resolved
@@ -57,12 +57,7 @@
             # [ 'Amniota', 'Amniotes' ],
             # [ 'Mammalia', 'Mammals' ],
             # Filters with the strains shown, prefix with "str:"
-<<<<<<< HEAD
             # [ 'str:Murinae', 'Rat and all mice (incl. strains)' ],
-=======
-            [ 'str:Murinae', 'Rat and all mice (incl. strains)' ],
-            [ 'str:Sus scrofa', 'All pig breeds' ],
->>>>>>> d7d44825
         ],
         'reference_genomes' => [
             # Which genome_dbs are used references for which clades
