=head1 LICENSE

Copyright [1999-2015] Wellcome Trust Sanger Institute and the EMBL-European Bioinformatics Institute
Copyright [2016-2018] EMBL-European Bioinformatics Institute

Licensed under the Apache License, Version 2.0 (the "License");
you may not use this file except in compliance with the License.
You may obtain a copy of the License at

     http://www.apache.org/licenses/LICENSE-2.0

Unless required by applicable law or agreed to in writing, software
distributed under the License is distributed on an "AS IS" BASIS,
WITHOUT WARRANTIES OR CONDITIONS OF ANY KIND, either express or implied.
See the License for the specific language governing permissions and
limitations under the License.

=cut


=head1 CONTACT

  Please email comments or questions to the public Ensembl
  developers list at <http://lists.ensembl.org/mailman/listinfo/dev>.

  Questions may also be sent to the Ensembl help desk at
  <http://www.ensembl.org/Help/Contact>.

=head1 NAME

  Bio::EnsEMBL::Compara::PipeConfig::EBI::Ensembl::ProteinTrees_conf

=head1 DESCRIPTION

    The PipeConfig file for ProteinTrees pipeline that should automate most of the pre-execution tasks.


=head1 CONTACT

  Please contact Compara or Ensembl Genomes with questions/suggestions

=cut

package Bio::EnsEMBL::Compara::PipeConfig::EBI::Ensembl::ProteinTrees_conf;

use strict;
use warnings;


use base ('Bio::EnsEMBL::Compara::PipeConfig::EBI::ProteinTrees_conf');


sub default_options {
    my ($self) = @_;

    return {
        %{$self->SUPER::default_options},   # inherit the generic ones

        # Tag attached to every single tree. Also used to select params - e.g. reg_conf, species_tree 
        'division' => 'ensembl',

        # the production database itself (will be created)
        # it inherits most of the properties from HiveGeneric, we usually only need to redefine the host, but you may want to also redefine 'port'

        'host'  => 'mysql-ens-compara-prod-5.ebi.ac.uk',
        'port'  => 4615,

    # User details

    # parameters that are likely to change from execution to another:
        # You can add a letter to distinguish this run from other runs on the same release

        'test_mode' => 1, #set this to 0 if this is production run
        
        'rel_suffix'            => '',
        # names of species we don't want to reuse this time
        'do_not_reuse_list'     => [ ],

    #default parameters for the geneset qc

    # dependent parameters: updating 'base_dir' should be enough
        'base_dir'              => '/hps/nobackup2/production/ensembl/'.$self->o('ENV', 'USER').'/',

    # "Member" parameters:
        'allow_ambiguity_codes'     => 1,

    # blast parameters:
        # cdhit is used to filter out proteins that are too close to each other
        'cdhit_identity_threshold' => 0.99,

    # clustering parameters:
        # affects 'hcluster_dump_input_per_genome'
        'outgroups'                     => { 'saccharomyces_cerevisiae' => 2 },
        # File with gene / peptide names that must be excluded from the clusters (e.g. know to disturb the trees)
        'gene_blacklist_file'           => '/nfs/production/panda/ensembl/warehouse/compara/proteintree_blacklist.e82.txt',

    # tree building parameters:
        'use_raxml'                 => 0,
        'use_quick_tree_break'      => 1,
        'use_notung'                => 0,

    # sequence type used on the phylogenetic inferences
    # It has to be set to 1 for the strains
        'use_dna_for_phylogeny'     => 0,

    # alignment filtering options


    # homology_dnds parameters:
        # used by 'homology_dNdS'
        'taxlevels'                 => ['Theria', 'Sauria', 'Tetraodontiformes', 'Percomorphaceae'],

    # mapping parameters:
        'do_stable_id_mapping'      => 1,
        'do_treefam_xref'           => 1,
        # The TreeFam release to map to
        'tf_release'                => '9_69',

    # hive_capacity values for some analyses:
        'reuse_capacity'            =>   3,
        'blast_factory_capacity'    =>  50,
        'blastp_capacity'           => 1500,
        'blastpu_capacity'          => 150,
        'mcoffee_short_capacity'    => 600,
        'mafft_capacity'            => 2500,
        'mafft_himem_capacity'      => 1200,
        'split_genes_capacity'      => 600,
        'alignment_filtering_capacity'  => 200,
        'cluster_tagging_capacity'  => 100,
        'loadtags_capacity'         => 200,
        'prottest_capacity'         => 200,
        'treebest_capacity'         => 400,
        'raxml_capacity'            => 200,
        'examl_capacity'            => 400,
        'notung_capacity'           => 200,
        'copy_tree_capacity'        => 100,
        'ortho_tree_capacity'       => 50,
        'quick_tree_break_capacity' => 1500,
        'build_hmm_capacity'        => 200,
        'ktreedist_capacity'        => 150,
        'other_paralogs_capacity'   => 50,
        'homology_dNdS_capacity'    => 1300,
        'hc_capacity'               => 150,
        'decision_capacity'         => 150,
        'hc_post_tree_capacity'     => 100,
        'HMMer_classify_capacity'   => 400,
        'loadmembers_capacity'      =>  30,
        'HMMer_classifyPantherScore_capacity'   => 1000,
        'copy_trees_capacity'       => 50,
        'copy_alignments_capacity'  => 50,
        'mafft_update_capacity'     => 50,
        'raxml_update_capacity'     => 50,
        'ortho_stats_capacity'      => 10,
        'goc_capacity'              => 30,
        'goc_stats_capacity'        => 70,
        'genesetQC_capacity'        => 100,
        'cafe_capacity'             => 50,

<<<<<<< HEAD
=======
    # connection parameters to various databases:

        # the master database for synchronization of various ids (use undef if you don't have a master database)
        'master_db' => 'mysql://ensro@mysql-ens-compara-prod-1.ebi.ac.uk:4485/ensembl_compara_master',

        # Add the database location of the previous Compara release. Leave commented out if running the pipeline without reuse
        'prev_rel_db' => 'mysql://ensro@mysql-ens-compara-prod-1:4485/ensembl_compara_94',

        # Where the members come from (as loaded by the LoadMembers pipeline)
        'member_db'   => 'mysql://ensro@mysql-ens-compara-prod-3:4523/carlac_load_members_95',

        # Points to the previous production database. Will be used for various GOC operations.
        'goc_reuse_db'          => 'mysql://ensro@mysql-ens-compara-prod-4:4401/mateus_protein_trees_94',
        #'mapping_db'            => 'mysql://ensro@mysql-ens-compara-prod-2.ebi.ac.uk:4522/waakanni_protein_trees_88',


>>>>>>> ea12d46b
        # How will the pipeline create clusters (families) ?
        # Possible values: 'blastp' (default), 'hmm', 'hybrid'
        #   'blastp' means that the pipeline will run a all-vs-all blastp comparison of the proteins and run hcluster to create clusters. This can take a *lot* of compute
        #   'hmm' means that the pipeline will run an HMM classification
        #   'hybrid' is like "hmm" except that the unclustered proteins go to a all-vs-all blastp + hcluster stage
        #   'topup' means that the HMM classification is reused from prev_rel_db, and topped-up with the updated / new species  >> UNIMPLEMENTED <<
        #   'ortholog' means that it makes clusters out of orthologues coming from 'ref_ortholog_db' (transitive closre of the pairwise orthology relationships)
        'clustering_mode'           => 'hybrid',

        # How much the pipeline will try to reuse from "prev_rel_db"
        # Possible values: 'clusters' (default), 'blastp', 'members'
        #   'members' means that only the members are copied over, and the rest will be re-computed
        #   'hmms' is like 'members', but also copies the HMM profiles. It requires that the clustering mode is not 'blastp'  >> UNIMPLEMENTED <<
        #   'hmm_hits' is like 'hmms', but also copies the HMM hits  >> UNIMPLEMENTED <<
        #   'blastp' is like 'members', but also copies the blastp hits. It requires that the clustering mode is 'blastp'
        #   'clusters' is like 'hmm_hits' or 'blastp' (depending on the clustering mode), but also copies the clusters
        #   'alignments' is like 'clusters', but also copies the alignments  >> UNIMPLEMENTED <<
        #   'trees' is like 'alignments', but also copies the trees  >> UNIMPLEMENTED <<
        #   'homologies is like 'trees', but also copies the homologies  >> UNIMPLEMENTED <<

    # CAFE parameters
        # Do we want to initialise the CAFE part now ?
        'initialise_cafe_pipeline'  => 1,
        #Use Timetree divergence times for the CAFETree internal nodes
        'use_timetree_times'        => 1,

    # GOC parameters
        'goc_taxlevels'                 => ["Euteleostomi","Ciona"],
        'calculate_goc_distribution'    => 0,
        'goc_batch_size'                => 20,

    # Extra analyses
        # Export HMMs ?
        'do_hmm_export'                 => 0,
        # Do we want the Gene QC part to run ?
        'do_gene_qc'                    => 1,
        # Do we extract overall statistics for each pair of species ?
        'do_homology_stats'             => 1,
        # Do we need a mapping between homology_ids of this database to another database ?
        # This parameter is automatically set to 1 when the GOC pipeline is going to run with a reuse database
        'do_homology_id_mapping'                 => 1,
    };
}



sub tweak_analyses {
    my $self = shift;
    my $analyses_by_name = shift;

    ## Extend this section to redefine the resource names of some analysis
    my %overriden_rc_names = (
        'CAFE_table'                => '24Gb_job',
        'hcluster_run'              => '1Gb_job',
        'hcluster_parse_output'     => '1Gb_job',
        'split_genes'               => 'default',   # This is 250Mb
        'CAFE_species_tree'         => '24Gb_job',
    );
    foreach my $logic_name (keys %overriden_rc_names) {
        $analyses_by_name->{$logic_name}->{'-rc_name'} = $overriden_rc_names{$logic_name};
    }
    $analyses_by_name->{'CAFE_analysis'}->{'-parameters'}{'pvalue_lim'} = 1;
}


1;
<|MERGE_RESOLUTION|>--- conflicted
+++ resolved
@@ -156,25 +156,6 @@
         'genesetQC_capacity'        => 100,
         'cafe_capacity'             => 50,
 
-<<<<<<< HEAD
-=======
-    # connection parameters to various databases:
-
-        # the master database for synchronization of various ids (use undef if you don't have a master database)
-        'master_db' => 'mysql://ensro@mysql-ens-compara-prod-1.ebi.ac.uk:4485/ensembl_compara_master',
-
-        # Add the database location of the previous Compara release. Leave commented out if running the pipeline without reuse
-        'prev_rel_db' => 'mysql://ensro@mysql-ens-compara-prod-1:4485/ensembl_compara_94',
-
-        # Where the members come from (as loaded by the LoadMembers pipeline)
-        'member_db'   => 'mysql://ensro@mysql-ens-compara-prod-3:4523/carlac_load_members_95',
-
-        # Points to the previous production database. Will be used for various GOC operations.
-        'goc_reuse_db'          => 'mysql://ensro@mysql-ens-compara-prod-4:4401/mateus_protein_trees_94',
-        #'mapping_db'            => 'mysql://ensro@mysql-ens-compara-prod-2.ebi.ac.uk:4522/waakanni_protein_trees_88',
-
-
->>>>>>> ea12d46b
         # How will the pipeline create clusters (families) ?
         # Possible values: 'blastp' (default), 'hmm', 'hybrid'
         #   'blastp' means that the pipeline will run a all-vs-all blastp comparison of the proteins and run hcluster to create clusters. This can take a *lot* of compute
