=head1 LICENSE

Copyright [1999-2015] Wellcome Trust Sanger Institute and the EMBL-European Bioinformatics Institute
Copyright [2016-2018] EMBL-European Bioinformatics Institute

Licensed under the Apache License, Version 2.0 (the "License");
you may not use this file except in compliance with the License.
You may obtain a copy of the License at

     http://www.apache.org/licenses/LICENSE-2.0

Unless required by applicable law or agreed to in writing, software
distributed under the License is distributed on an "AS IS" BASIS,
WITHOUT WARRANTIES OR CONDITIONS OF ANY KIND, either express or implied.
See the License for the specific language governing permissions and
limitations under the License.

=cut


=pod

=head1 NAME

Bio::EnsEMBL::Compara::PipeConfig::EBI::Plants::MergeDBsIntoRelease_conf

=head1 SYNOPSIS

    #1. initialize the pipeline:
        e95: init_pipeline.pl Bio::EnsEMBL::Compara::PipeConfig::EBI::Plants::MergeDBsIntoRelease_conf -host mysql-ens-compara-prod-5 -port 4615

=head1 DESCRIPTION

A pipeline to merge some production databases onto the release one.
It is currently working well only with the "gene side" of Compara
(protein_trees, families and ncrna_trees)
because synteny_region_id is not ranged by MLSS.

=cut

package Bio::EnsEMBL::Compara::PipeConfig::EBI::Plants::MergeDBsIntoRelease_conf;

use strict;
use warnings;

use base ('Bio::EnsEMBL::Compara::PipeConfig::MergeDBsIntoRelease_conf');


sub default_options {
    my ($self) = @_;
    return {
        %{$self->SUPER::default_options},
        'division' => 'plants',
        
        # moved reg_conf to base class
        # 'reg_conf' => $self->o('ensembl_cvs_root_dir').'/ensembl-compara/scripts/pipeline/production_reg_plants_conf.pl',

        # All the source databases
        'src_db_aliases' => {
<<<<<<< HEAD
            'master_db'     => 'compara_master',
            'protein_db'    => 'compara_ptrees',
=======
            'master_db'      => 'mysql://ensro@mysql-ens-compara-prod-5:4615/ensembl_compara_master_plants',
            'protein_db'     => 'mysql://ensro@mysql-ens-compara-prod-5:4615/mateus_plants_prottrees_42_95',
>>>>>>> ea12d46b
        },

        # The target database
        'curr_rel_db' => 'compara_curr',

        # From these databases, only copy these tables
        'only_tables' => {
            # Cannot be copied by populate_new_database because it doesn't contain the new mapping_session_ids yet
            'master_db' => [qw(mapping_session)],
        },

        # These tables have a unique source. Content from other databases is ignored
        'exclusive_tables'  => {
            'mapping_session'         => 'master_db',
        },

        # In these databases, ignore these tables
        'ignored_tables' => {
            #'protein_db' => [qw(all_cov_ortho poor_cov_ortho poor_cov_2 dubious_seqs)],
        },
    };
}

1;<|MERGE_RESOLUTION|>--- conflicted
+++ resolved
@@ -57,13 +57,8 @@
 
         # All the source databases
         'src_db_aliases' => {
-<<<<<<< HEAD
             'master_db'     => 'compara_master',
             'protein_db'    => 'compara_ptrees',
-=======
-            'master_db'      => 'mysql://ensro@mysql-ens-compara-prod-5:4615/ensembl_compara_master_plants',
-            'protein_db'     => 'mysql://ensro@mysql-ens-compara-prod-5:4615/mateus_plants_prottrees_42_95',
->>>>>>> ea12d46b
         },
 
         # The target database
