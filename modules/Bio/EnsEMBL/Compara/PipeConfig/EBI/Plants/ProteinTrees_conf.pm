=head1 LICENSE

Copyright [1999-2015] Wellcome Trust Sanger Institute and the EMBL-European Bioinformatics Institute
Copyright [2016-2018] EMBL-European Bioinformatics Institute

Licensed under the Apache License, Version 2.0 (the "License");
you may not use this file except in compliance with the License.
You may obtain a copy of the License at

     http://www.apache.org/licenses/LICENSE-2.0

Unless required by applicable law or agreed to in writing, software
distributed under the License is distributed on an "AS IS" BASIS,
WITHOUT WARRANTIES OR CONDITIONS OF ANY KIND, either express or implied.
See the License for the specific language governing permissions and
limitations under the License.

=cut


=head1 CONTACT

  Please email comments or questions to the public Ensembl
  developers list at <http://lists.ensembl.org/mailman/listinfo/dev>.

  Questions may also be sent to the Ensembl help desk at
  <http://www.ensembl.org/Help/Contact>.

=head1 NAME

Bio::EnsEMBL::Compara::PipeConfig::EBI::Plants::ProteinTrees_conf

=head1 SYNOPSIS

    #1. update ensembl-hive, ensembl and ensembl-compara GIT repositories before each new release

    #3. make sure that all default_options are set correctly

    #4. Run init_pipeline.pl script:
        init_pipeline.pl Bio::EnsEMBL::Compara::PipeConfig::EBI::Plants::ProteinTrees_conf \
        -password <your_password> -mlss_id <your_current_PT_mlss_id> \
        -division <eg_division> -eg_release <egrelease>

    #5. Sync and loop the beekeeper.pl as shown in init_pipeline.pl's output


=head1 DESCRIPTION

    The PipeConfig example file for the Plants version of
    ProteinTrees pipeline. This file is inherited from & customised further
    within the Ensembl Genomes infrastructure but this file serves as
    an example of the type of configuration we perform.

=head1 CONTACT

  Please contact Compara or Ensembl Genomes with questions/suggestions

=cut

package Bio::EnsEMBL::Compara::PipeConfig::EBI::Plants::ProteinTrees_conf;

use strict;
use warnings;


use base ('Bio::EnsEMBL::Compara::PipeConfig::EBI::Ensembl::ProteinTrees_conf');


sub default_options {
    my ($self) = @_;

    return {
        %{$self->SUPER::default_options},   # inherit the generic ones

    division => 'plants',
    # mlss_id  => 40138,
    # eg_release => 41,


    # custom pipeline name, in case you don't like the default one
    pipeline_name => $self->o('division').'_prottrees_'.$self->o('eg_release').'_'.$self->o('rel_with_suffix'),


<<<<<<< HEAD
=======
    # connection parameters to various databases:

    # the master database for synchronization of various ids (use undef if you don't have a master database)
    'master_db' => 'mysql://ensro@mysql-ens-compara-prod-5:4615/ensembl_compara_master_plants',

    'member_db' => 'mysql://ensro@mysql-ens-compara-prod-2:4522/muffato_load_members_95_plants',

    eg_prod_loc => {
      -host   => 'mysql-eg-prod-2',
      -port   => 4239,
      -user   => 'ensro',
      -db_version => $self->o('ensembl_release')
    },

    e_prod_loc => {
      -host   => 'mysql-ens-vertannot-staging',
      -port   => 4573,
      -user   => 'ensro',
      -db_version => $self->o('ensembl_release')
    },

    eg_mirror_loc => {
        -host   => 'mysql-eg-mirror',
        -port   => 4157,
        -user   => 'ensro',
        -db_version => 93,
    },
    e_mirror_loc => {
        -host   => 'mysql-ensembl-mirror',
        -port   => 4240,
        -user   => 'ensro',
        -db_version => 93,
    },

    # NOTE: The databases referenced in the following arrays have to be hashes (not URLs)
    # Add the database entries for the current and previous core databases
    'curr_core_sources_locs' => [ $self->o('eg_prod_loc'), $self->o('e_prod_loc') ],
    'prev_core_sources_locs'   => [ $self->o('eg_mirror_loc'), $self->o('e_mirror_loc') ],

    # Add the database location of the previous Compara release. Use "undef" if running the pipeline without reuse
    'prev_rel_db' => 'mysql://ensro@mysql-ens-compara-prod-5:4615/ensembl_compara_plants_41_94',

    # Points to the previous production database. Will be used for various GOC operations. Use "undef" if running the pipeline without reuse.
    'goc_reuse_db'=> 'mysql://ensro@mysql-ens-compara-prod-5:4615/ensembl_compara_plants_41_94',

    # How will the pipeline create clusters (families) ?
    # Possible values: 'blastp' (default), 'hmm', 'hybrid'
    #   'blastp' means that the pipeline will run a all-vs-all blastp comparison of the proteins and run hcluster to create clusters. This can take a *lot* of compute
    #   'hmm' means that the pipeline will run an HMM classification
    #   'hybrid' is like "hmm" except that the unclustered proteins go to a all-vs-all blastp + hcluster stage
    #   'topup' means that the HMM classification is reused from prev_rel_db, and topped-up with the updated / new species  >> UNIMPLEMENTED <<
    #   'ortholog' means that it makes clusters out of orthologues coming from 'ref_ortholog_db' (transitive closre of the pairwise orthology relationships)
    'clustering_mode'           => 'hybrid',

    # species tree reconciliation
        # you can define your own species_tree for 'treebest'. It can contain multifurcations
        'species_tree_input_file'   => $self->o('ensembl_cvs_root_dir').'/ensembl-compara/scripts/pipeline/species_tree.plants.branch_len.nw',
        'binary_species_tree_input_file'    => undef,

>>>>>>> ea12d46b
    # homology_dnds parameters:
        # used by 'homology_dNdS'
        'taxlevels' => ['Liliopsida', 'eudicotyledons', 'Chlorophyta'],

    # GOC parameters
        'goc_taxlevels' => ['solanum', 'fabids', 'Brassicaceae', 'Pooideae', 'Oryzoideae', 'Panicoideae'],

    };
}


sub tweak_analyses {
    my $self = shift;
    my $analyses_by_name = shift;

    ## Extend this section to redefine the parameters of some analyses
    # turn off projections
    $analyses_by_name->{'insert_member_projections'}->{'-parameters'}->{'source_species_names'} = [];
    # prevent principal components from being flowed
    # $analyses_by_name->{'member_copy_factory'}->{'-parameters'}->{'polyploid_genomes'} = 0;

    ## Here we bump the resource class of some commonly MEMLIMIT
    ## failing analyses. Are these really EG specific?
    $analyses_by_name->{'mcoffee'}->{'-rc_name'} = '8Gb_job';
    $analyses_by_name->{'mcoffee_himem'}->{'-rc_name'} = '32Gb_job';
    $analyses_by_name->{'mafft'}->{'-rc_name'} = '8Gb_job';
    $analyses_by_name->{'mafft_himem'}->{'-rc_name'} = '32Gb_job';
    $analyses_by_name->{'treebest'}->{'-rc_name'} = '4Gb_job';
    $analyses_by_name->{'ortho_tree_himem'}->{'-rc_name'} = '4Gb_job';
    $analyses_by_name->{'members_against_allspecies_factory'}->{'-rc_name'} = '2Gb_job';
    $analyses_by_name->{'members_against_nonreusedspecies_factory'}->{'-rc_name'} = '2Gb_job';
    $analyses_by_name->{'hcluster_run'}->{'-rc_name'} = '1Gb_job';
    $analyses_by_name->{'hcluster_parse_output'}->{'-rc_name'} = '2Gb_job';
    $analyses_by_name->{'exon_boundaries_prep_himem'}->{'-rc_name'} = '8Gb_job';
    $analyses_by_name->{'tree_building_entry_point'}->{'-rc_name'} = '500Mb_job';
    $analyses_by_name->{'mafft_huge'}->{'-rc_name'} = '128Gb_4c_job';
    $analyses_by_name->{'homology_factory'}->{'-rc_name'}         = '1Gb_job';
    $analyses_by_name->{'copy_homology_dNdS'}->{'-rc_name'}       = '1Gb_job';
    $analyses_by_name->{'copy_homology_dNdS'}->{'-hive_capacity'} = '50';
    $analyses_by_name->{'threshold_on_dS'}->{'-rc_name'}          = '1Gb_job';

    $analyses_by_name->{'dump_canonical_members'}->{'-rc_name'} = '500Mb_job';
    $analyses_by_name->{'blastp'}->{'-rc_name'} = '500Mb_job';
}


1;<|MERGE_RESOLUTION|>--- conflicted
+++ resolved
@@ -80,54 +80,6 @@
     # custom pipeline name, in case you don't like the default one
     pipeline_name => $self->o('division').'_prottrees_'.$self->o('eg_release').'_'.$self->o('rel_with_suffix'),
 
-
-<<<<<<< HEAD
-=======
-    # connection parameters to various databases:
-
-    # the master database for synchronization of various ids (use undef if you don't have a master database)
-    'master_db' => 'mysql://ensro@mysql-ens-compara-prod-5:4615/ensembl_compara_master_plants',
-
-    'member_db' => 'mysql://ensro@mysql-ens-compara-prod-2:4522/muffato_load_members_95_plants',
-
-    eg_prod_loc => {
-      -host   => 'mysql-eg-prod-2',
-      -port   => 4239,
-      -user   => 'ensro',
-      -db_version => $self->o('ensembl_release')
-    },
-
-    e_prod_loc => {
-      -host   => 'mysql-ens-vertannot-staging',
-      -port   => 4573,
-      -user   => 'ensro',
-      -db_version => $self->o('ensembl_release')
-    },
-
-    eg_mirror_loc => {
-        -host   => 'mysql-eg-mirror',
-        -port   => 4157,
-        -user   => 'ensro',
-        -db_version => 93,
-    },
-    e_mirror_loc => {
-        -host   => 'mysql-ensembl-mirror',
-        -port   => 4240,
-        -user   => 'ensro',
-        -db_version => 93,
-    },
-
-    # NOTE: The databases referenced in the following arrays have to be hashes (not URLs)
-    # Add the database entries for the current and previous core databases
-    'curr_core_sources_locs' => [ $self->o('eg_prod_loc'), $self->o('e_prod_loc') ],
-    'prev_core_sources_locs'   => [ $self->o('eg_mirror_loc'), $self->o('e_mirror_loc') ],
-
-    # Add the database location of the previous Compara release. Use "undef" if running the pipeline without reuse
-    'prev_rel_db' => 'mysql://ensro@mysql-ens-compara-prod-5:4615/ensembl_compara_plants_41_94',
-
-    # Points to the previous production database. Will be used for various GOC operations. Use "undef" if running the pipeline without reuse.
-    'goc_reuse_db'=> 'mysql://ensro@mysql-ens-compara-prod-5:4615/ensembl_compara_plants_41_94',
-
     # How will the pipeline create clusters (families) ?
     # Possible values: 'blastp' (default), 'hmm', 'hybrid'
     #   'blastp' means that the pipeline will run a all-vs-all blastp comparison of the proteins and run hcluster to create clusters. This can take a *lot* of compute
@@ -137,12 +89,6 @@
     #   'ortholog' means that it makes clusters out of orthologues coming from 'ref_ortholog_db' (transitive closre of the pairwise orthology relationships)
     'clustering_mode'           => 'hybrid',
 
-    # species tree reconciliation
-        # you can define your own species_tree for 'treebest'. It can contain multifurcations
-        'species_tree_input_file'   => $self->o('ensembl_cvs_root_dir').'/ensembl-compara/scripts/pipeline/species_tree.plants.branch_len.nw',
-        'binary_species_tree_input_file'    => undef,
-
->>>>>>> ea12d46b
     # homology_dnds parameters:
         # used by 'homology_dNdS'
         'taxlevels' => ['Liliopsida', 'eudicotyledons', 'Chlorophyta'],
