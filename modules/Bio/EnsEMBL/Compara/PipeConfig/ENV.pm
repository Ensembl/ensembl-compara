=head1 LICENSE

See the NOTICE file distributed with this work for additional information
regarding copyright ownership.

Licensed under the Apache License, Version 2.0 (the "License");
you may not use this file except in compliance with the License.
You may obtain a copy of the License at

     http://www.apache.org/licenses/LICENSE-2.0

Unless required by applicable law or agreed to in writing, software
distributed under the License is distributed on an "AS IS" BASIS,
WITHOUT WARRANTIES OR CONDITIONS OF ANY KIND, either express or implied.
See the License for the specific language governing permissions and
limitations under the License.

=cut

=head1 NAME

Bio::EnsEMBL::Compara::PipeConfig::ENV

=head1 DESCRIPTION

Environment-dependent pipeline configuration,

=cut

package Bio::EnsEMBL::Compara::PipeConfig::ENV;

use strict;
use warnings;

use Bio::EnsEMBL::ApiVersion ();
use Bio::EnsEMBL::Hive::Utils ('whoami');

=head2 shared_options

  Description : Options available within "default_options", i.e. $self->o(),
                on all Compara pipelines

=cut

sub shared_default_options {
    my ($self) = @_;
    return {

        # Same as in HiveGeneric_conf, but also considering $SUDO_USER as
        # we sometimes initialise pipelines with a shared user
        'dbowner'               => $ENV{'EHIVE_USER'} || $ENV{'SUDO_USER'} || whoami() || $self->o('dbowner'),

        # $ENSEMBL_ROOT_DIR is also loaded into ensembl_cvs_root_dir
        'ensembl_root_dir'      => $self->o('ensembl_cvs_root_dir'),

        # Since we run the same pipeline for multiple divisions, include the division name in the pipeline name
        'pipeline_name'         => $self->o('division').'_'.$self->default_pipeline_name().'_'.$self->o('rel_with_suffix'),

        # User details
        'email'                 => $self->o('dbowner').'@ebi.ac.uk',

        # Shared user used for shared files across all of Compara
        'shared_user'           => 'compara_ensembl',

        # Previous EnsEMBL release number
        'prev_release'          => Bio::EnsEMBL::ApiVersion::software_version()-1,

        # EG release number
        'eg_release'            => Bio::EnsEMBL::ApiVersion::software_version()-53,
        'prev_eg_release'       => Bio::EnsEMBL::ApiVersion::software_version()-54,

        # TODO: make a $self method that checks whether this already exists, to prevent clashes like in the LastZ pipeline
        # NOTE: hps_dir and warehouse_dir are expected to be defined in the meadow JSON file
        'pipeline_dir'          => $self->o('hps_dir') . '/' . $self->o('dbowner') . '/' . $self->o('pipeline_name'),
        'shared_hps_dir'        => $self->o('hps_dir') . '/shared',

        # Embassy IP for rapid release project
        'embassy_ip_rr' => '45.88.81.155',
        # S3 buckets on Embassy cloud
        'embassy_ref_bucket' => '/storage/s3/long-term/',

        # Where to find the linuxbrew installation
        'linuxbrew_home'        => $ENV{'LINUXBREW_HOME'} || $self->o('linuxbrew_home'),
        'compara_software_home' => $self->o('warehouse_dir') . '/software/',

        # All the fixed parameters that depend on a "division" parameter
        'config_dir'            => $self->o('ensembl_root_dir') . '/ensembl-compara/conf/' . $self->o('division'),
        # NOTE: Can't use $self->check_file_in_ensembl as long as we don't produce a file for each division
        'reg_conf'              => $self->o('config_dir').'/production_reg_conf.pl',
        'binary_species_tree'   => $self->o('config_dir').'/species_tree.branch_len.nw',
        'genome_dumps_dir'      => $self->o('shared_hps_dir') . '/genome_dumps/'.$self->o('division').'/',
        'ref_member_dumps_dir'  => $self->o('shared_hps_dir') . '/reference_dumps/',
        'sketch_dir'            => $self->o('shared_hps_dir') . '/species_tree/' . $self->o('division') . '_sketches/',

        # HMM library
        'hmm_library_version'   => '2',
        'hmm_library_basedir'   => $self->o('shared_hps_dir') . '/treefam_hmms/2019-01-02',
        #'hmm_library_version'   => '3',
        #'hmm_library_basedir'   => $self->o('shared_hps_dir') . '/compara_hmm_91/',
        
        'homology_dumps_shared_basedir' => $self->o('shared_hps_dir') . '/homology_dumps/'. $self->o('division'),
        'gene_tree_stats_shared_basedir' => $self->o('shared_hps_dir') . '/gene_tree_stats/' . $self->o('division'),
        'msa_stats_shared_basedir'       => $self->o('shared_hps_dir') . '/msa_stats/' . $self->o('division'),
    }
}


=head2 executable_locations

  Description : Locations to all the executables and other external dependencies.
                As executable_locations is included in "default_options", they are
                all available through $self->o().

=cut

sub executable_locations {
    my ($self) = @_;
    return {
        # External dependencies (via linuxbrew)
        # -> now recorded separately for each meadow, cf meadow_options()

        # Internal dependencies (Compara scripts)
        'ancestral_dump_program'            => $self->check_exe_in_ensembl('ensembl-compara/scripts/ancestral_sequences/get_ancestral_sequence.pl'),
        'ancestral_stats_program'           => $self->check_exe_in_ensembl('ensembl-compara/scripts/ancestral_sequences/get_stats.pl'),
        'BuildSynteny_exe'                  => $self->check_file_in_ensembl('ensembl-compara/scripts/synteny/BuildSynteny.jar'),
        'compare_beds_exe'                  => $self->check_exe_in_ensembl('ensembl-compara/scripts/pipeline/compare_beds.pl'),
        'create_mlss_exe'                   => $self->check_exe_in_ensembl('ensembl-compara/scripts/pipeline/create_mlss.pl'),
        'create_pair_aligner_page_exe'      => $self->check_exe_in_ensembl('ensembl-compara/scripts/report/create_pair_aligner_page.pl'),
        'dump_aln_program'                  => $self->check_exe_in_ensembl('ensembl-compara/scripts/dumps/DumpMultiAlign.pl'),
        'dump_features_exe'                 => $self->check_exe_in_ensembl('ensembl-compara/scripts/dumps/dump_features.pl'),
        'dump_gene_tree_exe'                => $self->check_exe_in_ensembl('ensembl-compara/scripts/dumps/dumpTreeMSA_id.pl'),
        'dump_species_tree_exe'             => $self->check_exe_in_ensembl('ensembl-compara/scripts/examples/species_getSpeciesTree.pl'),
        'DumpGFFAlignmentsForSynteny_exe'   => $self->check_exe_in_ensembl('ensembl-compara/scripts/synteny/DumpGFFAlignmentsForSynteny.pl'),
        'DumpGFFHomologuesForSynteny_exe'   => $self->check_exe_in_ensembl('ensembl-compara/scripts/synteny/DumpGFFHomologuesForSynteny.pl'),
        'emf2maf_program'                   => $self->check_exe_in_ensembl('ensembl-compara/scripts/dumps/emf2maf.pl'),
<<<<<<< HEAD
        'epo_stats_report_exe'              => $self->check_exe_in_ensembl('ensembl-compara/scripts/production/epo_stats.pl'),
=======
        'msa_stats_report_exe'              => $self->check_exe_in_ensembl('ensembl-compara/scripts/production/msa_stats.pl'),
>>>>>>> 6e1f31ab
        'patch_db_exe'                      => $self->check_exe_in_ensembl('ensembl-compara/scripts/production/patch_database.pl'),
        'populate_new_database_exe'         => $self->check_exe_in_ensembl('ensembl-compara/scripts/pipeline/populate_new_database.pl'),
        'populate_per_genome_database_exe'  => $self->check_exe_in_ensembl('ensembl-compara/scripts/pipeline/populate_per_genome_database.pl'),
        'create_datacheck_tickets_exe'      => $self->check_exe_in_ensembl('ensembl-compara/scripts/jira_tickets/create_datacheck_tickets.pl'),
        'copy_ancestral_core_exe'           => $self->check_exe_in_ensembl('ensembl-compara/scripts/pipeline/copy_ancestral_core.pl'),
<<<<<<< HEAD
        'symlink_fasta_exe'                 => $self->check_exe_in_ensembl('ensembl-compara/scripts/pipeline/symlink_fasta.py'),
=======
        'gene_tree_stats_report_exe'        => $self->check_exe_in_ensembl('ensembl-compara/scripts/production/gene_tree_stats.pl'),
>>>>>>> 6e1f31ab

        # Other dependencies (non executables)
        'schema_file_sql'                   => $self->check_file_in_ensembl('ensembl-compara/sql/table.sql'),
        'core_schema_sql'                   => $self->check_file_in_ensembl('ensembl/sql/table.sql'),
        'tree_stats_sql'                    => $self->check_file_in_ensembl('ensembl-compara/sql/tree-stats-as-stn_tags.sql'),
    };
}


sub resource_classes_single_thread {
    my ($self) = @_;
    my $reg_requirement = '--reg_conf '.$self->o('reg_conf');
    return {
        # 250 Mb seems to be the minimum we need nowadays, especially since we load the registry
        'default'      => {'LSF' => ['-C0 -M250   -R"select[mem>250]   rusage[mem=250]"', $reg_requirement],               'LOCAL' => [ '', $reg_requirement ] },

        '500Mb_job'    => {'LSF' => ['-C0 -M500   -R"select[mem>500]   rusage[mem=500]"',  $reg_requirement],              'LOCAL' => [ '', $reg_requirement ] },
        '1Gb_job'      => {'LSF' => ['-C0 -M1000  -R"select[mem>1000]  rusage[mem=1000]"', $reg_requirement],              'LOCAL' => [ '', $reg_requirement ] },
        '2Gb_job'      => {'LSF' => ['-C0 -M2000  -R"select[mem>2000]  rusage[mem=2000]"', $reg_requirement],              'LOCAL' => [ '', $reg_requirement ] },
        '4Gb_job'      => {'LSF' => ['-C0 -M4000  -R"select[mem>4000]  rusage[mem=4000]"', $reg_requirement],              'LOCAL' => [ '', $reg_requirement ] },
        '8Gb_job'      => {'LSF' => ['-C0 -M8000  -R"select[mem>8000]  rusage[mem=8000]"', $reg_requirement],              'LOCAL' => [ '', $reg_requirement ] },
        '16Gb_job'     => {'LSF' => ['-C0 -M16000 -R"select[mem>16000] rusage[mem=16000]"', $reg_requirement],             'LOCAL' => [ '', $reg_requirement ] },
        '24Gb_job'     => {'LSF' => ['-C0 -M24000 -R"select[mem>24000] rusage[mem=24000]"', $reg_requirement],             'LOCAL' => [ '', $reg_requirement ] },
        '32Gb_job'     => {'LSF' => ['-C0 -M32000 -R"select[mem>32000] rusage[mem=32000]"', $reg_requirement],             'LOCAL' => [ '', $reg_requirement ] },
        '48Gb_job'     => {'LSF' => ['-C0 -M48000 -R"select[mem>48000] rusage[mem=48000]"', $reg_requirement],             'LOCAL' => [ '', $reg_requirement ] },
        '64Gb_job'     => {'LSF' => ['-C0 -M64000 -R"select[mem>64000] rusage[mem=64000]"', $reg_requirement],             'LOCAL' => [ '', $reg_requirement ] },
        '96Gb_job'     => {'LSF' => ['-C0 -M96000 -R"select[mem>96000] rusage[mem=96000]"', $reg_requirement],             'LOCAL' => [ '', $reg_requirement ] },
        '512Gb_job'    => {'LSF' => ['-q bigmem -C0 -M512000 -R"select[mem>512000] rusage[mem=512000]"', $reg_requirement],    'LOCAL' => [ '', $reg_requirement ] },

        '250Mb_6_hour_job' => {'LSF' => ['-C0 -W 6:00 -M250   -R"select[mem>250]   rusage[mem=250]"',  $reg_requirement],  'LOCAL' => [ '', $reg_requirement ] },
        '500Mb_6_hour_job' => {'LSF' => ['-C0 -W 6:00 -M500   -R"select[mem>500]   rusage[mem=500]"',  $reg_requirement],  'LOCAL' => [ '', $reg_requirement ] },
        '2Gb_6_hour_job'   => {'LSF' => ['-C0 -W 6:00 -M2000  -R"select[mem>2000]  rusage[mem=2000]"', $reg_requirement],  'LOCAL' => [ '', $reg_requirement ] },
    };
}

sub resource_classes_multi_thread {
    my ($self) = @_;
    my $reg_requirement = '--reg_conf '.$self->o('reg_conf');
    return {
        # In theory, LOCAL should also be defined, but I assumed it is very unlikely we use it for multi-threaded jobs

        '500Mb_2c_job' => { 'LSF' => ['-C0 -n 2 -M500  -R"span[hosts=1] select[mem>500] rusage[mem=500]"', $reg_requirement] },
        '1Gb_2c_job'   => { 'LSF' => ['-C0 -n 2 -M1000 -R"span[hosts=1] select[mem>1000] rusage[mem=1000]"', $reg_requirement] },
        '2Gb_2c_job'   => { 'LSF' => ['-C0 -n 2 -M2000 -R"span[hosts=1] select[mem>2000] rusage[mem=2000]"', $reg_requirement] },
        '4Gb_2c_job'   => { 'LSF' => ['-C0 -n 2 -M4000 -R"span[hosts=1] select[mem>4000] rusage[mem=4000]"', $reg_requirement] },
        '8Gb_2c_job'   => { 'LSF' => ['-C0 -n 2 -M8000 -R"span[hosts=1] select[mem>8000] rusage[mem=8000]"', $reg_requirement] },

        '500Mb_4c_job' => {'LSF' => ['-n 4 -C0 -M500   -R"select[mem>500]   rusage[mem=500]   span[hosts=1]"', $reg_requirement] },
        '1Gb_4c_job'   => {'LSF' => ['-n 4 -C0 -M1000  -R"select[mem>1000]  rusage[mem=1000]  span[hosts=1]"', $reg_requirement] },
        '2Gb_4c_job'   => {'LSF' => ['-n 4 -C0 -M2000  -R"select[mem>2000]  rusage[mem=2000]  span[hosts=1]"', $reg_requirement] },
        '4Gb_4c_job'   => {'LSF' => ['-n 4 -C0 -M4000  -R"select[mem>4000]  rusage[mem=4000]  span[hosts=1]"', $reg_requirement] },
        '8Gb_4c_job'   => {'LSF' => ['-n 4 -C0 -M8000  -R"select[mem>8000]  rusage[mem=8000]  span[hosts=1]"', $reg_requirement] },
        '16Gb_4c_job'  => {'LSF' => ['-n 4 -C0 -M16000 -R"select[mem>16000] rusage[mem=16000] span[hosts=1]"', $reg_requirement] },
        '32Gb_4c_job'  => {'LSF' => ['-n 4 -C0 -M32000 -R"select[mem>32000] rusage[mem=32000] span[hosts=1]"', $reg_requirement] },

        '2Gb_8c_job'   => {'LSF' => ['-n 8 -C0 -M2000  -R"select[mem>2000]  rusage[mem=2000]  span[hosts=1]"', $reg_requirement] },
        '4Gb_8c_job'   => {'LSF' => ['-n 8 -C0 -M4000  -R"select[mem>4000]  rusage[mem=4000]  span[hosts=1]"', $reg_requirement] },
        '8Gb_8c_job'   => {'LSF' => ['-n 8 -C0 -M8000  -R"select[mem>8000]  rusage[mem=8000]  span[hosts=1]"', $reg_requirement] },
        '16Gb_8c_job'  => {'LSF' => ['-n 8 -C0 -M16000 -R"select[mem>16000] rusage[mem=16000] span[hosts=1]"', $reg_requirement] },
        '32Gb_8c_job'  => {'LSF' => ['-n 8 -C0 -M32000 -R"select[mem>32000] rusage[mem=32000] span[hosts=1]"', $reg_requirement] },
        '64Gb_8c_job'  => {'LSF' => ['-n 8 -C0 -M64000 -R"select[mem>64000] rusage[mem=64000] span[hosts=1]"', $reg_requirement] },
        '96Gb_8c_job'  => {'LSF' => ['-n 8 -C0 -M96000 -R"select[mem>96000] rusage[mem=96000] span[hosts=1]"', $reg_requirement] },

        '8Gb_16c_job'  => {'LSF' => ['-n 16 -C0 -M8000  -R"select[mem>8000]  rusage[mem=8000]  span[hosts=1]"', $reg_requirement] },
        '16Gb_16c_job' => {'LSF' => ['-n 16 -C0 -M16000 -R"select[mem>16000] rusage[mem=16000] span[hosts=1]"', $reg_requirement] },
        '32Gb_16c_job' => {'LSF' => ['-n 16 -C0 -M16000 -R"select[mem>32000] rusage[mem=32000] span[hosts=1]"', $reg_requirement] },
        '64Gb_16c_job' => {'LSF' => ['-n 16 -C0 -M64000 -R"select[mem>64000] rusage[mem=64000] span[hosts=1]"', $reg_requirement] },
        '128Gb_16c_job'  => {'LSF' => ['-n 16 -C0 -M128000 -R"select[mem>128000] rusage[mem=128000] span[hosts=1]"', $reg_requirement] },

        '16Gb_32c_job' => {'LSF' => ['-n 32 -C0 -M16000 -R"select[mem>16000] rusage[mem=16000] span[hosts=1]"', $reg_requirement] },
        '32Gb_32c_job' => {'LSF' => ['-n 32 -C0 -M32000 -R"select[mem>32000] rusage[mem=32000] span[hosts=1]"', $reg_requirement] },
        '64Gb_32c_job' => {'LSF' => ['-n 32 -C0 -M64000 -R"select[mem>64000] rusage[mem=64000] span[hosts=1]"', $reg_requirement] },
        '128Gb_32c_job' => {'LSF' => ['-n 32 -C0 -M128000 -R"select[mem>128000] rusage[mem=128000] span[hosts=1]"', $reg_requirement] },

        '16Gb_64c_job' => {'LSF' => ['-n 64 -C0 -M16000 -R"select[mem>16000] rusage[mem=16000] span[hosts=1]"', $reg_requirement] },
        '32Gb_64c_job' => {'LSF' => ['-n 64 -C0 -M32000 -R"select[mem>32000] rusage[mem=32000] span[hosts=1]"', $reg_requirement] },
        '64Gb_64c_job' => {'LSF' => ['-n 64 -C0 -M64000 -R"select[mem>64000] rusage[mem=64000] span[hosts=1]"', $reg_requirement] },
        '128Gb_64c_job' => {'LSF' => ['-n 64 -C0 -M128000 -R"select[mem>128000] rusage[mem=128000] span[hosts=1]"', $reg_requirement] },
        '256Gb_64c_job' => {'LSF' => ['-n 64 -C0 -M256000 -R"select[mem>256000] rusage[mem=256000] span[hosts=1]"', $reg_requirement] },

        '500Mb_4c_20min_job' => {'LSF' => ['-n 4 -C0 -M500  -W 0:20 -R"select[mem>500]   rusage[mem=500]   span[hosts=1]"', $reg_requirement] },
        '2Gb_4c_20min_job'   => {'LSF' => ['-n 4 -C0 -M2000 -W 0:20 -R"select[mem>2000]  rusage[mem=2000]  span[hosts=1]"', $reg_requirement] },

        '8Gb_4c_mpi'   => {'LSF' => ['-q mpi -n 4  -M8000 -R"select[mem>8000] rusage[mem=8000] same[model] span[ptile=4]"', $reg_requirement] },
        '8Gb_8c_mpi'   => {'LSF' => ['-q mpi -n 8  -M8000 -R"select[mem>8000] rusage[mem=8000] same[model] span[ptile=8]"', $reg_requirement] },
        '8Gb_16c_mpi'  => {'LSF' => ['-q mpi -n 16 -M8000 -R"select[mem>8000] rusage[mem=8000] same[model] span[ptile=16]"', $reg_requirement] },
        '8Gb_24c_mpi'  => {'LSF' => ['-q mpi -n 24 -M8000 -R"select[mem>8000] rusage[mem=8000] same[model] span[ptile=12]"', $reg_requirement] },
        '8Gb_32c_mpi'  => {'LSF' => ['-q mpi -n 32 -M8000 -R"select[mem>8000] rusage[mem=8000] same[model] span[ptile=16]"', $reg_requirement] },
        '8Gb_64c_mpi'  => {'LSF' => ['-q mpi -n 64 -M8000 -R"select[mem>8000] rusage[mem=8000] same[model] span[ptile=16]"', $reg_requirement] },

        '16Gb_4c_mpi'  => {'LSF' => ['-q mpi -n 4  -M16000 -R"select[mem>16000] rusage[mem=16000] same[model] span[ptile=4]"', $reg_requirement] },
        '16Gb_8c_mpi'  => {'LSF' => ['-q mpi -n 8  -M16000 -R"select[mem>16000] rusage[mem=16000] same[model] span[ptile=8]"', $reg_requirement] },
        '16Gb_16c_mpi' => {'LSF' => ['-q mpi -n 16 -M16000 -R"select[mem>16000] rusage[mem=16000] same[model] span[ptile=16]"', $reg_requirement] },
        '16Gb_24c_mpi' => {'LSF' => ['-q mpi -n 24 -M16000 -R"select[mem>16000] rusage[mem=16000] same[model] span[ptile=12]"', $reg_requirement] },
        '16Gb_32c_mpi' => {'LSF' => ['-q mpi -n 32 -M16000 -R"select[mem>16000] rusage[mem=16000] same[model] span[ptile=16]"', $reg_requirement] },

        '32Gb_4c_mpi'  => {'LSF' => ['-q mpi -n 4  -M32000 -R"select[mem>32000] rusage[mem=32000] same[model] span[ptile=4]"', $reg_requirement] },
        '32Gb_8c_mpi'  => {'LSF' => ['-q mpi -n 8  -M32000 -R"select[mem>32000] rusage[mem=32000] same[model] span[ptile=8]"', $reg_requirement] },
        '32Gb_16c_mpi' => {'LSF' => ['-q mpi -n 16 -M32000 -R"select[mem>32000] rusage[mem=32000] same[model] span[ptile=16]"', $reg_requirement] },
        '32Gb_24c_mpi' => {'LSF' => ['-q mpi -n 24 -M32000 -R"select[mem>32000] rusage[mem=32000] same[model] span[ptile=12]"', $reg_requirement] },
        '32Gb_32c_mpi' => {'LSF' => ['-q mpi -n 32 -M32000 -R"select[mem>32000] rusage[mem=32000] same[model] span[ptile=16]"', $reg_requirement] },
        '32Gb_64c_mpi' => {'LSF' => ['-q mpi -n 64 -M32000 -R"select[mem>32000] rusage[mem=32000] same[model] span[ptile=16]"', $reg_requirement] },

        '64Gb_4c_mpi'  => {'LSF' => ['-q mpi -n 4  -M64000 -R"select[mem>64000] rusage[mem=64000] same[model] span[ptile=4]"', $reg_requirement] },
    };
}

1;<|MERGE_RESOLUTION|>--- conflicted
+++ resolved
@@ -133,21 +133,14 @@
         'DumpGFFAlignmentsForSynteny_exe'   => $self->check_exe_in_ensembl('ensembl-compara/scripts/synteny/DumpGFFAlignmentsForSynteny.pl'),
         'DumpGFFHomologuesForSynteny_exe'   => $self->check_exe_in_ensembl('ensembl-compara/scripts/synteny/DumpGFFHomologuesForSynteny.pl'),
         'emf2maf_program'                   => $self->check_exe_in_ensembl('ensembl-compara/scripts/dumps/emf2maf.pl'),
-<<<<<<< HEAD
-        'epo_stats_report_exe'              => $self->check_exe_in_ensembl('ensembl-compara/scripts/production/epo_stats.pl'),
-=======
         'msa_stats_report_exe'              => $self->check_exe_in_ensembl('ensembl-compara/scripts/production/msa_stats.pl'),
->>>>>>> 6e1f31ab
         'patch_db_exe'                      => $self->check_exe_in_ensembl('ensembl-compara/scripts/production/patch_database.pl'),
         'populate_new_database_exe'         => $self->check_exe_in_ensembl('ensembl-compara/scripts/pipeline/populate_new_database.pl'),
         'populate_per_genome_database_exe'  => $self->check_exe_in_ensembl('ensembl-compara/scripts/pipeline/populate_per_genome_database.pl'),
         'create_datacheck_tickets_exe'      => $self->check_exe_in_ensembl('ensembl-compara/scripts/jira_tickets/create_datacheck_tickets.pl'),
         'copy_ancestral_core_exe'           => $self->check_exe_in_ensembl('ensembl-compara/scripts/pipeline/copy_ancestral_core.pl'),
-<<<<<<< HEAD
+        'gene_tree_stats_report_exe'        => $self->check_exe_in_ensembl('ensembl-compara/scripts/production/gene_tree_stats.pl'),
         'symlink_fasta_exe'                 => $self->check_exe_in_ensembl('ensembl-compara/scripts/pipeline/symlink_fasta.py'),
-=======
-        'gene_tree_stats_report_exe'        => $self->check_exe_in_ensembl('ensembl-compara/scripts/production/gene_tree_stats.pl'),
->>>>>>> 6e1f31ab
 
         # Other dependencies (non executables)
         'schema_file_sql'                   => $self->check_file_in_ensembl('ensembl-compara/sql/table.sql'),
