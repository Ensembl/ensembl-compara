--- conflicted
+++ resolved
@@ -256,28 +256,16 @@
     my ($self) = @_;
     return {
          %{$self->SUPER::resource_classes},  # inherit 'default' from the parent class
-<<<<<<< HEAD
-	 '100Mb' =>  { 'LSF' => '-C0 -M100' . $self->o('memory_suffix') .' -R"select[mem>100] rusage[mem=100]"' }, 
-	 '1Gb' =>    { 'LSF' => '-C0 -M1000' . $self->o('memory_suffix') .' -R"select[mem>1000] rusage[mem=1000]"' },  
-	 '1.8Gb' =>  { 'LSF' => '-C0 -M1800' . $self->o('memory_suffix') .' -R"select[mem>1800 && '. $self->o('dbresource'). '<'.$self->o('aligner_capacity').'] rusage[mem=1800,'.$self->o('dbresource').'=10:duration=11"' },  
-         '3.6Gb' =>  { 'LSF' => '-C0 -M3600' . $self->o('memory_suffix') .' -R"select[mem>3600] rusage[mem=3600]"' },
-         '7.5Gb' =>  { 'LSF' => '-C0 -M7500' . $self->o('memory_suffix') .' -R"select[mem>7500] rusage[mem=7500]"' }, 
-         '11.4Gb' => { 'LSF' => '-C0 -M11400' . $self->o('memory_suffix') .' -R"select[mem>11400] rusage[mem=11400]"' }, 
-         '14Gb' =>   { 'LSF' => '-C0 -M14000' . $self->o('memory_suffix') .' -R"select[mem>14000] rusage[mem=14000]"' }, 
-         '14Gb_long_job' =>   { 'LSF' => '-C0 -M14000' . $self->o('memory_suffix') .' -R"select[mem>14000] rusage[mem=14000]" -q long' }, 
-         'gerp' =>   { 'LSF' => '-C0 -M1000' . $self->o('memory_suffix') .' -R"select[mem>1000 && '.$self->o('dbresource').'<'.$self->o('aligner_capacity').'] rusage[mem=1000,'.$self->o('dbresource').'=10:duration=11"' },
-         'higerp' =>   { 'LSF' => '-C0 -M3800' . $self->o('memory_suffix') .' -R"select[mem>3800 && '.$self->o('dbresource').'<'.$self->o('aligner_capacity').'] rusage[mem=3800,'.$self->o('dbresource').'=10:duration=11"' },
-=======
          '100Mb' =>  { 'LSF' => '-C0 -M100 -R"select[mem>100] rusage[mem=100]"' },
          '1Gb' =>    { 'LSF' => '-C0 -M1000 -R"select[mem>1000] rusage[mem=1000]"' },
-         '1.8Gb' =>  { 'LSF' => '-C0 -M1800 -R"select[mem>1800 && '. $self->o('dbresource'). '<'.$self->o('aligner_capacity').'] rusage[mem=1800,'.$self->o('dbresource').'=10:duration=3]"' },
+         '1.8Gb' =>  { 'LSF' => '-C0 -M1800 -R"select[mem>1800 && '. $self->o('dbresource'). '<'.$self->o('aligner_capacity').'] rusage[mem=1800,'.$self->o('dbresource').'=10:duration=11]"' },
          '3.6Gb' =>  { 'LSF' => '-C0 -M3600 -R"select[mem>3600] rusage[mem=3600]"' },
          '7.5Gb' =>  { 'LSF' => '-C0 -M7500 -R"select[mem>7500] rusage[mem=7500]"' },
          '11.4Gb' => { 'LSF' => '-C0 -M11400 -R"select[mem>11400] rusage[mem=11400]"' },
          '14Gb' =>   { 'LSF' => '-C0 -M14000 -R"select[mem>14000] rusage[mem=14000]"' },
-         'gerp' =>   { 'LSF' => '-C0 -M1000 -R"select[mem>1000 && '.$self->o('dbresource').'<'.$self->o('aligner_capacity').'] rusage[mem=1000,'.$self->o('dbresource').'=10:duration=3]"' },
-         'higerp' =>   { 'LSF' => '-C0 -M1800 -R"select[mem>1800 && '.$self->o('dbresource').'<'.$self->o('aligner_capacity').'] rusage[mem=1800,'.$self->o('dbresource').'=10:duration=3]"' },
->>>>>>> b13406f0
+         '14Gb_long_job' =>   { 'LSF' => '-C0 -M14000 -R"select[mem>14000] rusage[mem=14000]" -q long' }, 
+         'gerp' =>   { 'LSF' => '-C0 -M1000 -R"select[mem>1000 && '.$self->o('dbresource').'<'.$self->o('aligner_capacity').'] rusage[mem=1000,'.$self->o('dbresource').'=10:duration=11]"' },
+         'higerp' =>   { 'LSF' => '-C0 -M3800 -R"select[mem>3800 && '.$self->o('dbresource').'<'.$self->o('aligner_capacity').'] rusage[mem=3800,'.$self->o('dbresource').'=10:duration=11]"' },
     };
 }
 
