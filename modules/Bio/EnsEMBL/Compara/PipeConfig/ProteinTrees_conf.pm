=head1 LICENSE

Copyright [1999-2014] Wellcome Trust Sanger Institute and the EMBL-European Bioinformatics Institute

Licensed under the Apache License, Version 2.0 (the "License");
you may not use this file except in compliance with the License.
You may obtain a copy of the License at

     http://www.apache.org/licenses/LICENSE-2.0

Unless required by applicable law or agreed to in writing, software
distributed under the License is distributed on an "AS IS" BASIS,
WITHOUT WARRANTIES OR CONDITIONS OF ANY KIND, either express or implied.
See the License for the specific language governing permissions and
limitations under the License.

=cut


=head1 CONTACT

  Please email comments or questions to the public Ensembl
  developers list at <http://lists.ensembl.org/mailman/listinfo/dev>.

  Questions may also be sent to the Ensembl help desk at
  <http://www.ensembl.org/Help/Contact>.

=head1 NAME

Bio::EnsEMBL::Compara::PipeConfig::ProteinTrees_conf

=head1 DESCRIPTION

    The PipeConfig file for ProteinTrees pipeline that should automate most of the pre-execution tasks.

=head1 SYNOPSIS

    #1. update ensembl-hive, ensembl and ensembl-compara GIT repositories before each new release

    #2. you may need to update 'schema_version' in meta table to the current release number in ensembl-hive/sql/tables.sql

    #3. make sure that all default_options are set correctly

    #4. Run init_pipeline.pl script:
        init_pipeline.pl Bio::EnsEMBL::Compara::PipeConfig::ProteinTrees_conf -password <your_password> -mlss_id <your_current_PT_mlss_id>

    #5. Sync and loop the beekeeper.pl as shown in init_pipeline.pl's output

=head1 AUTHORSHIP

Ensembl Team. Individual contributions can be found in the GIT log.

=head1 APPENDIX

The rest of the documentation details each of the object methods.
Internal methods are usually preceded with an underscore (_)

=cut

package Bio::EnsEMBL::Compara::PipeConfig::ProteinTrees_conf;

use strict;
use warnings;


use base ('Bio::EnsEMBL::Compara::PipeConfig::ComparaGeneric_conf');


sub default_options {
    my ($self) = @_;

    return {
        %{$self->SUPER::default_options},   # inherit the generic ones

    # parameters that are likely to change from execution to another:
        # It is very important to check that this value is current (commented out to make it obligatory to specify)
        #'mlss_id'               => 40077,
        # It defaults to Bio::EnsEMBL::ApiVersion::software_version(): you're unlikely to change the value
        #'ensembl_release'       => 68,
        # You can add a letter to distinguish this run from other runs on the same release
        'rel_with_suffix'       => $self->o('ensembl_release')."",
        # names of species we don't want to reuse this time
        'do_not_reuse_list'     => [ ],
        'method_link_dump_file' => $self->o('ensembl_cvs_root_dir').'/ensembl-compara/sql/method_link.txt',

    # custom pipeline name, in case you don't like the default one
        #'pipeline_name'        => 'protein_trees_'.$self->o('rel_with_suffix'),
        # Tag attached to every single tree
        'division'              => undef,

    # dependent parameters: updating 'work_dir' should be enough
        #'work_dir'              => '/lustre/scratch101/ensembl/'.$self->o('ENV', 'USER').'/protein_trees_'.$self->o('rel_with_suffix'),
        'fasta_dir'             => $self->o('work_dir') . '/blast_db',  # affects 'dump_subset_create_blastdb' and 'blastp'
        'cluster_dir'           => $self->o('work_dir') . '/cluster',
        'dump_dir'              => $self->o('work_dir') . '/dumps',

    # "Member" parameters:
        'allow_ambiguity_codes'     => 0,
        # highest member_id for a protein member
        'protein_members_range'     => 100000000,

    # blast parameters:
        'blast_params'              => '-seg no -max_hsps_per_subject 1 -use_sw_tback -num_threads 1',

    # clustering parameters:
        # affects 'hcluster_dump_input_per_genome'
        'outgroups'                     => {},
        # (half of the previously used 'clutering_max_gene_count=1500) affects 'hcluster_run'
        'clustering_max_gene_halfcount' => 750,

    # tree building parameters:
        'use_raxml'                 => 0,
        'use_notung'                => 0,
        'treebreak_gene_count'      => 400,     # affects msa_chooser
        'mafft_gene_count'          => 200,     # affects msa_chooser
        'mafft_runtime'             => 7200,    # affects msa_chooser

    # species tree reconciliation
        # you can define your own species_tree for 'treebest'. It can contain multifurcations
        'species_tree_input_file'   => undef,
        # you can define your own species_tree for 'notung'. It *has* to be binary
        'binary_species_tree_input_file'   => undef,

    # homology_dnds parameters:
        # used by 'homology_dNdS'
        'codeml_parameters_file'    => $self->o('ensembl_cvs_root_dir').'/ensembl-compara/scripts/pipeline/protein_trees.codeml.ctl.hash',
        'taxlevels'                 => [],
        # affects 'group_genomes_under_taxa'
        'filter_high_coverage'      => 0,

    # mapping parameters:
        'do_stable_id_mapping'      => 0,
        'do_treefam_xref'           => 0,
        # The TreeFam release to map to
        'tf_release'                => undef,

    # executable locations:
        #'hcluster_exe'              => '/software/ensembl/compara/hcluster/hcluster_sg',
        #'mcoffee_home'              => '/software/ensembl/compara/tcoffee/Version_9.03.r1318/',
        #'mafft_home'                => '/software/ensembl/compara/mafft-7.113/',
        #'treebest_exe'              => '/software/ensembl/compara/treebest.doubletracking',
        #'notung_jar'                => '/software/ensembl/compara/Notung-2.6/Notung-2.6.jar',
        #'quicktree_exe'             => '/software/ensembl/compara/quicktree_1.1/bin/quicktree',
        #'hmmer2_home'               => '/software/ensembl/compara/hmmer-2.3.2/src/',
        #'codeml_exe'                => '/software/ensembl/compara/paml43/bin/codeml',
        #'ktreedist_exe'             => '/software/ensembl/compara/ktreedist/Ktreedist.pl',
        #'blast_bin_dir'             => '/software/ensembl/compara/ncbi-blast-2.2.28+/bin',
        #'pantherScore_path'         => '/software/ensembl/compara/pantherScore1.03',
        #'trimal_exe'                => '/software/ensembl/compara/src/trimAl/source/trimal',
        #'raxml_exe'                 => '/software/ensembl/compara/raxml/standard-RAxML-8.0.19/raxmlHPC-SSE3',

    # HMM specific parameters (set to 0 or undef if not in use)
<<<<<<< HEAD
       # The location of the HMM library. If the directory is empty, it will be populated with the HMMs found in 'panther_like_databases' and 'multihmm_files'
       #'hmm_library_basedir'       => '/lustre/scratch110/ensembl/mp12/panther_hmms/PANTHER7.2_ascii',
        'hmm_library_basedir'       => $self->o('work_dir') . '/hmmlib',

       # List of directories that contain Panther-like databases (with books/ and globals/)
       # It requires two more arguments for each file: the name of the library, and whether subfamilies should be loaded
       'panther_like_databases'  => [],
       #'panther_like_databases'  => [ ["/lustre/scratch110/ensembl/mp12/panther_hmms/PANTHER7.2_ascii", "PANTHER7.2", 1] ],

       # List of MultiHMM files to load (and their names)
       #'multihmm_files'          => [ ["/lustre/scratch110/ensembl/mp12/pfamA_HMM_fs.txt", "PFAM"] ],
       'multihmm_files'          => [],

       # Dumps coming from InterPro
       'panther_annotation_file'    => '/dev/null',
       #'panther_annotation_file' => '/nfs/nobackup2/ensemblgenomes/ckong/workspace/buildhmmprofiles/panther_Interpro_annot_v8_1/loose_dummy.txt',
=======
        #'hmm_clustering'            => 0, ## by default run blastp clustering
        #'cm_file_or_directory'      => '/lustre/scratch109/sanger/fs9/treefam8_hmms',
        #'hmm_library_basedir'       => '/lustre/scratch109/sanger/fs9/treefam8_hmms',
        ##'cm_file_or_directory'      => '/lustre/scratch110/ensembl/mp12/panther_hmms/PANTHER7.2_ascii', ## Panther DB
        ##'hmm_library_basedir'       => '/lustre/scratch110/ensembl/mp12/Panther_hmms',
        #'pantherScore_path'         => '/software/ensembl/compara/pantherScore1.03',
        #'hmmer_path'                => '/software/ensembl/compara/hmmer-2.3.2/src/',
        'extra_model_tags_file'     => undef,
>>>>>>> 50a08870

    # hive_capacity values for some analyses:
        #'reuse_capacity'            =>   3,
        #'blast_factory_capacity'    =>  50,
        #'blastp_capacity'           => 900,
        #'blastpu_capacity'          => 150,
        #'mcoffee_capacity'          => 600,
        #'split_genes_capacity'      => 600,
        #'trimal_capacity'           => 100,
        #'treebest_capacity'         => 400,
        #'raxml_capacity'            => 400,
        #'ortho_tree_capacity'       => 200,
        #'ortho_tree_annot_capacity' => 300,
        #'quick_tree_break_capacity' => 100,
        #'build_hmm_capacity'        => 200,
        #'ktreedist_capacity'        => 150,
        #'merge_supertrees_capacity' => 100,
        #'other_paralogs_capacity'   => 100,
        #'homology_dNdS_capacity'    => 200,
        #'qc_capacity'               =>   4,
        #'hc_capacity'               =>   4,
        #'HMMer_classify_capacity'   => 400,
        #'loadmembers_capacity'      =>  30,

    # hive priority for non-LOCAL health_check analysis:
        'hc_priority'               => -10,

    # connection parameters to various databases:

        # Uncomment and update the database locations

        # the production database itself (will be created)
        # it inherits most of the properties from HiveGeneric, we usually only need to redefine the host, but you may want to also redefine 'port'
        #'host' => 'compara1',

        # the master database for synchronization of various ids (use undef if you don't have a master database)
        #'master_db' => 'mysql://ensro@compara1:3306/sf5_ensembl_compara_master',
        'master_db' => undef,
        'ncbi_db'   => $self->o('master_db'),

        # NOTE: The databases referenced in the following arrays have to be hashes (not URLs)
        # Add the database entries for the current core databases and link 'curr_core_sources_locs' to them
        #'curr_core_sources_locs'    => [ $self->o('staging_loc1'), $self->o('staging_loc2') ],
        #'curr_core_registry'        => "registry.conf",
        'curr_core_registry'        => undef,
        'curr_file_sources_locs'    => [  ],    # It can be a list of JSON files defining an additionnal set of species

        # Add the database entries for the core databases of the previous release
        #'prev_core_sources_locs'   => [ $self->o('livemirror_loc') ],

        # Add the database location of the previous Compara release. Use "undef" if running the pipeline without reuse
        #'prev_rel_db' => 'mysql://ensro@compara3:3306/mm14_compara_homology_67'

        # How will the pipeline create clusters (families) ?
        # Possible values: 'blastp' (default), 'hmm', 'hybrid'
        #   blastp means that the pipeline will run a all-vs-all blastp comparison of the proteins and run hcluster to create clusters. This can take a *lot* of compute
        #   hmm means that the pipeline will run an HMM classification
        #   hybrid is like "hmm" except that the unclustered proteins go to a all-vs-all blastp + hcluster stage
        'clustering_mode'           => 'blastp',

        # How much the pipeline will try to reuse from "prev_rel_db"
        # Possible values: 'clusters' (default), 'blastp', 'members'
        #   clusters means that the members, the blastp hits and the clusters are copied over. In this case, the blastp hits are actually not copied over if "skip_blast_copy_if_possible" is set
        #   blastp means that only the members and the blastp hits are copied over
        #   members means that only the members are copied over
        'reuse_level'               => 'clusters',
        # If all the species can be reused, and if the reuse_level is "clusters", do we really want to copy all the peptide_align_feature tables ? They can take a lot of space and are not used in the pipeline
        'skip_blast_copy_if_possible'   => 1,

    };
}


=head2
# This section has to be filled in any derived class
sub resource_classes {
    my ($self) = @_;
    return {
        %{$self->SUPER::resource_classes},  # inherit 'default' from the parent class

         '250Mb_job'    => {'LSF' => '-C0 -M250   -R"select[mem>250]   rusage[mem=250]"' },
         '500Mb_job'    => {'LSF' => '-C0 -M500   -R"select[mem>500]   rusage[mem=500]"' },
         '1Gb_job'      => {'LSF' => '-C0 -M1000  -R"select[mem>1000]  rusage[mem=1000]"' },
         '2Gb_job'      => {'LSF' => '-C0 -M2000  -R"select[mem>2000]  rusage[mem=2000]"' },
         '4Gb_job'      => {'LSF' => '-C0 -M4000  -R"select[mem>4000]  rusage[mem=4000]"' },
         '8Gb_job'      => {'LSF' => '-C0 -M8000  -R"select[mem>8000]  rusage[mem=8000]"' },
         '16Gb_job'     => {'LSF' => '-C0 -M16000 -R"select[mem>16000] rusage[mem=16000]"' },
         '32Gb_job'     => {'LSF' => '-C0 -M32000 -R"select[mem>32000] rusage[mem=32000]"' },
         '64Gb_job'     => {'LSF' => '-C0 -M64000 -R"select[mem>64000] rusage[mem=64000]"' },

         'msa'          => {'LSF' => '-C0 -M2000  -R"select[mem>2000]  rusage[mem=2000]"' },
         'msa_himem'    => {'LSF' => '-C0 -M8000  -R"select[mem>8000]  rusage[mem=8000]"' },

         'urgent_hcluster'      => {'LSF' => '-C0 -M32000 -R"select[mem>32000] rusage[mem=32000]"' },
    };
}
=cut


sub pipeline_create_commands {
    my ($self) = @_;

    # There must be some species on which to compute trees
    die "There must be some species on which to compute trees"
        if ref $self->o('curr_core_sources_locs') and not scalar(@{$self->o('curr_core_sources_locs')})
        and ref $self->o('curr_file_sources_locs') and not scalar(@{$self->o('curr_file_sources_locs')})
        and not $self->o('curr_core_registry');

    # The master db must be defined to allow mapping stable_ids and checking species for reuse
    die "The master dabase must be defined with a mlss_id" if $self->o('master_db') and not $self->o('mlss_id');
    die "mlss_id can not be defined in the absence of a master dabase" if $self->o('mlss_id') and not $self->o('master_db');
    die "Mapping of stable_id is only possible with a master database" if $self->o('do_stable_id_mapping') and not $self->o('master_db');
    die "Species reuse is only possible with a master database" if $self->o('prev_rel_db') and not $self->o('master_db');
    die "Species reuse is only possible with some previous core databases" if $self->o('prev_rel_db') and ref $self->o('prev_core_sources_locs') and not scalar(@{$self->o('prev_core_sources_locs')});

    # Without a master database, we must provide other parameters
    die if not $self->o('master_db') and not $self->o('ncbi_db');

    my %reuse_modes = (clusters => 1, blastp => 1, members => 1);
    die "'reuse_level' must be set to one of: clusters, blastp, members" if not $self->o('reuse_level') or (not $reuse_modes{$self->o('reuse_level')} and not $self->o('reuse_level') =~ /^#:subst/);
    my %clustering_modes = (blastp => 1, hmm => 1, hybrid => 1);
    die "'clustering_mode' must be set to one of: blastp, hmm, hybrid" if not $self->o('clustering_mode') or (not $clustering_modes{$self->o('clustering_mode')} and not $self->o('clustering_mode') =~ /^#:subst/);

    return [
        @{$self->SUPER::pipeline_create_commands},  # here we inherit creation of database, hive tables and compara tables

        'mkdir -p '.$self->o('cluster_dir'),
        'mkdir -p '.$self->o('dump_dir'),
        'mkdir -p '.$self->o('fasta_dir'),
        'mkdir -p '.$self->o('hmm_library_basedir'),

            # perform "lfs setstripe" only if lfs is runnable and the directory is on lustre:
        'which lfs && lfs getstripe '.$self->o('fasta_dir').' >/dev/null 2>/dev/null && lfs setstripe '.$self->o('fasta_dir').' -c -1 || echo "Striping is not available on this system" ',
    ];
}


sub pipeline_wide_parameters {  # these parameter values are visible to all analyses, can be overridden by parameters{} and input_id{}
    my ($self) = @_;
    return {
        %{$self->SUPER::pipeline_wide_parameters},          # here we inherit anything from the base class

        'master_db'     => $self->o('master_db'),
        'ncbi_db'       => $self->o('ncbi_db'),
        'reuse_db'      => $self->o('prev_rel_db'),

        'cluster_dir'   => $self->o('cluster_dir'),
        'fasta_dir'     => $self->o('fasta_dir'),
        'dump_dir'      => $self->o('dump_dir'),
        'hmm_library_basedir'   => $self->o('hmm_library_basedir'),

        'reuse_level'   => $self->o('reuse_level'),
        'clustering_mode'   => $self->o('clustering_mode'),
    };
}


sub core_pipeline_analyses {
    my ($self) = @_;

    my %hc_analysis_params = (
            -analysis_capacity  => $self->o('hc_capacity'),
            -priority           => $self->o('hc_priority'),
            -batch_size         => 20,
    );

    return [

# ---------------------------------------------[backbone]--------------------------------------------------------------------------------

        {   -logic_name => 'backbone_fire_db_prepare',
            -module     => 'Bio::EnsEMBL::Hive::RunnableDB::Dummy',
            -input_ids  => [ {
                'output_file'   => '#dump_dir#/#filename#.sql.gz',
            } ],
            -flow_into  => {
                '1->A'  => [ 'copy_ncbi_tables_factory' ],
                'A->1'  => [ 'backbone_fire_genome_load' ],
            },
            -meadow_type    => 'LOCAL',
        },

        {   -logic_name => 'backbone_fire_genome_load',
            -module     => 'Bio::EnsEMBL::Hive::RunnableDB::DatabaseDumper',
            -parameters => {
                'table_list'        => '',
                'filename'          => 'snapshot_1_before_genome_load',
            },
            -flow_into  => {
                '1->A'  => [ 'genome_reuse_factory' ],
                'A->1'  => [ 'test_should_blast_be_skipped' ],
            },
        },

        {   -logic_name => 'test_should_blast_be_skipped',
            -module     => 'Bio::EnsEMBL::Compara::RunnableDB::ConditionalDataFlow',
            -parameters    => {
                'skip_blast_copy_if_possible'   => $self->o('skip_blast_copy_if_possible'),
                'condition'     => '(#are_all_species_reused# and #skip_blast_copy_if_possible#) or ("#clustering_mode#" ne "blastp")',
            },
            -flow_into => {
                2 => [ 'backbone_fire_clustering' ],
                3 => [ 'backbone_fire_allvsallblast' ],
            },
            -meadow_type    => 'LOCAL',
        },

        {   -logic_name => 'backbone_fire_allvsallblast',
            -module     => 'Bio::EnsEMBL::Hive::RunnableDB::DatabaseDumper',
            -parameters => {
                'table_list'    => '',
                'filename'      => 'snapshot_2_before_allvsallblast',
            },
            -flow_into  => {
                '1->A'  => [ 'blastdb_factory' ],
                'A->1'  => [ 'backbone_fire_clustering' ],
            },
        },

        {   -logic_name => 'backbone_fire_clustering',
            -module     => 'Bio::EnsEMBL::Hive::RunnableDB::DatabaseDumper',
            -parameters => {
                'table_list'    => '',
                'filename'      => 'snapshot_3_before_clustering',
            },
            -flow_into  => {
                '1->A'  => [ 'test_whether_can_copy_clusters' ],
                'A->1'  => [ 'backbone_fire_tree_building' ],
            },
        },

        {   -logic_name => 'backbone_fire_tree_building',
            -module     => 'Bio::EnsEMBL::Hive::RunnableDB::DatabaseDumper',
            -parameters => {
                'table_list'    => 'peptide_align_feature_%',
                'exclude_list'  => 1,
                'filename'      => 'snapshot_4_before_tree_building',
            },
            -flow_into  => {
                '1->A'  => [ 'cluster_factory' ],
                'A->1'  => [ 'backbone_fire_dnds' ],
            },
        },

        {   -logic_name => 'backbone_fire_dnds',
            -module     => 'Bio::EnsEMBL::Hive::RunnableDB::DatabaseDumper',
            -parameters => {
                'table_list'    => 'peptide_align_feature_%',
                'exclude_list'  => 1,
                'filename'      => 'snapshot_5_before_dnds',
            },
            -flow_into  => {
                '1->A'  => [ 'group_genomes_under_taxa' ],
                'A->1'  => [ 'backbone_pipeline_finished' ],
            },
        },


        {   -logic_name => 'backbone_pipeline_finished',
            -module     => 'Bio::EnsEMBL::Hive::RunnableDB::Dummy',
            -meadow_type    => 'LOCAL',
        },

# ---------------------------------------------[copy tables from master]-----------------------------------------------------------------

        {   -logic_name => 'copy_ncbi_tables_factory',
            -module     => 'Bio::EnsEMBL::Hive::RunnableDB::JobFactory',
            -parameters => {
                'inputlist'    => [ 'ncbi_taxa_node', 'ncbi_taxa_name' ],
                'column_names' => [ 'table' ],
                'fan_branch_code' => 2,
            },
            -flow_into => {
                '2->A' => [ 'copy_ncbi_table'  ],
                'A->1' => [ 'test_can_use_master_db'],
            },
            -meadow_type    => 'LOCAL',
        },

        {   -logic_name    => 'copy_ncbi_table',
            -module        => 'Bio::EnsEMBL::Hive::RunnableDB::MySQLTransfer',
            -parameters    => {
                'src_db_conn'   => '#ncbi_db#',
                'mode'          => 'overwrite',
                'filter_cmd'    => 'sed "s/ENGINE=MyISAM/ENGINE=InnoDB/"',
            },
            -meadow_type    => 'LOCAL',
        },

        {   -logic_name => 'test_can_use_master_db',
            -module     => 'Bio::EnsEMBL::Compara::RunnableDB::ConditionalDataFlow',
            -parameters    => {
                'condition'     => '$self->param_is_defined("master_db")',
            },
            -flow_into => {
                2 => [ 'populate_method_links_from_db' ],
                3 => [ 'populate_method_links_from_file' ],
            },
            -meadow_type    => 'LOCAL',
        },


        {   -logic_name    => 'populate_method_links_from_db',
            -module        => 'Bio::EnsEMBL::Hive::RunnableDB::MySQLTransfer',
            -parameters    => {
                'src_db_conn'   => '#master_db#',
                'mode'          => 'overwrite',
                'filter_cmd'    => 'sed "s/ENGINE=MyISAM/ENGINE=InnoDB/"',
                'table'         => 'method_link',
            },
            -analysis_capacity  => 1,
            -flow_into      => [ 'load_genomedb_factory' ],
            -meadow_type    => 'LOCAL',
        },

# ---------------------------------------------[load GenomeDB entries from master+cores]---------------------------------------------

        {   -logic_name => 'load_genomedb_factory',
            -module     => 'Bio::EnsEMBL::Compara::RunnableDB::ObjectFactory',
            -parameters => {
                'compara_db'            => '#master_db#',   # that's where genome_db_ids come from

                'call_list'             => [ 'compara_dba', 'get_MethodLinkSpeciesSetAdaptor', ['fetch_by_dbID', $self->o('mlss_id')], 'species_set_obj', 'genome_dbs'],
                'column_names2getters'  => { 'genome_db_id' => 'dbID', 'species_name' => 'name', 'assembly_name' => 'assembly', 'genebuild' => 'genebuild', 'locator' => 'locator', 'has_karyotype' => 'has_karyotype', 'is_high_coverage' => 'is_high_coverage' },

                'fan_branch_code'       => 2,
            },
            -flow_into => {
                '2->A' => [ 'load_genomedb' ],
                'A->1' => [ 'create_mlss_ss' ],
            },
            -meadow_type    => 'LOCAL',
        },

        {   -logic_name => 'load_genomedb',
            -module     => 'Bio::EnsEMBL::Compara::RunnableDB::LoadOneGenomeDB',
            -parameters => {
                'registry_conf_file'  => $self->o('curr_core_registry'),
                'registry_dbs'  => $self->o('curr_core_sources_locs'),
                'db_version'    => $self->o('ensembl_release'),
                'registry_files'    => $self->o('curr_file_sources_locs'),
            },
            -flow_into  => [ 'check_reusability' ],
            -analysis_capacity => 1,
            -meadow_type    => 'LOCAL',
        },

        {   -logic_name     => 'populate_method_links_from_file',
            -module         => 'Bio::EnsEMBL::Hive::RunnableDB::SystemCmd',
            -parameters     => {
                'method_link_dump_file' => $self->o('method_link_dump_file'),
                'command_line_db'   => $self->dbconn_2_mysql('pipeline_db', 1),
                'cmd'               => 'mysqlimport #command_line_db# #method_link_dump_file#',
            },
            -flow_into      => [ 'load_all_genomedbs' ],
            -meadow_type    => 'LOCAL',
        },

        {   -logic_name => 'load_all_genomedbs',
            -module     => 'Bio::EnsEMBL::Compara::RunnableDB::LoadAllGenomeDBs',
            -parameters => {
                'registry_conf_file'  => $self->o('curr_core_registry'),
                'registry_dbs'  => $self->o('curr_core_sources_locs'),
                'db_version'    => $self->o('ensembl_release'),
                'registry_files'    => $self->o('curr_file_sources_locs'),
            },
            -analysis_capacity => 1,
            -meadow_type    => 'LOCAL',
            -flow_into => [ 'create_mlss_ss' ],
        },
# ---------------------------------------------[filter genome_db entries into reusable and non-reusable ones]------------------------

        {   -logic_name => 'check_reusability',
            -module     => 'Bio::EnsEMBL::Compara::RunnableDB::ProteinTrees::CheckGenomedbReusability',
            -parameters => {
                'registry_dbs'      => $self->o('prev_core_sources_locs'),
                'do_not_reuse_list' => $self->o('do_not_reuse_list'),
            },
            -hive_capacity => 10,
            -rc_name => '500Mb_job',
            -flow_into => {
                2 => { ':////accu?reused_gdb_ids=[]' => { 'reused_gdb_ids' => '#genome_db_id#'} },
                3 => { ':////accu?nonreused_gdb_ids=[]' => { 'nonreused_gdb_ids' => '#genome_db_id#'} },
            },
        },

        {   -logic_name => 'create_mlss_ss',
            -module     => 'Bio::EnsEMBL::Compara::RunnableDB::GeneTrees::PrepareSpeciesSetsMLSS',
            -parameters => {
                'mlss_id'   => $self->o('mlss_id'),
            },
            -flow_into => [ 'make_treebest_species_tree', 'extra_sql_prepare' ],
            -meadow_type    => 'LOCAL',
        },

        {   -logic_name    => 'extra_sql_prepare',
            -module     => 'Bio::EnsEMBL::Hive::RunnableDB::SqlCmd',
            -parameters => {
                'sql' => [
                    # Counts the number of species
                    'INSERT INTO meta (meta_key,meta_value) SELECT "species_count", COUNT(*) FROM genome_db',
                    # Whether all the species are reused
                    'INSERT INTO meta (meta_key,meta_value) SELECT "are_all_species_reused", IF(meta_value = "-1", 1, 0) FROM meta WHERE meta_key = "nonreuse_ss_csv"',
                ],
            },
            -meadow_type    => 'LOCAL',
        },

# ---------------------------------------------[load species tree]-------------------------------------------------------------------

        {   -logic_name    => 'make_treebest_species_tree',
            -module        => 'Bio::EnsEMBL::Compara::RunnableDB::MakeSpeciesTree',
            -parameters    => {
                               'species_tree_input_file' => $self->o('species_tree_input_file'),   # empty by default, but if nonempty this file will be used instead of tree generation from genome_db
                               'do_transactions' => 1,
            },
            -flow_into     => {
                2 => [ 'hc_species_tree' ],
            }
        },

        {   -logic_name         => 'hc_species_tree',
            -module             => 'Bio::EnsEMBL::Compara::RunnableDB::GeneTrees::SqlHealthChecks',
            -parameters         => {
                mode            => 'species_tree',
                binary          => 0,
            },
            -flow_into  => [ 'has_user_provided_binary_species_tree' ],
            %hc_analysis_params,
        },

        {   -logic_name => 'has_user_provided_binary_species_tree',
            -module     => 'Bio::EnsEMBL::Compara::RunnableDB::ConditionalDataFlow',
            -parameters    => {
                'condition'     => $self->o('binary_species_tree_input_file') ? 1 : 0,
            },
            -flow_into => {
                2 => [ 'load_binary_species_tree' ],
                3 => [ 'make_binary_species_tree' ],
            },
            -meadow_type    => 'LOCAL',
        },

         {   -logic_name    => 'load_binary_species_tree',
            -module        => 'Bio::EnsEMBL::Compara::RunnableDB::MakeSpeciesTree',
            -parameters    => {
                               'label' => 'binary',
                               'species_tree_input_file' => $self->o('binary_species_tree_input_file'),
                               'do_transactions' => 1,
            },
            -flow_into     => {
                2 => [ 'hc_binary_species_tree' ],
            }
        },

        {   -logic_name    => 'make_binary_species_tree',
            -module        => 'Bio::EnsEMBL::Compara::RunnableDB::GeneTrees::CAFESpeciesTree',
            -parameters    => {
                'new_label'     => 'binary',
                'tree_fmt'      => '%{-x"*"}:%{d}',
                'label'         => 'default',
            },
            -flow_into     => {
                2 => [ 'hc_binary_species_tree' ],
            }
        },

        {   -logic_name         => 'hc_binary_species_tree',
            -module             => 'Bio::EnsEMBL::Compara::RunnableDB::GeneTrees::SqlHealthChecks',
            -parameters         => {
                mode            => 'species_tree',
                binary          => 1,
            },
            %hc_analysis_params,
        },


# ---------------------------------------------[reuse members]-----------------------------------------------------------------------

        {   -logic_name => 'genome_reuse_factory',
            -module     => 'Bio::EnsEMBL::Hive::RunnableDB::JobFactory',
            -parameters => {
                'inputquery'        => 'SELECT genome_db_id, name FROM species_set JOIN genome_db USING (genome_db_id) WHERE species_set_id = #reuse_ss_id#',
                'fan_branch_code'   => 2,
            },
            -flow_into => {
                '2->A' => [ 'sequence_table_reuse' ],
                'A->1' => [ 'load_fresh_members_factory' ],
            },
            -meadow_type    => 'LOCAL',
        },


        {   -logic_name => 'sequence_table_reuse',
            -module     => 'Bio::EnsEMBL::Hive::RunnableDB::JobFactory',
            -parameters => {
                            'db_conn'    => '#reuse_db#',
                            'inputquery' => 'SELECT s.* FROM sequence s JOIN seq_member USING (sequence_id) WHERE sequence_id<='.$self->o('protein_members_range').' AND genome_db_id = #genome_db_id#',
                            'fan_branch_code' => 2,
            },
            -hive_capacity => $self->o('reuse_capacity'),
            -rc_name => '500Mb_job',
            -flow_into => {
                2 => [ ':////sequence' ],
                1 => [ 'dnafrag_table_reuse' ],
            },
        },

        {   -logic_name => 'dnafrag_table_reuse',
            -module     => 'Bio::EnsEMBL::Hive::RunnableDB::MySQLTransfer',
            -parameters => {
                'src_db_conn'   => '#reuse_db#',
                'table'         => 'dnafrag',
                'where'         => 'genome_db_id = #genome_db_id#',
                'mode'          => 'topup',
            },
            -hive_capacity => $self->o('reuse_capacity'),
            -flow_into => {
                1 => [ 'seq_member_table_reuse' ],
            },
        },

        {   -logic_name => 'seq_member_table_reuse',
            -module     => 'Bio::EnsEMBL::Hive::RunnableDB::MySQLTransfer',
            -parameters => {
                'src_db_conn'   => '#reuse_db#',
                'table'         => 'seq_member',
                'where'         => 'seq_member_id<='.$self->o('protein_members_range').' AND genome_db_id = #genome_db_id#',
                'mode'          => 'topup',
            },
            -hive_capacity => $self->o('reuse_capacity'),
            -flow_into => {
                1 => [ 'gene_member_table_reuse' ],
            },
        },

        {   -logic_name => 'gene_member_table_reuse',
            -module     => 'Bio::EnsEMBL::Hive::RunnableDB::MySQLTransfer',
            -parameters => {
                'src_db_conn'   => '#reuse_db#',
                'table'         => 'gene_member',
                'where'         => 'gene_member_id<='.$self->o('protein_members_range').' AND genome_db_id = #genome_db_id#',
                'mode'          => 'topup',
            },
            -hive_capacity => $self->o('reuse_capacity'),
            -flow_into => {
                1 => [ 'other_sequence_table_reuse' ],
            },
        },

        {   -logic_name => 'other_sequence_table_reuse',
            -module     => 'Bio::EnsEMBL::Hive::RunnableDB::JobFactory',
            -parameters => {
                            'db_conn'    => '#reuse_db#',
                            'inputquery' => 'SELECT s.seq_member_id, s.seq_type, s.length, s.sequence FROM other_member_sequence s JOIN seq_member USING (seq_member_id) WHERE genome_db_id = #genome_db_id# AND seq_type IN ("cds", "exon_bounded") AND seq_member_id <= '.$self->o('protein_members_range'),
                            'fan_branch_code' => 2,
            },
            -hive_capacity => $self->o('reuse_capacity'),
            -rc_name => '1Gb_job',
            -flow_into => {
                2 => [ ':////other_member_sequence' ],
                1 => [ 'hc_members_per_genome' ],
            },
        },

        {   -logic_name         => 'hc_members_per_genome',
            -module             => 'Bio::EnsEMBL::Compara::RunnableDB::GeneTrees::SqlHealthChecks',
            -parameters         => {
                mode            => 'members_per_genome',
                allow_ambiguity_codes => $self->o('allow_ambiguity_codes'),
            },
            %hc_analysis_params,
        },


# ---------------------------------------------[load the rest of members]------------------------------------------------------------

        {   -logic_name => 'load_fresh_members_factory',
            -module     => 'Bio::EnsEMBL::Hive::RunnableDB::JobFactory',
            -parameters => {
                'inputquery'        => 'SELECT genome_db_id, name, locator FROM species_set JOIN genome_db USING (genome_db_id) WHERE species_set_id = #nonreuse_ss_id#',
                'fan_branch_code'   => 2,
            },
            -flow_into => {
                '2->A' => [ 'test_is_genome_in_core_db' ],
                'A->1' => [ 'hc_members_globally' ],
            },
            -meadow_type    => 'LOCAL',
        },

        {   -logic_name => 'test_is_genome_in_core_db',
            -module     => 'Bio::EnsEMBL::Compara::RunnableDB::ConditionalDataFlow',
            -parameters    => {
                'condition'     => '"#locator#" =~ /^Bio::EnsEMBL::DBSQL::DBAdaptor/',
            },
            -flow_into => {
                2 => [ 'test_is_there_master_db' ],
                3 => [ 'load_fresh_members_from_file' ],
            },
            -meadow_type    => 'LOCAL',
        },

        {   -logic_name => 'test_is_there_master_db',
            -module     => 'Bio::EnsEMBL::Compara::RunnableDB::ConditionalDataFlow',
            -parameters    => {
                'condition'     => '$self->param_is_defined("master_db")',
            },
            -flow_into => {
                2 => [ 'copy_dnafrags_from_master' ],
                3 => { 'load_fresh_members_from_db' => { 'genome_db_id' => '#genome_db_id#', 'store_missing_dnafrags' => 1} },
            },
            -meadow_type    => 'LOCAL',
        },

        {   -logic_name => 'copy_dnafrags_from_master',
            -module     => 'Bio::EnsEMBL::Hive::RunnableDB::MySQLTransfer',
            -parameters => {
                'src_db_conn'   => '#master_db#',
                'table'         => 'dnafrag',
                'where'         => 'genome_db_id = #genome_db_id#',
                'mode'          => 'topup',
            },
            -hive_capacity => $self->o('reuse_capacity'),
            -flow_into => [ 'load_fresh_members_from_db' ],
        },

        {   -logic_name => 'load_fresh_members_from_db',
            -module     => 'Bio::EnsEMBL::Compara::RunnableDB::LoadMembers',
            -parameters => {
                'store_related_pep_sequences' => 1,
                'allow_ambiguity_codes'         => $self->o('allow_ambiguity_codes'),
                'find_canonical_translations_for_polymorphic_pseudogene' => 1,
                'store_missing_dnafrags'        => 0,
            },
            -hive_capacity => $self->o('loadmembers_capacity'),
            -rc_name => '2Gb_job',
            -flow_into => [ 'hc_members_per_genome' ],
        },

        {   -logic_name => 'load_fresh_members_from_file',
            -module     => 'Bio::EnsEMBL::Compara::RunnableDB::LoadMembersFromFiles',
            -parameters => {
                -need_cds_seq   => 1,
            },
            -hive_capacity => $self->o('loadmembers_capacity'),
            -rc_name => '2Gb_job',
            -flow_into => [ 'hc_members_per_genome' ],
        },

        {   -logic_name         => 'hc_members_globally',
            -module             => 'Bio::EnsEMBL::Compara::RunnableDB::GeneTrees::SqlHealthChecks',
            -parameters         => {
                mode            => 'members_globally',
            },
            %hc_analysis_params,
        },

# ---------------------------------------------[create and populate blast analyses]--------------------------------------------------

        {   -logic_name => 'reusedspecies_factory',
            -module     => 'Bio::EnsEMBL::Hive::RunnableDB::JobFactory',
            -parameters => {
                '_force_blast_run'   => '#expr(#reuse_level# eq "members" ? 1 : 0)expr#',
                'inputquery'        => 'SELECT genome_db_id, name FROM species_set JOIN genome_db USING (genome_db_id) WHERE species_set_id = #reuse_ss_id# AND NOT #_force_blast_run#',
                'fan_branch_code'   => 2,
            },
            -flow_into => {
                2 => [ 'paf_table_reuse' ],
                1 => [ 'nonreusedspecies_factory' ],
            },
            -meadow_type    => 'LOCAL',
        },

        {   -logic_name => 'nonreusedspecies_factory',
            -module     => 'Bio::EnsEMBL::Hive::RunnableDB::JobFactory',
            -parameters => {
                '_force_blast_run'   => '#expr(#reuse_level# eq "members" ? 1 : 0)expr#',
                'inputquery'        => 'SELECT genome_db_id, name FROM species_set JOIN genome_db USING (genome_db_id) WHERE species_set_id = #nonreuse_ss_id# OR #_force_blast_run#',
                'fan_branch_code'   => 2,
            },
            -flow_into => {
                2 => [ 'paf_create_empty_table' ],
            },
            -meadow_type    => 'LOCAL',
        },

        {   -logic_name => 'paf_table_reuse',
            -module     => 'Bio::EnsEMBL::Hive::RunnableDB::MySQLTransfer',
            -parameters => {
                'src_db_conn'   => '#reuse_db#',
                'table'         => 'peptide_align_feature_#genome_db_id#',
                'filter_cmd'    => 'sed "s/ENGINE=MyISAM/ENGINE=InnoDB/"',
                'where'         => 'hgenome_db_id IN (#reuse_ss_csv#)',
            },
            -flow_into  => [ 'members_against_nonreusedspecies_factory' ],
            -hive_capacity => $self->o('reuse_capacity'),
        },

        {   -logic_name => 'paf_create_empty_table',
            -module     => 'Bio::EnsEMBL::Hive::RunnableDB::SqlCmd',
            -parameters => {
                'sql' => [  'CREATE TABLE IF NOT EXISTS peptide_align_feature_#genome_db_id# LIKE peptide_align_feature',
                            'ALTER TABLE peptide_align_feature_#genome_db_id# DISABLE KEYS, AUTO_INCREMENT=#genome_db_id#00000000',
                ],
            },
            -flow_into  => [ 'members_against_allspecies_factory' ],
            -analysis_capacity => 1,
            -meadow_type    => 'LOCAL',
        },

#--------------------------------------------------------[load the HMM profiles]----------------------------------------------------

        {   -logic_name => 'test_nonempty_hmm_library_basedir',
            -module     => 'Bio::EnsEMBL::Compara::RunnableDB::ConditionalDataFlow',
            -parameters    => {
                'condition'     => ' (-d "#hmm_library_basedir#/books") and (-d "#hmm_library_basedir#/globals") and (-s "#hmm_library_basedir#/globals/con.Fasta") ',
            },
            -flow_into => {
                2 => 'load_InterproAnnotation',
                3 => 'panther_databases_factory',
            },
            -meadow_type    => 'LOCAL',
        },

        {   -logic_name => 'panther_databases_factory',
            -module     => 'Bio::EnsEMBL::Hive::RunnableDB::JobFactory',
            -parameters => {
                'inputlist'    => $self->o('panther_like_databases'),
                'column_names' => [ 'cm_file_or_directory', 'type', 'include_subfamilies' ],
                'fan_branch_code' => 2,
            },
            -flow_into => {
                '2->A' => [ 'load_panther_database_models'  ],
                'A->1' => [ 'multihmm_files_factory' ],
            },
            -meadow_type    => 'LOCAL',
        },

        {   -logic_name => 'multihmm_files_factory',
            -module     => 'Bio::EnsEMBL::Hive::RunnableDB::JobFactory',
            -parameters => {
                'inputlist'    => $self->o('multihmm_files'),
                'column_names' => [ 'cm_file_or_directory', 'type' ],
                'fan_branch_code' => 2,
            },
            -flow_into => {
                '2->A' => [ 'load_multihmm_models'  ],
                'A->1' => [ 'dump_models' ],
            },
            -meadow_type    => 'LOCAL',
        },

        {
            -logic_name => 'load_panther_database_models',
            -module     => 'Bio::EnsEMBL::Compara::RunnableDB::ComparaHMM::PantherLoadModels',
            -parameters => {
                'pantherScore_path'    => $self->o('pantherScore_path'),
            },
        },

        {
            -logic_name => 'load_multihmm_models',
            -module     => 'Bio::EnsEMBL::Compara::RunnableDB::ComparaHMM::MultiHMMLoadModels',
            -parameters => {
            },
         },

            {
             -logic_name => 'dump_models',
             -module     => 'Bio::EnsEMBL::Compara::RunnableDB::ComparaHMM::DumpModels',
             -parameters => {
                             'blast_bin_dir'       => $self->o('blast_bin_dir'),  ## For creating the blastdb (formatdb or mkblastdb)
                             'pantherScore_path'    => $self->o('pantherScore_path'),
                            },
             -flow_into  => [ 'load_InterproAnnotation' ],
            },

#----------------------------------------------[classify canonical members based on HMM searches]-----------------------------------
        {
            -logic_name     => 'load_InterproAnnotation',
            -module         => 'Bio::EnsEMBL::Hive::RunnableDB::SqlCmd',
            -parameters     => {
                'panther_annotation_file'   => $self->o('panther_annotation_file'),
                'sql'                       => "LOAD DATA LOCAL INFILE '#panther_annotation_file#' INTO TABLE panther_annot
                                                FIELDS TERMINATED BY '\\t' LINES TERMINATED BY '\\n'
                                                (upi, ensembl_id, ensembl_div, panther_family_id, start, end, score, evalue)",
            },
            -flow_into      => [ 'HMMer_classifyCurated' ],
            -meadow_type    => 'LOCAL',
        },

        {
            -logic_name     => 'HMMer_classifyCurated',
            -module         => 'Bio::EnsEMBL::Hive::RunnableDB::SqlCmd',
            -parameters     => {
                'sql'   => 'INSERT INTO hmm_annot SELECT seq_member_id, model_id, NULL FROM hmm_curated_annot hca JOIN seq_member sm ON sm.stable_id = hca.seq_member_stable_id',
            },
            -flow_into      => [ 'HMMer_classifyInterpro' ],
            -meadow_type    => 'LOCAL',
        },

        {
            -logic_name     => 'HMMer_classifyInterpro',
            -module         => 'Bio::EnsEMBL::Hive::RunnableDB::SqlCmd',
            -parameters     => {
                'sql'   => 'INSERT IGNORE INTO hmm_annot SELECT seq_member_id, panther_family_id, evalue FROM panther_annot pa JOIN seq_member sm ON sm.stable_id = pa.ensembl_id',
            },
            -flow_into      => [ 'HMMer_classify_factory' ],
            -meadow_type    => 'LOCAL',
        },

        {   -logic_name => 'HMMer_classify_factory',
            -module     => 'Bio::EnsEMBL::Compara::RunnableDB::ComparaHMM::FactoryUnannotatedMembers',
            -rc_name       => '4Gb_job',
            -hive_capacity => $self->o('blast_factory_capacity'),
            -flow_into => {
                '2->A'  => [ 'HMMer_classifyPantherScore' ],
                'A->1'  => [ 'HMM_clusterize' ],
            },
        },


            {
             -logic_name => 'HMMer_classifyPantherScore',
             -module     => 'Bio::EnsEMBL::Compara::RunnableDB::ComparaHMM::HMMClassifyPantherScore',
             -parameters => {
                             'blast_bin_dir'       => $self->o('blast_bin_dir'),
                             'pantherScore_path'   => $self->o('pantherScore_path'),
                             'hmmer_path'          => $self->o('hmmer2_home'),
                            },
             -hive_capacity => $self->o('HMMer_classify_capacity'),
             -rc_name => '4Gb_job',
            },

            {
             -logic_name => 'HMM_clusterize',
<<<<<<< HEAD
             -module     => 'Bio::EnsEMBL::Compara::RunnableDB::ComparaHMM::HMMClusterize',
=======
             -module     => 'Bio::EnsEMBL::Compara::RunnableDB::ProteinTrees::HMMClusterize',
             -parameters => {
                 'division'     => $self->o('division'),
                 'extra_tags_file'  => $self->o('extra_model_tags_file'),
             },
>>>>>>> 50a08870
             -rc_name => '8Gb_job',
            },




# -------------------------------------------------[BuildHMMprofiles pipeline]-------------------------------------------------------

        {   -logic_name => 'dump_unannotated_members',
            -module     => 'Bio::EnsEMBL::Compara::RunnableDB::ComparaHMM::DumpUnannotatedMembersIntoFasta',
            -parameters => {
                'fasta_file'    => '#fasta_dir#/unannotated.fasta',
            },
            -rc_name       => '4Gb_job',
            -hive_capacity => $self->o('reuse_capacity'),
            -flow_into => [ 'make_blastdb_unannotated' ],
        },

        {   -logic_name => 'make_blastdb_unannotated',
            -module     => 'Bio::EnsEMBL::Hive::RunnableDB::SystemCmd',
            -parameters => {
                'blast_bin_dir' => $self->o('blast_bin_dir'),
                'cmd' => '#blast_bin_dir#/makeblastdb -dbtype prot -parse_seqids -logfile #fasta_name#.blastdb_log -in #fasta_name#',
            },
            -flow_into  => [ 'unannotated_all_vs_all_factory' ],
        },

        {   -logic_name => 'unannotated_all_vs_all_factory',
            -module     => 'Bio::EnsEMBL::Compara::RunnableDB::ComparaHMM::FactoryUnannotatedMembers',
            -rc_name       => '250Mb_job',
            -hive_capacity => $self->o('blast_factory_capacity'),
            -flow_into => {
                '2->A' => [ 'blastp_unannotated' ],
                'A->1' => [ 'hcluster_dump_input_all_pafs' ]
            },
        },

        {   -logic_name         => 'blastp_unannotated',
            -module             => 'Bio::EnsEMBL::Compara::RunnableDB::ComparaHMM::BlastpUnannotated',
            -parameters         => {
                'blast_db'                  => '#fasta_dir#/unannotated.fasta',
                'blast_params'              => $self->o('blast_params'),
                'blast_bin_dir'             => $self->o('blast_bin_dir'),
                'evalue_limit'              => 1e-10,
            },
            -rc_name       => '250Mb_job',
            -hive_capacity => $self->o('blastpu_capacity'),
        },

        {   -logic_name => 'hcluster_dump_input_all_pafs',
            -module     => 'Bio::EnsEMBL::Compara::RunnableDB::ProteinTrees::HclusterPrepareSingleTable',
            -parameters => {
                'outgroups'     => $self->o('outgroups'),
            },
            -hive_capacity => $self->o('reuse_capacity'),
            -flow_into  => [ 'hcluster_run' ],
        },




# ---------------------------------------------[create and populate blast analyses]--------------------------------------------------

        {   -logic_name => 'blastdb_factory',
            -module     => 'Bio::EnsEMBL::Compara::RunnableDB::ObjectFactory',
            -parameters => {
                'call_list'             => [ 'compara_dba', 'get_GenomeDBAdaptor', 'fetch_all'],
                'column_names2getters'  => { 'genome_db_id' => 'dbID' },

                'fan_branch_code'       => 2,
            },
            -flow_into  => {
                '2->A'  => [ 'dump_canonical_members' ],
                'A->1'  => [ 'reusedspecies_factory' ],
            },
            -meadow_type    => 'LOCAL',
        },

        {   -logic_name => 'dump_canonical_members',
            -module     => 'Bio::EnsEMBL::Compara::RunnableDB::DumpMembersIntoFasta',   # Gets fasta_dir from pipeline_wide_parameters
            -rc_name       => '250Mb_job',
            -hive_capacity => $self->o('reuse_capacity'),
            -flow_into => [ 'make_blastdb' ],
        },

        {   -logic_name => 'make_blastdb',
            -module     => 'Bio::EnsEMBL::Hive::RunnableDB::SystemCmd',
            -parameters => {
                'blast_bin_dir' => $self->o('blast_bin_dir'),
                'cmd' => '#blast_bin_dir#/makeblastdb -dbtype prot -parse_seqids -logfile #fasta_name#.blastdb_log -in #fasta_name#',
            },
        },

        {   -logic_name => 'members_against_allspecies_factory',
            -module     => 'Bio::EnsEMBL::Compara::RunnableDB::ProteinTrees::BlastFactory',
            -rc_name       => '250Mb_job',
            -hive_capacity => $self->o('blast_factory_capacity'),
            -flow_into => {
                '2->A' => [ 'blastp' ],
                'A->1' => [ 'hc_pafs' ],
            },
        },

        {   -logic_name => 'members_against_nonreusedspecies_factory',
            -module     => 'Bio::EnsEMBL::Compara::RunnableDB::ProteinTrees::BlastFactory',
            -parameters => {
                'species_set_id'    => '#nonreuse_ss_id#',
            },
            -rc_name       => '250Mb_job',
            -hive_capacity => $self->o('blast_factory_capacity'),
            -flow_into => {
                '2->A' => [ 'blastp' ],
                'A->1' => [ 'hc_pafs' ],
            },
        },

        {   -logic_name         => 'blastp',
            -module             => 'Bio::EnsEMBL::Compara::RunnableDB::ProteinTrees::BlastpWithReuse',
            -parameters         => {
                'blast_params'              => $self->o('blast_params'),
                'blast_bin_dir'             => $self->o('blast_bin_dir'),
                'evalue_limit'              => 1e-10,
                'allow_same_species_hits'   => 1,
            },
            -batch_size    => 10,
            -rc_name       => '250Mb_job',
            -hive_capacity => $self->o('blastp_capacity'),
        },

        {   -logic_name         => 'hc_pafs',
            -module             => 'Bio::EnsEMBL::Compara::RunnableDB::GeneTrees::SqlHealthChecks',
            -parameters         => {
                mode            => 'peptide_align_features',
            },
            %hc_analysis_params,
        },

# ---------------------------------------------[clustering step]---------------------------------------------------------------------

        {   -logic_name => 'test_hmm_clustering',
            -module     => 'Bio::EnsEMBL::Compara::RunnableDB::ConditionalDataFlow',
            -parameters    => {
                'condition'     => '"#clustering_mode#" ne "blastp"',
            },
            -flow_into => {
                2 => 'test_hybrid_clustering',
                3 => 'hcluster_dump_factory',
            },
            -meadow_type    => 'LOCAL',
        },

        {   -logic_name => 'test_hybrid_clustering',
            -module     => 'Bio::EnsEMBL::Compara::RunnableDB::ConditionalDataFlow',
            -parameters    => {
                'condition'     => '"#clustering_mode#" eq "hybrid"',
            },
            -flow_into => {
                '2->A' => 'test_nonempty_hmm_library_basedir',
                'A->2' => 'dump_unannotated_members',
                3 => 'test_nonempty_hmm_library_basedir',
            },
            -meadow_type    => 'LOCAL',
        },


        {   -logic_name => 'test_whether_can_copy_clusters',
            -module     => 'Bio::EnsEMBL::Compara::RunnableDB::ConditionalDataFlow',
            -parameters    => {
                'condition'     => '#are_all_species_reused# and ("#reuse_level#" eq "clusters")',
            },
            -flow_into => {
                '2->A' => [ 'copy_clusters' ],
                '3->A' => [ 'test_hmm_clustering' ],
                'A->1' => [ 'hc_clusters' ],
            },
            -meadow_type    => 'LOCAL',
        },

        {   -logic_name => 'hcluster_dump_factory',
            -module     => 'Bio::EnsEMBL::Compara::RunnableDB::ObjectFactory',
            -parameters => {
                'call_list'             => [ 'compara_dba', 'get_GenomeDBAdaptor', 'fetch_all'],
                'column_names2getters'  => { 'genome_db_id' => 'dbID' },

                'fan_branch_code'       => 2,
            },
            -flow_into  => {
                '2->A' => [ 'hcluster_dump_input_per_genome' ],
                'A->1' => [ 'hcluster_merge_factory' ],
            },
            -meadow_type    => 'LOCAL',
        },

        {   -logic_name => 'hcluster_dump_input_per_genome',
            -module     => 'Bio::EnsEMBL::Compara::RunnableDB::ProteinTrees::HclusterPrepare',
            -parameters => {
                'outgroups'     => $self->o('outgroups'),
            },
            -hive_capacity => $self->o('reuse_capacity'),
        },

        {   -logic_name    => 'hcluster_merge_factory',
            -module         => 'Bio::EnsEMBL::Hive::RunnableDB::Dummy',
            -flow_into => {
                '1->A' => {
                    'hcluster_merge_inputs' => [{'ext' => 'txt'}, {'ext' => 'cat'}],
                },
                'A->1' => [ 'hcluster_run' ],
            },
            -meadow_type    => 'LOCAL',
        },

        {   -logic_name    => 'hcluster_merge_inputs',
            -module        => 'Bio::EnsEMBL::Hive::RunnableDB::SystemCmd',
            -parameters    => {
                'cmd'           => 'cat #cluster_dir#/*.hcluster.#ext# > #cluster_dir#/hcluster.#ext#',
            },
        },

        {   -logic_name    => 'hcluster_run',
            -module        => 'Bio::EnsEMBL::Hive::RunnableDB::SystemCmd',
            -parameters    => {
                'clustering_max_gene_halfcount' => $self->o('clustering_max_gene_halfcount'),
                'hcluster_exe'                  => $self->o('hcluster_exe'),
                'cmd'                           => '#hcluster_exe# -m #clustering_max_gene_halfcount# -w 0 -s 0.34 -O -C #cluster_dir#/hcluster.cat -o #cluster_dir#/hcluster.out #cluster_dir#/hcluster.txt',
            },
            -flow_into => {
                1 => [ 'hcluster_parse_output' ],
            },
            -rc_name => 'urgent_hcluster',
        },

        {   -logic_name => 'hcluster_parse_output',
            -module     => 'Bio::EnsEMBL::Compara::RunnableDB::ProteinTrees::HclusterParseOutput',
            -parameters => {
                'division'                  => $self->o('division'),
            },
            -rc_name => '250Mb_job',
        },

        {   -logic_name => 'copy_clusters',
            -module     => 'Bio::EnsEMBL::Compara::RunnableDB::GeneTrees::CopyClusters',
            -parameters => {
                'tags_to_copy'              => [ 'division' ],
            },
            -rc_name => '500Mb_job',
        },


        {   -logic_name         => 'hc_clusters',
            -module             => 'Bio::EnsEMBL::Compara::RunnableDB::GeneTrees::SqlHealthChecks',
            -parameters         => {
                mode            => 'global_tree_set',
            },
            -flow_into          => [ 'create_additional_clustersets' ],
            %hc_analysis_params,
        },

        {   -logic_name         => 'create_additional_clustersets',
            -module             => 'Bio::EnsEMBL::Compara::RunnableDB::GeneTrees::CreateClustersets',
            -parameters         => {
                member_type     => 'protein',
                'additional_clustersets'    => [qw(treebest phyml-aa phyml-nt nj-dn nj-ds nj-mm raxml)],
            },
            -flow_into          => [ 'run_qc_tests' ],
        },


# ---------------------------------------------[Pluggable QC step]----------------------------------------------------------

        {   -logic_name => 'run_qc_tests',
            -module     => 'Bio::EnsEMBL::Compara::RunnableDB::ObjectFactory',
            -parameters => {
                'call_list'             => [ 'compara_dba', 'get_GenomeDBAdaptor', 'fetch_all'],
                'column_names2getters'  => { 'genome_db_id' => 'dbID' },
                'fan_branch_code'       => 2,
            },
            -flow_into => {
                '2->A' => [ 'per_genome_qc' ],
                '1->A' => [ 'overall_qc' ],
                'A->1' => [ 'clusterset_backup' ],
            },
            -meadow_type    => 'LOCAL',
        },

        {   -logic_name => 'overall_qc',
            -module     => 'Bio::EnsEMBL::Compara::RunnableDB::ProteinTrees::OverallGroupsetQC',
            -hive_capacity  => $self->o('qc_capacity'),
            -failed_job_tolerance => 0,
            -rc_name    => '2Gb_job',
        },

        {   -logic_name => 'per_genome_qc',
            -module     => 'Bio::EnsEMBL::Compara::RunnableDB::ProteinTrees::PerGenomeGroupsetQC',
            -hive_capacity => $self->o('qc_capacity'),
            -failed_job_tolerance => 0,
        },

        {   -logic_name    => 'clusterset_backup',
            -module        => 'Bio::EnsEMBL::Hive::RunnableDB::SqlCmd',
            -parameters    => {
                'sql'         => 'INSERT INTO gene_tree_backup (seq_member_id, root_id) SELECT seq_member_id, root_id FROM gene_tree_node WHERE seq_member_id IS NOT NULL',
            },
            -analysis_capacity => 1,
            -meadow_type    => 'LOCAL',
        },


# ---------------------------------------------[main tree fan]-------------------------------------------------------------

        {   -logic_name => 'cluster_factory',
            -module     => 'Bio::EnsEMBL::Hive::RunnableDB::JobFactory',
            -parameters => {
                'inputquery'        => 'SELECT root_id AS gene_tree_id FROM gene_tree_root WHERE tree_type = "tree"',
                'fan_branch_code'   => 2,
            },
            -flow_into  => {
                 '2->A' => [ 'alignment_entry_point' ],
                 'A->1' => [ 'hc_global_tree_set' ],
            },
            -meadow_type    => 'LOCAL',
        },

        {   -logic_name => 'alignment_entry_point',
            -module     => 'Bio::EnsEMBL::Hive::RunnableDB::Dummy',
            -flow_into  => {
                 '1->A' => [ 'test_large_clusters_go_to_mafft' ],
                 'A->1' => [ 'hc_alignment' ],
            },
            -meadow_type    => 'LOCAL',
        },

        {   -logic_name => 'test_large_clusters_go_to_mafft',
            -module     => 'Bio::EnsEMBL::Compara::RunnableDB::ConditionalDataFlow',
            -parameters => {
                'condition'             => '$self->compara_dba->get_GeneTreeAdaptor->fetch_by_dbID(#gene_tree_id#)->get_value_for_tag("gene_count") > #mafft_gene_count#',
                'mafft_gene_count'      => $self->o('mafft_gene_count'),
            },
            -flow_into  => {
                2 => [ 'mafft' ],
                3 => [ 'test_previous_runtime' ],
            },
            -meadow_type    => 'LOCAL',
        },

        {   -logic_name => 'test_previous_runtime',
            -module     => 'Bio::EnsEMBL::Compara::RunnableDB::ConditionalDataFlow',
            -parameters => {
                'condition'             => '$self->compara_dba->get_GeneTreeAdaptor->fetch_by_dbID(#gene_tree_id#)->get_value_for_tag("reuse_aln_runtime", 0)/1000 > #mafft_runtime#',
                'mafft_runtime'         => $self->o('mafft_runtime'),
            },
            -flow_into  => {
                2 => [ 'mafft' ],
                3 => [ 'mcoffee' ],
            },
            -meadow_type    => 'LOCAL',
        },


        {   -logic_name => 'test_very_large_clusters_go_to_qtb',
            -module     => 'Bio::EnsEMBL::Compara::RunnableDB::ConditionalDataFlow',
            -parameters => {
                'condition'             => '$self->compara_dba->get_GeneTreeAdaptor->fetch_by_dbID(#gene_tree_id#)->get_value_for_tag("gene_count") > #treebreak_gene_count#',
                'treebreak_gene_count'  => $self->o('treebreak_gene_count'),
            },
            -flow_into  => {
                2  => [ 'quick_tree_break' ],
                3  => [ 'tree_entry_point', 'build_HMM_aa', 'build_HMM_cds' ],
            },
            -meadow_type    => 'LOCAL',
        },

        {   -logic_name         => 'hc_global_tree_set',
            -module             => 'Bio::EnsEMBL::Compara::RunnableDB::GeneTrees::SqlHealthChecks',
            -parameters         => {
                mode            => 'global_tree_set',
            },
            -flow_into  => [
                $self->o('do_stable_id_mapping') ? 'stable_id_mapping' : (),
                $self->o('do_treefam_xref') ? 'treefam_xref_idmap' : (),
            ],
            %hc_analysis_params,
        },


# ---------------------------------------------[Pluggable MSA steps]----------------------------------------------------------

        {   -logic_name => 'mcoffee',
            -module     => 'Bio::EnsEMBL::Compara::RunnableDB::ProteinTrees::MCoffee',
            -parameters => {
                'method'                => 'cmcoffee',
                'mcoffee_home'          => $self->o('mcoffee_home'),
                'mafft_home'            => $self->o('mafft_home'),
            },
            -hive_capacity        => $self->o('mcoffee_capacity'),
            -rc_name => 'msa',
            -flow_into => {
               -1 => [ 'mcoffee_himem' ],  # MEMLIMIT
               -2 => [ 'mafft' ],
            },
        },

        {   -logic_name => 'mafft',
            -module     => 'Bio::EnsEMBL::Compara::RunnableDB::ProteinTrees::Mafft',
            -parameters => {
                'mafft_home'                 => $self->o('mafft_home'),
            },
            -hive_capacity        => $self->o('mcoffee_capacity'),
            -rc_name => 'msa',
            -flow_into => {
               -1 => [ 'mafft_himem' ],  # MEMLIMIT
            },
        },

        {   -logic_name => 'mcoffee_himem',
            -module     => 'Bio::EnsEMBL::Compara::RunnableDB::ProteinTrees::MCoffee',
            -parameters => {
                'method'                => 'cmcoffee',
                'mcoffee_home'          => $self->o('mcoffee_home'),
                'mafft_home'            => $self->o('mafft_home'),
                'escape_branch'         => -2,
            },
            -hive_capacity        => $self->o('mcoffee_capacity'),
            -rc_name => 'msa_himem',
            -flow_into => {
               -1 => [ 'mafft_himem' ],
               -2 => [ 'mafft_himem' ],
            },
        },

        {   -logic_name => 'mafft_himem',
            -module     => 'Bio::EnsEMBL::Compara::RunnableDB::ProteinTrees::Mafft',
            -parameters => {
                'mafft_home'                 => $self->o('mafft_home'),
            },
            -hive_capacity        => $self->o('mcoffee_capacity'),
            -rc_name => 'msa_himem',
        },

        {   -logic_name         => 'hc_alignment',
            -module             => 'Bio::EnsEMBL::Compara::RunnableDB::GeneTrees::SqlHealthChecks',
            -parameters         => {
                mode            => 'alignment',
            },
            -flow_into => [ 'test_very_large_clusters_go_to_qtb' ],
            %hc_analysis_params,
        },


# ---------------------------------------------[main tree creation loop]-------------------------------------------------------------

        {   -logic_name     => 'split_genes',
            -module         => 'Bio::EnsEMBL::Compara::RunnableDB::ProteinTrees::FindContiguousSplitGenes',
            -hive_capacity  => $self->o('split_genes_capacity'),
            -rc_name        => '500Mb_job',
            -batch_size     => 20,
            -flow_into      => [ $self->o('use_raxml') ? 'trimal' : 'treebest' ],
        },

        {   -logic_name => 'tree_entry_point',
            -module     => 'Bio::EnsEMBL::Hive::RunnableDB::Dummy',
            -meadow_type    => 'LOCAL',
            -flow_into  => {
                '1->A'   => [ 'split_genes' ],
                'A->1'   => [ 'hc_alignment_post_tree' ],
            },
        },

        {   -logic_name     => 'trimal',
            -module         => 'Bio::EnsEMBL::Compara::RunnableDB::ProteinTrees::TrimAl',
            -parameters => {
                'trimal_exe'    => $self->o('trimal_exe'),
            },
            -hive_capacity  => $self->o('trimal_capacity'),
            -rc_name        => '500Mb_job',
            -batch_size     => 5,
            -flow_into      => [ 'raxml' ],
        },

        {   -logic_name => 'treebest',
            -module     => 'Bio::EnsEMBL::Compara::RunnableDB::ProteinTrees::NJTREE_PHYML',
            -parameters => {
                'cdna'                      => 1,
                'bootstrap'                 => 1,
                'store_intermediate_trees'  => 1,
                'store_filtered_align'      => 1,
                'treebest_exe'              => $self->o('treebest_exe'),
                'output_clusterset_id'      => $self->o('use_notung') ? 'treebest' : 'default',
            },
            -hive_capacity        => $self->o('treebest_capacity'),
            -rc_name => '4Gb_job',
            -flow_into => {
                2 => [ 'hc_tree_structure' ],
                $self->o('use_notung') ? (1 => [ 'notung' ]) : (),
            }
        },

        {   -logic_name => 'raxml',
            -module     => 'Bio::EnsEMBL::Compara::RunnableDB::ProteinTrees::RAxML',
            -parameters => {
                #'cdna'                      => 1,
                'raxml_exe'              => $self->o('raxml_exe'),
                'treebest_exe'              => $self->o('treebest_exe'),
                'output_clusterset_id'      => $self->o('use_notung') ? 'raxml' : 'default',
            },
            -hive_capacity        => $self->o('raxml_capacity'),
            -rc_name    => '8Gb_job',
            -flow_into  => {
                2 => { 'treebest' => {
                            'output_clusterset_id'      => 'raxml',
                            'gene_tree_id'              => '#gene_tree_id#',
                            'store_filtered_align'      => 0,
                } },
                $self->o('use_notung') ? (1 => [ 'notung' ]) : (),
            }
        },

        {   -logic_name => 'notung',
            -module     => 'Bio::EnsEMBL::Compara::RunnableDB::ProteinTrees::Notung',
            -parameters => {
                'notung_jar'                => $self->o('notung_jar'),
                'treebest_exe'              => $self->o('treebest_exe'),
                'label'                     => 'binary',
                'input_clusterset_id'       => $self->o('use_raxml') ? 'raxml' : 'treebest',
            },
            -hive_capacity        => $self->o('treebest_capacity'),
            -rc_name => '2Gb_job',
        },

        {   -logic_name         => 'hc_alignment_post_tree',
            -module             => 'Bio::EnsEMBL::Compara::RunnableDB::GeneTrees::SqlHealthChecks',
            -parameters         => {
                mode            => 'alignment',
            },
            -flow_into          => {
                '1->A' => [ 'hc_tree_structure' ],
                'A->1' => [ 'homology_entry_point' ],
            },
            %hc_analysis_params,
        },

        {   -logic_name         => 'hc_tree_structure',
            -module             => 'Bio::EnsEMBL::Compara::RunnableDB::GeneTrees::SqlHealthChecks',
            -parameters         => {
                mode            => 'tree_structure',
            },
            %hc_analysis_params,
        },

        {   -logic_name => 'homology_entry_point',
            -module     => 'Bio::EnsEMBL::Hive::RunnableDB::Dummy',
            -flow_into  => [ 'ortho_tree', 'ktreedist', 'other_tree_factory' ],
            -meadow_type    => 'LOCAL',
        },

        {   -logic_name => 'other_tree_factory',
            -module     => 'Bio::EnsEMBL::Hive::RunnableDB::JobFactory',
            -parameters => {
                'inputquery'        => 'SELECT root_id AS gene_tree_id FROM gene_tree_root WHERE ref_root_id = #gene_tree_id#',
                'fan_branch_code'   => 2,
            },
            -flow_into  => {
                 2 => [ 'ortho_tree_annot' ],
            },
            -meadow_type    => 'LOCAL',
        },


        {   -logic_name => 'ortho_tree',
            -module     => 'Bio::EnsEMBL::Compara::RunnableDB::GeneTrees::OrthoTree',
            -parameters => {
                'tag_split_genes'   => 1,
            },
            -hive_capacity      => $self->o('ortho_tree_capacity'),
            -rc_name => '250Mb_job',
            -flow_into  => [ 'hc_tree_attributes', 'hc_tree_homologies' ],
        },

        {   -logic_name         => 'hc_tree_attributes',
            -module             => 'Bio::EnsEMBL::Compara::RunnableDB::GeneTrees::SqlHealthChecks',
            -parameters         => {
                mode            => 'tree_attributes',
            },
            %hc_analysis_params,
        },

        {   -logic_name         => 'hc_tree_homologies',
            -module             => 'Bio::EnsEMBL::Compara::RunnableDB::GeneTrees::SqlHealthChecks',
            -parameters         => {
                mode            => 'tree_homologies',
            },
            %hc_analysis_params,
        },

        {   -logic_name    => 'ktreedist',
            -module        => 'Bio::EnsEMBL::Compara::RunnableDB::GeneTrees::Ktreedist',
            -parameters    => {
                               'treebest_exe'  => $self->o('treebest_exe'),
                               'ktreedist_exe' => $self->o('ktreedist_exe'),
                              },
            -hive_capacity => $self->o('ktreedist_capacity'),
            -batch_size => 5,
            -rc_name       => '2Gb_job',
        },

        {   -logic_name => 'ortho_tree_annot',
            -module     => 'Bio::EnsEMBL::Compara::RunnableDB::GeneTrees::OrthoTree',
            -parameters => {
                'tag_split_genes'   => 1,
                'store_homologies'  => 0,
            },
            -hive_capacity        => $self->o('ortho_tree_annot_capacity'),
            -rc_name => '250Mb_job',
            -batch_size => 20,
            -flow_into  => [ 'hc_tree_attributes' ],
        },

        {   -logic_name => 'build_HMM_aa',
            -module     => 'Bio::EnsEMBL::Compara::RunnableDB::ProteinTrees::BuildHMM',
            -parameters => {
                'hmmer_home'        => $self->o('hmmer2_home'),
                'hmmer_version'     => 2,
            },
            -hive_capacity        => $self->o('build_hmm_capacity'),
            -batch_size           => 5,
            -priority             => -10,
            -rc_name => '500Mb_job',
        },

        {   -logic_name => 'build_HMM_cds',
            -module     => 'Bio::EnsEMBL::Compara::RunnableDB::ProteinTrees::BuildHMM',
            -parameters => {
                'cdna'              => 1,
                'hmmer_home'        => $self->o('hmmer2_home'),
                'hmmer_version'     => 2,
            },
            -hive_capacity        => $self->o('build_hmm_capacity'),
            -batch_size           => 5,
            -priority             => -10,
            -rc_name => '1Gb_job',
        },

# ---------------------------------------------[Quick tree break steps]-----------------------------------------------------------------------

        {   -logic_name => 'quick_tree_break',
            -module     => 'Bio::EnsEMBL::Compara::RunnableDB::GeneTrees::QuickTreeBreak',
            -parameters => {
                'quicktree_exe'     => $self->o('quicktree_exe'),
                'treebreak_gene_count'  => $self->o('treebreak_gene_count'),
            },
            -hive_capacity        => $self->o('quick_tree_break_capacity'),
            -rc_name   => '2Gb_job',
            -flow_into => [ 'other_paralogs' ],
        },

        {   -logic_name     => 'other_paralogs',
            -module         => 'Bio::EnsEMBL::Compara::RunnableDB::GeneTrees::OtherParalogs',
            -parameters     => {
                'dataflow_subclusters' => 1,
            },
            -hive_capacity  => $self->o('other_paralogs_capacity'),
            -rc_name        => '250Mb_job',
            -flow_into      => {
                2 => [ 'tree_backup' ],
            }
        },

        {   -logic_name    => 'tree_backup',
            -module        => 'Bio::EnsEMBL::Hive::RunnableDB::SqlCmd',
            -parameters    => {
                'sql'         => 'INSERT INTO gene_tree_backup (seq_member_id, root_id) SELECT seq_member_id, root_id FROM gene_tree_node WHERE seq_member_id IS NOT NULL AND root_id = #gene_tree_id#',
            },
            -analysis_capacity => 1,
            -meadow_type    => 'LOCAL',
            -flow_into      => [ 'alignment_entry_point' ],
        },



# -------------------------------------------[name mapping step]---------------------------------------------------------------------

        {
            -logic_name => 'stable_id_mapping',
            -module => 'Bio::EnsEMBL::Compara::RunnableDB::StableIdMapper',
            -parameters => {
                'prev_rel_db'   => '#reuse_db#',
                'type'          => 't',
            },
            -rc_name => '1Gb_job',
        },

        {   -logic_name    => 'treefam_xref_idmap',
            -module        => 'Bio::EnsEMBL::Compara::RunnableDB::TreefamXrefMapper',
            -parameters    => {
                'tf_release'  => $self->o('tf_release'),
                'tag_prefix'  => '',
            },
            -rc_name => '1Gb_job',
        },

# ---------------------------------------------[homology step]-----------------------------------------------------------------------

        {   -logic_name => 'group_genomes_under_taxa',
            -module     => 'Bio::EnsEMBL::Compara::RunnableDB::ProteinTrees::GroupGenomesUnderTaxa',
            -parameters => {
                'taxlevels'             => $self->o('taxlevels'),
                'filter_high_coverage'  => $self->o('filter_high_coverage'),
            },
            -flow_into => {
                2 => [ 'mlss_factory' ],
            },
            -meadow_type    => 'LOCAL',
        },

        {   -logic_name => 'mlss_factory',
            -module     => 'Bio::EnsEMBL::Compara::RunnableDB::ProteinTrees::MLSSIDFactory',
            -flow_into => {
                2 => [ 'homology_factory' ],
            },
            -meadow_type    => 'LOCAL',
        },

        {   -logic_name => 'homology_factory',
            -module     => 'Bio::EnsEMBL::Compara::RunnableDB::ProteinTrees::HomologyGroupingFactory',
            -hive_capacity => $self->o('homology_dNdS_capacity'),
            -flow_into => {
                'A->1' => [ 'hc_dnds' ],
                '2->A' => [ 'homology_dNdS' ],
            },
        },

        {   -logic_name => 'homology_dNdS',
            -module     => 'Bio::EnsEMBL::Compara::RunnableDB::ProteinTrees::Homology_dNdS',
            -parameters => {
                'codeml_parameters_file'    => $self->o('codeml_parameters_file'),
                'codeml_exe'                => $self->o('codeml_exe'),
            },
            -hive_capacity        => $self->o('homology_dNdS_capacity'),
            -failed_job_tolerance => 2,
            -rc_name => '500Mb_job',
        },

        {   -logic_name         => 'hc_dnds',
            -module             => 'Bio::EnsEMBL::Compara::RunnableDB::GeneTrees::SqlHealthChecks',
            -parameters         => {
                mode            => 'homology_dnds',
            },
            -flow_into          => [ 'threshold_on_dS' ],
            %hc_analysis_params,
        },

        {   -logic_name => 'threshold_on_dS',
            -module     => 'Bio::EnsEMBL::Compara::RunnableDB::ProteinTrees::Threshold_on_dS',
            -hive_capacity => $self->o('homology_dNdS_capacity'),
        },

    ];
}

sub pipeline_analyses {
    my $self = shift;

    ## The analysis defined in this file
    my $all_analyses = $self->core_pipeline_analyses(@_);
    ## We add some more analyses
    push @$all_analyses, @{$self->extra_analyses(@_)};

    my %analyses_by_name = map {$_->{'-logic_name'} => $_} @$all_analyses;
    $self->tweak_analyses(\%analyses_by_name);

    return $all_analyses;
}


## The following methods can be redefined to add more analysis and change the parameters of some core ones
sub extra_analyses {
    my $self = shift;
    return [
    ];
}

sub tweak_analyses {
    my $self = shift;
    my $analyses_by_name = shift;
}

1;
<|MERGE_RESOLUTION|>--- conflicted
+++ resolved
@@ -150,7 +150,6 @@
         #'raxml_exe'                 => '/software/ensembl/compara/raxml/standard-RAxML-8.0.19/raxmlHPC-SSE3',
 
     # HMM specific parameters (set to 0 or undef if not in use)
-<<<<<<< HEAD
        # The location of the HMM library. If the directory is empty, it will be populated with the HMMs found in 'panther_like_databases' and 'multihmm_files'
        #'hmm_library_basedir'       => '/lustre/scratch110/ensembl/mp12/panther_hmms/PANTHER7.2_ascii',
         'hmm_library_basedir'       => $self->o('work_dir') . '/hmmlib',
@@ -167,16 +166,9 @@
        # Dumps coming from InterPro
        'panther_annotation_file'    => '/dev/null',
        #'panther_annotation_file' => '/nfs/nobackup2/ensemblgenomes/ckong/workspace/buildhmmprofiles/panther_Interpro_annot_v8_1/loose_dummy.txt',
-=======
-        #'hmm_clustering'            => 0, ## by default run blastp clustering
-        #'cm_file_or_directory'      => '/lustre/scratch109/sanger/fs9/treefam8_hmms',
-        #'hmm_library_basedir'       => '/lustre/scratch109/sanger/fs9/treefam8_hmms',
-        ##'cm_file_or_directory'      => '/lustre/scratch110/ensembl/mp12/panther_hmms/PANTHER7.2_ascii', ## Panther DB
-        ##'hmm_library_basedir'       => '/lustre/scratch110/ensembl/mp12/Panther_hmms',
-        #'pantherScore_path'         => '/software/ensembl/compara/pantherScore1.03',
-        #'hmmer_path'                => '/software/ensembl/compara/hmmer-2.3.2/src/',
+
+       # A file that holds additional tags we want to add to the HMM clusters (for instance: Best-fit models)
         'extra_model_tags_file'     => undef,
->>>>>>> 50a08870
 
     # hive_capacity values for some analyses:
         #'reuse_capacity'            =>   3,
@@ -1013,15 +1005,11 @@
 
             {
              -logic_name => 'HMM_clusterize',
-<<<<<<< HEAD
              -module     => 'Bio::EnsEMBL::Compara::RunnableDB::ComparaHMM::HMMClusterize',
-=======
-             -module     => 'Bio::EnsEMBL::Compara::RunnableDB::ProteinTrees::HMMClusterize',
              -parameters => {
                  'division'     => $self->o('division'),
                  'extra_tags_file'  => $self->o('extra_model_tags_file'),
              },
->>>>>>> 50a08870
              -rc_name => '8Gb_job',
             },
 
