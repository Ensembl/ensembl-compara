=head1 LICENSE

Copyright [1999-2015] Wellcome Trust Sanger Institute and the EMBL-European Bioinformatics Institute

Licensed under the Apache License, Version 2.0 (the "License");
you may not use this file except in compliance with the License.
You may obtain a copy of the License at

     http://www.apache.org/licenses/LICENSE-2.0

Unless required by applicable law or agreed to in writing, software
distributed under the License is distributed on an "AS IS" BASIS,
WITHOUT WARRANTIES OR CONDITIONS OF ANY KIND, either express or implied.
See the License for the specific language governing permissions and
limitations under the License.

=cut


=head1 CONTACT

  Please email comments or questions to the public Ensembl
  developers list at <http://lists.ensembl.org/mailman/listinfo/dev>.

  Questions may also be sent to the Ensembl help desk at
  <http://www.ensembl.org/Help/Contact>.

=head1 NAME

Bio::EnsEMBL::Compara::PipeConfig::ProteinTrees_conf

=head1 DESCRIPTION

    The PipeConfig file for ProteinTrees pipeline that should automate most of the pre-execution tasks.

=head1 SYNOPSIS

    #1. update ensembl-hive, ensembl and ensembl-compara GIT repositories before each new release

    #3. make sure that all default_options are set correctly

    #4. Run init_pipeline.pl script:
        init_pipeline.pl Bio::EnsEMBL::Compara::PipeConfig::ProteinTrees_conf -password <your_password> -mlss_id <your_current_PT_mlss_id>

    #5. Sync and loop the beekeeper.pl as shown in init_pipeline.pl's output

=head1 AUTHORSHIP

Ensembl Team. Individual contributions can be found in the GIT log.

=head1 APPENDIX

The rest of the documentation details each of the object methods.
Internal methods are usually preceded with an underscore (_)

=cut

package Bio::EnsEMBL::Compara::PipeConfig::ProteinTrees_conf;

use strict;
use warnings;

use Bio::EnsEMBL::Hive::Version 2.3;

use Bio::EnsEMBL::Compara::PipeConfig::CAFE_conf;

use base ('Bio::EnsEMBL::Compara::PipeConfig::ComparaGeneric_conf');


sub default_options {
    my ($self) = @_;

    return {
        %{$self->SUPER::default_options},   # inherit the generic ones

    # User details
        #'email'                 => 'john.smith@example.com',

    # parameters inherited from EnsemblGeneric_conf and unlikely to be redefined:
        # It defaults to Bio::EnsEMBL::ApiVersion::software_version(): you're unlikely to change the value
        # 'ensembl_release'       => 68,
        # Automatically concatenates 'ensembl_release' and 'rel_suffix'.
        # 'rel_with_suffix'       => $self->o('ensembl_release').$self->o('rel_suffix'),

    # parameters that are likely to change from execution to another:
        # It is very important to check that this value is current (commented out to make it obligatory to specify)
        #'mlss_id'               => 40077,
        # It defaults to Bio::EnsEMBL::ApiVersion::software_version(): you're unlikely to change the value
        #'ensembl_release'       => 68,
        # Change this one to allow multiple runs
        #'rel_suffix'            => 'b',
        # 'rel_with_suffix' is automatically built from the two above parameters

        # names of species we don't want to reuse this time
        'do_not_reuse_list'     => [ ],

        # where to find the list of Compara methods. Unlikely to be changed
        'method_link_dump_file' => $self->o('ensembl_cvs_root_dir').'/ensembl-compara/sql/method_link.txt',

    # custom pipeline name, in case you don't like the default one
        #'pipeline_name'        => 'protein_trees_'.$self->o('rel_with_suffix'),
        # Tag attached to every single tree
        'division'              => undef,

    # dependent parameters: updating 'base_dir' should be enough
        # Note that you can omit the trailing / in base_dir
        #'base_dir'              => '/lustre/scratch101/ensembl/'.$self->o('ENV', 'USER').'/',
        'work_dir'              => $self->o('base_dir') . $self->o('pipeline_name'),
        'fasta_dir'             => $self->o('work_dir') . '/blast_db',  # affects 'dump_subset_create_blastdb' and 'blastp'
        'cluster_dir'           => $self->o('work_dir') . '/cluster',
        'dump_dir'              => $self->o('work_dir') . '/dumps',
        'examl_dir'             => $self->o('work_dir') . '/examl',

    # "Member" parameters:
        'allow_ambiguity_codes'     => 0,
        'allow_missing_coordinates' => 0,
        'allow_missing_cds_seqs'    => 0,
        # highest member_id for a protein member
        'protein_members_range'     => 100000000,

    # blast parameters:
        'blast_params'              => '-seg no -max_hsps 1 -use_sw_tback -num_threads 1',

    # clustering parameters:
        # affects 'hcluster_dump_input_per_genome'
        'outgroups'                     => {},
        # (half of the previously used 'clutering_max_gene_count=1500) affects 'hcluster_run'
        'clustering_max_gene_halfcount' => 750,

    # tree building parameters:
        'use_raxml'                 => 0,
        'use_notung'                => 0,
        'use_raxml_epa_on_treebest' => 0,
        'use_quick_tree_break'      => 1,

        'treebreak_gene_count'      => 400,
        'split_genes_gene_count'    => 5000,

        'mcoffee_himem_gene_count'  => 250,
        'mafft_gene_count'          => 300,
        'mafft_himem_gene_count'    => 400,
        'mafft_runtime'             => 7200,
        'raxml_threshold_n_genes' => 500,
        'raxml_threshold_aln_len' => 150,
        'raxml_cores'             => 16,
        'examl_cores'             => 64,
        'examl_ptiles'            => 16,
        'treebest_threshold_n_residues' => 10000,
        'treebest_threshold_n_genes'    => 400,

    # alignment filtering options
        'threshold_n_genes'       => 20,
        'threshold_aln_len'       => 1000,
        'threshold_n_genes_large' => 2000,
        'threshold_aln_len_large' => 15000,
        'noisy_cutoff'            => 0.4,
        'noisy_cutoff_large'      => 1,

    # species tree reconciliation
        # you can define your own species_tree for 'treebest'. It can contain multifurcations
        'species_tree_input_file'   => undef,
        # you can define your own species_tree for 'notung'. It *has* to be binary
        'binary_species_tree_input_file'   => undef,

    # homology_dnds parameters:
        # used by 'homology_dNdS'
        'codeml_parameters_file'    => $self->o('ensembl_cvs_root_dir').'/ensembl-compara/scripts/pipeline/protein_trees.codeml.ctl.hash',
        'taxlevels'                 => [],
        # affects 'group_genomes_under_taxa'
        'filter_high_coverage'      => 0,

    # mapping parameters:
        'do_stable_id_mapping'      => 0,
        'do_treefam_xref'           => 0,
        # The TreeFam release to map to
        'tf_release'                => undef,

    # executable locations:
        #'hcluster_exe'              => '/software/ensembl/compara/hcluster/hcluster_sg',
        #'mcoffee_home'              => '/software/ensembl/compara/tcoffee/Version_9.03.r1318/',
        #'mafft_home'                => '/software/ensembl/compara/mafft-7.113/',
        #'trimal_exe'                => '/software/ensembl/compara/trimAl/trimal-1.2',
        #'noisy_exe'                 => '/software/ensembl/compara/noisy/noisy-1.5.12',
        #'prottest_jar'              => '/software/ensembl/compara/prottest/prottest-3.4.jar',
        #'treebest_exe'              => '/software/ensembl/compara/treebest',
        #'raxml_exe'                 => '/software/ensembl/compara/raxml/raxmlHPC-SSE3-8.1.3',
        #'raxml_pthreads_exe'        => '/software/ensembl/compara/raxml/raxmlHPC-PTHREADS-SSE3-8.1.3',
        #'examl_exe_avx'             => 'UNDEF',
        #'examl_exe_sse3'            => 'UNDEF',
        #'parse_examl_exe'           => 'UNDEF',
        #'notung_jar'                => '/software/ensembl/compara/notung/Notung-2.6.jar',
        #'quicktree_exe'             => '/software/ensembl/compara/quicktree_1.1/bin/quicktree',
        #'hmmer2_home'               => '/software/ensembl/compara/hmmer-2.3.2/src/',
        #'hmmer3_home'               => '/software/ensembl/compara/hmmer-3.1b1/binaries/',
        #'codeml_exe'                => '/software/ensembl/compara/paml43/bin/codeml',
        #'ktreedist_exe'             => '/software/ensembl/compara/ktreedist/Ktreedist.pl',
        #'blast_bin_dir'             => '/software/ensembl/compara/ncbi-blast-2.2.28+/bin',
        #'pantherScore_path'         => '/software/ensembl/compara/pantherScore1.03',
        #'cafe_shell'                => '/software/ensembl/compara/cafe/cafe.2.2/cafe/bin/shell',

    # HMM specific parameters (set to 0 or undef if not in use)
       # The location of the HMM library. If the directory is empty, it will be populated with the HMMs found in 'panther_like_databases' and 'multihmm_files'
       #'hmm_library_basedir'       => '/lustre/scratch110/ensembl/mp12/panther_hmms/PANTHER7.2_ascii',
        'hmm_library_basedir'       => $self->o('work_dir') . '/hmmlib',

       # List of directories that contain Panther-like databases (with books/ and globals/)
       # It requires two more arguments for each file: the name of the library, and whether subfamilies should be loaded
       'panther_like_databases'  => [],
       #'panther_like_databases'  => [ ["/lustre/scratch110/ensembl/mp12/panther_hmms/PANTHER7.2_ascii", "PANTHER7.2", 1] ],

       # List of MultiHMM files to load (and their names)
       #'multihmm_files'          => [ ["/lustre/scratch110/ensembl/mp12/pfamA_HMM_fs.txt", "PFAM"] ],
       'multihmm_files'          => [],

       # Dumps coming from InterPro
       'panther_annotation_file'    => '/dev/null',
       #'panther_annotation_file' => '/nfs/nobackup2/ensemblgenomes/ckong/workspace/buildhmmprofiles/panther_Interpro_annot_v8_1/loose_dummy.txt',

       # A file that holds additional tags we want to add to the HMM clusters (for instance: Best-fit models)
        'extra_model_tags_file'     => undef,

    # hive_capacity values for some analyses:
        #'reuse_capacity'            =>   3,
        #'blast_factory_capacity'    =>  50,
        #'blastp_capacity'           => 900,
        #'blastpu_capacity'          => 150,
        #'mcoffee_capacity'          => 600,
        #'split_genes_capacity'      => 600,
        #'alignment_filtering_capacity'  => 400,
        #'prottest_capacity'         => 400,
        #'treebest_capacity'         => 400,
        #'raxml_capacity'            => 400,
        #'examl_capacity'            => 400,
        #'notung_capacity'           => 400,
        #'ortho_tree_capacity'       => 200,
        #'quick_tree_break_capacity' => 100,
        #'build_hmm_capacity'        => 200,
        #'ktreedist_capacity'        => 150,
        #'merge_supertrees_capacity' => 100,
        #'other_paralogs_capacity'   => 100,
        #'homology_dNdS_capacity'    => 200,
        #'qc_capacity'               =>   4,
        #'hc_capacity'               =>   4,
<<<<<<< HEAD
        #'decision_capacity'         =>   4,
=======
		#'hc_post_tree_capacity'     => 100,
>>>>>>> d5cf134b
        #'HMMer_classify_capacity'   => 400,
        #'loadmembers_capacity'      =>  30,
        #'HMMer_classifyPantherScore_capacity'   => 1000,
        #'copy_trees_capacity'       => 50,
        #'copy_alignments_capacity'  => 50,
        #'mafft_update_capacity'     => 50,
        #'raxml_update_capacity'     => 50,

    # hive priority for non-LOCAL health_check analysis:
        'hc_priority'               => -10,

    # connection parameters to various databases:

        # Uncomment and update the database locations

        # the production database itself (will be created)
        # it inherits most of the properties from HiveGeneric, we usually only need to redefine the host, but you may want to also redefine 'port'
        #'host' => 'compara1',
        # We use transactions to ensure that the data is still consistent in case of failures / interruptions
        'do_transactions'           => 1,

        # the master database for synchronization of various ids (use undef if you don't have a master database)
        #'master_db' => 'mysql://ensro@compara1:3306/sf5_ensembl_compara_master',
        'master_db' => undef,
        'ncbi_db'   => $self->o('master_db'),
        'master_db_is_missing_dnafrags' => 0,

        # NOTE: The databases referenced in the following arrays have to be hashes (not URLs)
        # Add the database entries for the current core databases and link 'curr_core_sources_locs' to them
        #'curr_core_sources_locs'    => [ $self->o('staging_loc1'), $self->o('staging_loc2') ],
        #'curr_core_registry'        => "registry.conf",
        'curr_core_registry'        => undef,
        'curr_file_sources_locs'    => [  ],    # It can be a list of JSON files defining an additionnal set of species

        # Add the database entries for the core databases of the previous release
        #'prev_core_sources_locs'   => [ $self->o('livemirror_loc') ],

        # Add the database location of the previous Compara release. Use "undef" if running the pipeline without reuse
        #'prev_rel_db' => 'mysql://ensro@compara3:3306/mm14_compara_homology_67'
        # By default, the stable ID mapping is done on the previous release database
        'mapping_db'  => $self->o('prev_rel_db'),

    # Configuration of the pipeline worklow

        # How will the pipeline create clusters (families) ?
        # Possible values: 'blastp' (default), 'hmm', 'hybrid'
        #   'blastp' means that the pipeline will run a all-vs-all blastp comparison of the proteins and run hcluster to create clusters. This can take a *lot* of compute
        #   'hmm' means that the pipeline will run an HMM classification
        #   'hybrid' is like "hmm" except that the unclustered proteins go to a all-vs-all blastp + hcluster stage
        #   'topup' means that the HMM classification is reused from prev_rel_db, and topped-up with the updated / new species  >> UNIMPLEMENTED <<
        'clustering_mode'           => 'blastp',

        # How much the pipeline will try to reuse from "prev_rel_db"
        # Possible values: 'clusters' (default), 'blastp', 'members'
        #   'members' means that only the members are copied over, and the rest will be re-computed
        #   'hmms' is like 'members', but also copies the HMM profiles. It requires that the clustering mode is not 'blastp'  >> UNIMPLEMENTED <<
        #   'hmm_hits' is like 'hmms', but also copies the HMM hits  >> UNIMPLEMENTED <<
        #   'blastp' is like 'members', but also copies the blastp hits. It requires that the clustering mode is 'blastp'
        #   'clusters' is like 'hmm_hits' or 'blastp' (depending on the clustering mode), but also copies the clusters
        #   'alignments' is like 'clusters', but also copies the alignments  >> UNIMPLEMENTED <<
        #   'trees' is like 'alignments', but also copies the trees  >> UNIMPLEMENTED <<
        #   'homologies is like 'trees', but also copies the homologies  >> UNIMPLEMENTED <<
        'reuse_level'               => 'clusters',

        # If all the species can be reused, and if the reuse_level is "clusters" or above, do we really want to copy all the peptide_align_feature / hmm_profile tables ? They can take a lot of space and are not used in the pipeline
        'quick_reuse'   => 1,

        # Do we want to initialise the CAFE part now ?
        'initialise_cafe_pipeline'  => undef,

            # Data needed for CAFE
            'cafe_lambdas'             => '',  # For now, we don't supply lambdas
            'cafe_struct_tree_str'     => '',  # Not set by default
            'full_species_tree_label'  => 'default',
            'per_family_table'         => 1,
            'cafe_species'             => [],

    };
}


=head2 RESOURCE CLASSES

# This section has to be filled in any derived class
sub resource_classes {
    my ($self) = @_;
    return {
        %{$self->SUPER::resource_classes},  # inherit 'default' from the parent class

         '250Mb_job'    => {'LSF' => '-C0 -M250   -R"select[mem>250]   rusage[mem=250]"' },
         '500Mb_job'    => {'LSF' => '-C0 -M500   -R"select[mem>500]   rusage[mem=500]"' },
         '1Gb_job'      => {'LSF' => '-C0 -M1000  -R"select[mem>1000]  rusage[mem=1000]"' },
         '2Gb_job'      => {'LSF' => '-C0 -M2000  -R"select[mem>2000]  rusage[mem=2000]"' },
         '4Gb_job'      => {'LSF' => '-C0 -M4000  -R"select[mem>4000]  rusage[mem=4000]"' },
         '8Gb_job'      => {'LSF' => '-C0 -M8000  -R"select[mem>8000]  rusage[mem=8000]"' },
         '16Gb_job'     => {'LSF' => '-C0 -M16000 -R"select[mem>16000] rusage[mem=16000]"' },
         '24Gb_job'     => {'LSF' => '-C0 -M24000 -R"select[mem>24000] rusage[mem=24000]"' },
         '32Gb_job'     => {'LSF' => '-C0 -M32000 -R"select[mem>32000] rusage[mem=32000]"' },
         '48Gb_job'     => {'LSF' => '-C0 -M48000 -R"select[mem>48000] rusage[mem=48000]"' },
         '64Gb_job'     => {'LSF' => '-C0 -M64000 -R"select[mem>64000] rusage[mem=64000]"' },

         '16Gb_16c_job' => {'LSF' => '-n 16 -C0 -M16000 -R"select[mem>16000] rusage[mem=16000]"' },
         '64Gb_16c_job' => {'LSF' => '-n 16 -C0 -M64000 -R"select[mem>64000] rusage[mem=64000]"' },
         '8Gb_64c_mpi'  => {'LSF' => '-q mpi -n 64 M8000 -R"select[mem>8000] rusage[mem=8000] same[model] span[ptile=16]"' },
         '32Gb_64c_mpi' => {'LSF' => '-q mpi -n 64 -M32000 -R"select[mem>32000] rusage[mem=32000] same[model] span[ptile=16]"' },

    };
}

=cut


sub pipeline_create_commands {
    my ($self) = @_;

    # There must be some species on which to compute trees
    die "There must be some species on which to compute trees"
        if ref $self->o('curr_core_sources_locs') and not scalar(@{$self->o('curr_core_sources_locs')})
        and ref $self->o('curr_file_sources_locs') and not scalar(@{$self->o('curr_file_sources_locs')})
        and not $self->o('curr_core_registry');

    # The master db must be defined to allow mapping stable_ids and checking species for reuse
    die "The master dabase must be defined with a mlss_id" if $self->o('master_db') and not $self->o('mlss_id');
    die "mlss_id can not be defined in the absence of a master dabase" if $self->o('mlss_id') and not $self->o('master_db');
    die "Mapping of stable_id is only possible with a master database" if $self->o('do_stable_id_mapping') and not $self->o('master_db');
    die "Species reuse is only possible with a master database" if $self->o('prev_rel_db') and not $self->o('master_db');
    die "Species reuse is only possible with some previous core databases" if $self->o('prev_rel_db') and ref $self->o('prev_core_sources_locs') and not scalar(@{$self->o('prev_core_sources_locs')});
    die "Cannot refine TreeBest's trees with RAxML EPA in RAxML mode (because TreeBest is only run on small trees, and cannot produce long branches)" if $self->o('use_raxml') and $self->o('use_raxml_epa_on_treebest') and not ($self->o('use_raxml') =~ /^#:subst/);

    # Without a master database, we must provide other parameters
    die if not $self->o('master_db') and not $self->o('ncbi_db');

    my %reuse_modes = (clusters => 1, blastp => 1, members => 1);
    die "'reuse_level' must be set to one of: clusters, blastp, members" if not $self->o('reuse_level') or (not $reuse_modes{$self->o('reuse_level')} and not $self->o('reuse_level') =~ /^#:subst/);
    my %clustering_modes = (blastp => 1, hmm => 1, hybrid => 1, topup => 1);
    die "'clustering_mode' must be set to one of: blastp, hmm, hybrid or topup" if not $self->o('clustering_mode') or (not $clustering_modes{$self->o('clustering_mode')} and not $self->o('clustering_mode') =~ /^#:subst/);

    return [
        @{$self->SUPER::pipeline_create_commands},  # here we inherit creation of database, hive tables and compara tables

        'mkdir -p '.$self->o('cluster_dir'),
        'mkdir -p '.$self->o('dump_dir'),
        'mkdir -p '.$self->o('examl_dir'),
        'mkdir -p '.$self->o('fasta_dir'),
        'mkdir -p '.$self->o('hmm_library_basedir'),

            # perform "lfs setstripe" only if lfs is runnable and the directory is on lustre:
        'which lfs && lfs getstripe '.$self->o('fasta_dir').' >/dev/null 2>/dev/null && lfs setstripe '.$self->o('fasta_dir').' -c -1 || echo "Striping is not available on this system" ',
    ];
}


sub pipeline_wide_parameters {  # these parameter values are visible to all analyses, can be overridden by parameters{} and input_id{}
    my ($self) = @_;
    return {
        %{$self->SUPER::pipeline_wide_parameters},          # here we inherit anything from the base class

        'master_db'     => $self->o('master_db'),
        'ncbi_db'       => $self->o('ncbi_db'),
        'reuse_db'      => $self->o('prev_rel_db'),
        'mapping_db'    => $self->o('mapping_db'),

        'cluster_dir'   => $self->o('cluster_dir'),
        'fasta_dir'     => $self->o('fasta_dir'),
        'examl_dir'     => $self->o('examl_dir'),
        'dump_dir'      => $self->o('dump_dir'),
        'hmm_library_basedir'   => $self->o('hmm_library_basedir'),

        'do_transactions'   => $self->o('do_transactions'),
    };
}


sub core_pipeline_analyses {
    my ($self) = @_;

    my %hc_analysis_params = (
            -analysis_capacity  => $self->o('hc_capacity'),
            -priority           => $self->o('hc_priority'),
            -batch_size         => 20,
            -max_retry_count    => 1,
    );
    my %decision_analysis_params = (
            -analysis_capacity  => $self->o('decision_capacity'),
            -priority           => $self->o('hc_priority'),
            -batch_size         => 20,
            -max_retry_count    => 1,
    );

    return [

# ---------------------------------------------[backbone]--------------------------------------------------------------------------------

        {   -logic_name => 'backbone_fire_db_prepare',
            -module     => 'Bio::EnsEMBL::Hive::RunnableDB::Dummy',
            -input_ids  => [ { } ],
            -flow_into  => {
                '1->A'  => [ 'copy_ncbi_tables_factory' ],
                'A->1'  => [ 'backbone_fire_genome_load' ],
            },
        },

        {   -logic_name => 'backbone_fire_genome_load',
            -module     => 'Bio::EnsEMBL::Hive::RunnableDB::DatabaseDumper',
            -parameters => {
                'output_file'   => '#dump_dir#/snapshot_1_before_genome_load.sql.gz',
            },
            -flow_into  => {
                '1->A'  => [ 'dnafrag_reuse_factory' ],
                'A->1'  => [ $self->o('clustering_mode') eq 'blastp' ? 'test_should_blast_be_skipped' : 'backbone_fire_clustering' ],
            },
        },

        {   -logic_name => 'test_should_blast_be_skipped',
            -module     => 'Bio::EnsEMBL::Compara::RunnableDB::ConditionalDataFlow',
            -parameters    => {
                'quick_reuse'   => $self->o('quick_reuse'),
                'condition'     => '(#are_all_species_reused# and #quick_reuse#)',
            },
            -flow_into => {
                2 => [ 'backbone_fire_clustering' ],
                3 => [ 'backbone_fire_allvsallblast' ],
            },
        },

        {   -logic_name => 'backbone_update_trees',
            -module     => 'Bio::EnsEMBL::Hive::RunnableDB::DatabaseDumper',
            -parameters => {
                'output_file'   => '#dump_dir#/snapshot_6_before_updating_pipeline.sql.gz',
            },
            -flow_into  => {
                '1->A'  => [ 'update_job_factory' ],
                'A->1'  => [ 'backbone_fire_dnds' ],
            },
        },

        {   -logic_name => 'backbone_fire_allvsallblast',
            -module     => 'Bio::EnsEMBL::Hive::RunnableDB::DatabaseDumper',
            -parameters => {
                'output_file'   => '#dump_dir#/snapshot_2_before_allvsallblast.sql.gz',
            },
            -flow_into  => {
                '1->A'  => [ 'blastdb_factory' ],
                'A->1'  => [ 'backbone_fire_clustering' ],
            },
        },

        {   -logic_name => 'backbone_fire_clustering',
            -module     => 'Bio::EnsEMBL::Hive::RunnableDB::DatabaseDumper',
            -parameters => {
                'output_file'   => '#dump_dir#/snapshot_3_before_clustering.sql.gz',
            },
            -flow_into  => {
                '1->A'  => [ 'test_whether_can_copy_clusters' ],
                'A->1'  => [ $self->o('clustering_mode') eq 'topup' ? 'backbone_update_trees' : 'backbone_fire_tree_building' ],
            },
        },

        {   -logic_name => 'backbone_fire_tree_building',
            -module     => 'Bio::EnsEMBL::Hive::RunnableDB::DatabaseDumper',
            -parameters => {
                'table_list'    => 'peptide_align_feature_%',
                'exclude_list'  => 1,
                'output_file'   => '#dump_dir#/snapshot_4_before_tree_building.sql.gz',
            },
            -flow_into  => {
                '1->A'  => [ 'cluster_factory' ],
                'A->1'  => [ 'backbone_fire_dnds' ],
            },
        },

        {   -logic_name => 'backbone_fire_dnds',
            -module     => 'Bio::EnsEMBL::Hive::RunnableDB::DatabaseDumper',
            -parameters => {
                'table_list'    => 'peptide_align_feature_%',
                'exclude_list'  => 1,
                'output_file'   => '#dump_dir#/snapshot_5_before_dnds.sql.gz',
            },
            -flow_into  => {
                '1->A'  => [ 'polyploid_move_back_factory' ],
                'A->1'  => [ 'backbone_pipeline_finished' ],
            },
        },


        {   -logic_name => 'backbone_pipeline_finished',
            -module     => 'Bio::EnsEMBL::Hive::RunnableDB::Dummy',
        },

# ---------------------------------------------[copy tables from master]-----------------------------------------------------------------

        {   -logic_name => 'copy_ncbi_tables_factory',
            -module     => 'Bio::EnsEMBL::Hive::RunnableDB::JobFactory',
            -parameters => {
                'inputlist'    => [ 'ncbi_taxa_node', 'ncbi_taxa_name' ],
                'column_names' => [ 'table' ],
                'fan_branch_code' => 2,
            },
            -flow_into => {
                '2->A' => [ 'copy_ncbi_table'  ],
                'A->1' => [ $self->o('master_db') ? 'populate_method_links_from_db' : 'populate_method_links_from_file' ],
            },
        },

        {   -logic_name    => 'copy_ncbi_table',
            -module        => 'Bio::EnsEMBL::Hive::RunnableDB::MySQLTransfer',
            -parameters    => {
                'src_db_conn'   => '#ncbi_db#',
                'mode'          => 'overwrite',
                'filter_cmd'    => 'sed "s/ENGINE=MyISAM/ENGINE=InnoDB/"',
            },
        },

        {   -logic_name    => 'populate_method_links_from_db',
            -module        => 'Bio::EnsEMBL::Hive::RunnableDB::MySQLTransfer',
            -parameters    => {
                'src_db_conn'   => '#master_db#',
                'mode'          => 'overwrite',
                'filter_cmd'    => 'sed "s/ENGINE=MyISAM/ENGINE=InnoDB/"',
                'table'         => 'method_link',
            },
            -flow_into      => [ 'offset_tables' ],
        },

        {   -logic_name => 'offset_tables',
            -module     => 'Bio::EnsEMBL::Hive::RunnableDB::SqlCmd',
            -parameters => {
                'sql'   => [
                    'ALTER TABLE species_set             AUTO_INCREMENT=10000001',
                    'ALTER TABLE method_link_species_set AUTO_INCREMENT=10000001',
                ],
            },
            -flow_into      => [ 'load_genomedb_factory' ],
        },

# ---------------------------------------------[load GenomeDB entries from master+cores]---------------------------------------------

        {   -logic_name => 'load_genomedb_factory',
            -module     => 'Bio::EnsEMBL::Compara::RunnableDB::GenomeDBFactory',
            -parameters => {
                'compara_db'        => '#master_db#',   # that's where genome_db_ids come from
                'mlss_id'           => $self->o('mlss_id'),
                'extra_parameters'  => [ 'locator' ],
            },
            -rc_name => '4Gb_job',
            -flow_into => {
                '2->A' => {
                    'load_genomedb' => { 'master_dbID' => '#genome_db_id#', 'locator' => '#locator#' },
                },
                'A->1' => [ 'create_mlss_ss' ],
            },
        },

        {   -logic_name => 'load_genomedb',
            -module     => 'Bio::EnsEMBL::Compara::RunnableDB::LoadOneGenomeDB',
            -parameters => {
                'registry_conf_file'  => $self->o('curr_core_registry'),
                'registry_dbs'  => $self->o('curr_core_sources_locs'),
                'db_version'    => $self->o('ensembl_release'),
                'registry_files'    => $self->o('curr_file_sources_locs'),
            },
            -rc_name => '4Gb_job',
            -flow_into  => [ 'check_reusability' ],
            -analysis_capacity => 5,
        },

        {   -logic_name     => 'populate_method_links_from_file',
            -module         => 'Bio::EnsEMBL::Hive::RunnableDB::DbCmd',
            -parameters     => {
                'method_link_dump_file' => $self->o('method_link_dump_file'),
                'executable'            => 'mysqlimport',
                'append'                => [ '#method_link_dump_file#' ],
            },
            -flow_into      => [ 'load_all_genomedbs' ],
        },

        {   -logic_name => 'load_all_genomedbs',
            -module     => 'Bio::EnsEMBL::Compara::RunnableDB::LoadAllGenomeDBs',
            -parameters => {
                'registry_conf_file'  => $self->o('curr_core_registry'),
                'registry_dbs'  => $self->o('curr_core_sources_locs'),
                'db_version'    => $self->o('ensembl_release'),
                'registry_files'    => $self->o('curr_file_sources_locs'),
            },
            -analysis_capacity => 1,
            -flow_into => [ 'create_mlss_ss' ],
        },
# ---------------------------------------------[filter genome_db entries into reusable and non-reusable ones]------------------------

        {   -logic_name => 'check_reusability',
            -module     => 'Bio::EnsEMBL::Compara::RunnableDB::ProteinTrees::CheckGenomedbReusability',
            -parameters => {
                'registry_dbs'      => $self->o('prev_core_sources_locs'),
                'do_not_reuse_list' => $self->o('do_not_reuse_list'),
            },
            -hive_capacity => 50,
            -rc_name => '1Gb_job',
            -flow_into => {
                2 => { ':////accu?reused_gdb_ids=[]' => { 'reused_gdb_ids' => '#genome_db_id#'} },
                3 => { ':////accu?nonreused_gdb_ids=[]' => { 'nonreused_gdb_ids' => '#genome_db_id#'} },
            },
        },

        {   -logic_name => 'create_mlss_ss',
            -module     => 'Bio::EnsEMBL::Compara::RunnableDB::GeneTrees::PrepareSpeciesSetsMLSS',
            -rc_name => '2Gb_job',
            -flow_into => {
                1 => [ 'make_treebest_species_tree' ],
                2 => [ 'check_reuse_db_is_myisam' ],
            },
        },

        {   -logic_name => 'check_reuse_db_is_myisam',
            -module     => 'Bio::EnsEMBL::Hive::RunnableDB::SqlHealthcheck',
            -parameters => {
                'db_conn'       => '#reuse_db#',
                'description'   => 'The pipeline can only reuse the "other_member_sequence" table if it is in MyISAM',
                'query'         => 'SHOW TABLE STATUS WHERE Name = "other_member_sequence" AND Engine NOT LIKE "MyISAM" -- limit',      # -- limit is a trick to ask SqlHealthcheck not to add "LIMIT 1" at the end of the query
            },
        },


# ---------------------------------------------[load species tree]-------------------------------------------------------------------

        {   -logic_name    => 'make_treebest_species_tree',
            -module        => 'Bio::EnsEMBL::Compara::RunnableDB::MakeSpeciesTree',
            -parameters    => {
                               'species_tree_input_file' => $self->o('species_tree_input_file'),   # empty by default, but if nonempty this file will be used instead of tree generation from genome_db
            },
            -flow_into     => {
                2 => [ 'hc_species_tree' ],
            }
        },

        {   -logic_name         => 'hc_species_tree',
            -module             => 'Bio::EnsEMBL::Compara::RunnableDB::GeneTrees::SqlHealthChecks',
            -parameters         => {
                mode            => 'species_tree',
                binary          => 0,
            },
            -flow_into  => [ $self->o('use_notung') ? ( $self->o('binary_species_tree_input_file') ? 'load_binary_species_tree' : 'make_binary_species_tree' ) : ($self->o('initialise_cafe_pipeline') ? 'CAFE_species_tree' : ()) ],
            %hc_analysis_params,
        },

         {   -logic_name    => 'load_binary_species_tree',
            -module        => 'Bio::EnsEMBL::Compara::RunnableDB::MakeSpeciesTree',
            -parameters    => {
                               'label' => 'binary',
                               'species_tree_input_file' => $self->o('binary_species_tree_input_file'),
            },
            -flow_into     => {
                2 => [ 'hc_binary_species_tree' ],
            }
        },

        {   -logic_name    => 'make_binary_species_tree',
            -module        => 'Bio::EnsEMBL::Compara::RunnableDB::GeneTrees::CAFESpeciesTree',
            -parameters    => {
                'new_label'     => 'binary',
                'tree_fmt'      => '%{-x"*"}:%{d}',
                'label'         => 'default',
            },
            -flow_into     => {
                2 => [ 'hc_binary_species_tree' ],
            }
        },

        {   -logic_name         => 'hc_binary_species_tree',
            -module             => 'Bio::EnsEMBL::Compara::RunnableDB::GeneTrees::SqlHealthChecks',
            -parameters         => {
                mode            => 'species_tree',
                binary          => 1,
            },
            %hc_analysis_params,
            -flow_into  => [ $self->o('initialise_cafe_pipeline') ? 'CAFE_species_tree' : () ],
        },

        {   -logic_name => 'copy_trees_from_previous_release',
            -module     => 'Bio::EnsEMBL::Compara::RunnableDB::GeneTrees::CopyTreesFromDB',
            -parameters => {
                'input_clusterset_id'   => 'default',
                'output_clusterset_id'  => 'copy',
                'branch_for_new_tree'  => '3',
                'branch_for_wiped_out_trees'  => '4',
            },
            -flow_into  => {
                 1 => [ 'copy_alignments_from_previous_release' ],
                 3 => [ 'alignment_entry_point' ],
                 4 => [ 'alignment_entry_point' ],
            },
            -hive_capacity        => $self->o('copy_trees_capacity'),
            -analysis_capacity 	  => $self->o('copy_trees_capacity'),
            -rc_name => '8Gb_job',
        },

        {   -logic_name => 'copy_alignments_from_previous_release',
            -module     => 'Bio::EnsEMBL::Compara::RunnableDB::ProteinTrees::CopyAlignmentsFromDB',
            -parameters => {
                'input_clusterset_id'   => 'default',
            },
            -flow_into  			=> [ 'mafft_update' ],
            -hive_capacity          => $self->o('copy_alignments_capacity'),
            -analysis_capacity 		=> $self->o('copy_alignments_capacity'),
            -rc_name => '8Gb_job',
        },
# ---------------------------------------------[reuse members]-----------------------------------------------------------------------

        {   -logic_name => 'dnafrag_reuse_factory',
            -module     => 'Bio::EnsEMBL::Compara::RunnableDB::GenomeDBFactory',
            -parameters => {
                'species_set_id'    => '#reuse_ss_id#',
            },
            -flow_into => {
                '2->A' => [ 'dnafrag_table_reuse' ],
                'A->1' => [ 'nonpolyploid_genome_reuse_factory' ],
            },
        },

        {   -logic_name => 'nonpolyploid_genome_reuse_factory',
            -module     => 'Bio::EnsEMBL::Compara::RunnableDB::GenomeDBFactory',
            -parameters => {
                'component_genomes' => 0,
                'species_set_id'    => '#reuse_ss_id#',
            },
            -flow_into => {
                '2->A' => [ 'sequence_table_reuse' ],
                'A->1' => [ 'polyploid_genome_reuse_factory' ],
            },
        },

        {   -logic_name => 'polyploid_genome_reuse_factory',
            -module     => 'Bio::EnsEMBL::Compara::RunnableDB::GenomeDBFactory',
            -parameters => {
                'component_genomes' => 0,
                'normal_genomes'    => 0,
                'species_set_id'    => '#reuse_ss_id#',
            },
            -flow_into => {
                '2->A' => [ 'component_genome_dbs_move_factory' ],
                'A->1' => [ 'nonpolyploid_genome_load_fresh_factory' ],
            },
        },

        {   -logic_name => 'component_genome_dbs_move_factory',
            -module     => 'Bio::EnsEMBL::Compara::RunnableDB::GeneTrees::ComponentGenomeDBFactory',
            -flow_into => {
                '2->A' => {
                    'move_component_genes' => { 'source_gdb_id' => '#principal_genome_db_id#', 'target_gdb_id' => '#component_genome_db_id#'}
                },
                'A->1' => [ 'hc_polyploid_genes' ],
            },
        },

        {   -logic_name => 'move_component_genes',
            -module     => 'Bio::EnsEMBL::Compara::RunnableDB::ProteinTrees::MoveComponentGenes',
            -hive_capacity => $self->o('reuse_capacity'),
            -flow_into => {
                1 => {
                    'hc_members_per_genome' => { 'genome_db_id' => '#target_gdb_id#' },
                },
            },
        },

        {   -logic_name => 'hc_polyploid_genes',
            -module     => 'Bio::EnsEMBL::Hive::RunnableDB::SqlHealthcheck',
            -parameters => {
                'description'   => 'All the genes of the polyploid species should be moved to the component genomes',
                'query'         => 'SELECT * FROM gene_member WHERE genome_db_id = #genome_db_id#',
            },
            %hc_analysis_params,
        },


        {   -logic_name => 'sequence_table_reuse',
            -module     => 'Bio::EnsEMBL::Hive::RunnableDB::JobFactory',
            -parameters => {
                            'db_conn'    => '#reuse_db#',
                            'inputquery' => 'SELECT s.* FROM sequence s JOIN seq_member USING (sequence_id) WHERE sequence_id<='.$self->o('protein_members_range').' AND genome_db_id = #genome_db_id#',
                            'fan_branch_code' => 2,
            },
            -hive_capacity => $self->o('reuse_capacity'),
            -rc_name => '500Mb_job',
            -flow_into => {
                2 => [ ':////sequence' ],
                1 => [ 'seq_member_table_reuse' ],
            },
        },

        {   -logic_name => 'dnafrag_table_reuse',
            -module     => 'Bio::EnsEMBL::Hive::RunnableDB::MySQLTransfer',
            -parameters => {
                'src_db_conn'   => '#reuse_db#',
                'table'         => 'dnafrag',
                'where'         => 'genome_db_id = #genome_db_id#',
                'mode'          => 'insertignore',
            },
            -hive_capacity => $self->o('reuse_capacity'),
        },

        {   -logic_name => 'seq_member_table_reuse',
            -module     => 'Bio::EnsEMBL::Hive::RunnableDB::MySQLTransfer',
            -parameters => {
                'src_db_conn'   => '#reuse_db#',
                'table'         => 'seq_member',
                'where'         => 'seq_member_id<='.$self->o('protein_members_range').' AND genome_db_id = #genome_db_id#',
                'mode'          => 'insertignore',
            },
            -hive_capacity => $self->o('reuse_capacity'),
            -flow_into => {
                1 => [ 'gene_member_table_reuse' ],
            },
        },

        {   -logic_name => 'gene_member_table_reuse',
            -module     => 'Bio::EnsEMBL::Hive::RunnableDB::MySQLTransfer',
            -parameters => {
                'src_db_conn'   => '#reuse_db#',
                'table'         => 'gene_member',
                'where'         => 'gene_member_id<='.$self->o('protein_members_range').' AND genome_db_id = #genome_db_id#',
                'mode'          => 'insertignore',
            },
            -hive_capacity => $self->o('reuse_capacity'),
            -flow_into => {
                1 => [ 'reset_gene_member_counters' ],
            },
        },

        {   -logic_name => 'reset_gene_member_counters',
            -module     => 'Bio::EnsEMBL::Hive::RunnableDB::SqlCmd',
            -parameters => {
                'sql' => [  'UPDATE gene_member SET families = 0, gene_trees = 0, gene_gain_loss_trees = 0, orthologues = 0, paralogues = 0, homoeologues = 0 WHERE genome_db_id = #genome_db_id#' ],
            },
            -hive_capacity => $self->o('reuse_capacity'),
            -flow_into => {
                1 => [ 'other_sequence_table_reuse' ],
            },
        },

        {   -logic_name => 'other_sequence_table_reuse',
            -module     => 'Bio::EnsEMBL::Hive::RunnableDB::JobFactory',
            -parameters => {
                            'db_conn'    => '#reuse_db#',
                            'inputquery' => 'SELECT s.seq_member_id, s.seq_type, s.length, s.sequence FROM other_member_sequence s JOIN seq_member USING (seq_member_id) WHERE genome_db_id = #genome_db_id# AND seq_type IN ("cds", "exon_bounded") AND seq_member_id <= '.$self->o('protein_members_range'),
                            'fan_branch_code' => 2,
            },
            -hive_capacity => $self->o('reuse_capacity'),
            -rc_name => '1Gb_job',
            -flow_into => {
                2 => [ ':////other_member_sequence' ],
                1 => [ 'hmm_annot_table_reuse' ],
            },
        },

        {   -logic_name => 'hmm_annot_table_reuse',
            -module     => 'Bio::EnsEMBL::Hive::RunnableDB::JobFactory',
            -parameters => {
                            'db_conn'    => '#reuse_db#',
                            'inputquery' => 'SELECT h.* FROM hmm_annot h JOIN seq_member USING (seq_member_id) WHERE genome_db_id = #genome_db_id# AND seq_member_id <= '.$self->o('protein_members_range'),
                            'fan_branch_code' => 2,
            },
            -hive_capacity => $self->o('reuse_capacity'),
            -rc_name => '1Gb_job',
            -flow_into => {
                2 => [ ':////hmm_annot' ],
                1 => [ 'hc_members_per_genome' ],
            },
        },

        {   -logic_name         => 'hc_members_per_genome',
            -module             => 'Bio::EnsEMBL::Compara::RunnableDB::GeneTrees::SqlHealthChecks',
            -parameters         => {
                mode            => 'members_per_genome',
                allow_ambiguity_codes => $self->o('allow_ambiguity_codes'),
                allow_missing_coordinates   => $self->o('allow_missing_coordinates'),
                allow_missing_cds_seqs      => $self->o('allow_missing_cds_seqs'),
            },
            %hc_analysis_params,
        },


# ---------------------------------------------[load the rest of members]------------------------------------------------------------

        {   -logic_name => 'nonpolyploid_genome_load_fresh_factory',
            -module     => 'Bio::EnsEMBL::Compara::RunnableDB::GenomeDBFactory',
            -parameters => {
                'polyploid_genomes' => 0,
                'species_set_id'    => '#nonreuse_ss_id#',
                'extra_parameters'  => [ 'locator' ],
            },
            -flow_into => {
                '2->A' => [ 'test_is_genome_in_core_db' ],
                'A->1' => [ 'polyploid_genome_load_fresh_factory' ],
            },
        },

        {   -logic_name => 'polyploid_genome_load_fresh_factory',
            -module     => 'Bio::EnsEMBL::Compara::RunnableDB::GenomeDBFactory',
            -parameters => {
                'component_genomes' => 0,
                'normal_genomes'    => 0,
                'species_set_id'    => '#nonreuse_ss_id#',
                'extra_parameters'  => [ 'locator' ],
            },
            -flow_into => {
                '2->A' => [ 'test_is_polyploid_in_core_db' ],
                'A->1' => [ 'hc_members_globally' ],
            },
        },

        {   -logic_name => 'test_is_genome_in_core_db',
            -module     => 'Bio::EnsEMBL::Compara::RunnableDB::ConditionalDataFlow',
            -parameters    => {
                'condition'     => '"#locator#" =~ /^Bio::EnsEMBL::DBSQL::DBAdaptor/',
            },
            -flow_into => {
                2 => [ $self->o('master_db') ? 'copy_dnafrags_from_master' : 'load_fresh_members_from_db' ],
                3 => [ 'load_fresh_members_from_file' ],
            },
        },

        {   -logic_name => 'test_is_polyploid_in_core_db',
            -module     => 'Bio::EnsEMBL::Compara::RunnableDB::ConditionalDataFlow',
            -parameters    => {
                'condition'     => '"#locator#" =~ /^Bio::EnsEMBL::DBSQL::DBAdaptor/',
            },
            -flow_into => {
                2 => [ $self->o('master_db') ? ('copy_polyploid_dnafrags_from_master') : () ],
                3 => [ 'component_dnafrags_duplicate_factory' ],
            },
        },

        {   -logic_name => 'component_dnafrags_duplicate_factory',
            -module     => 'Bio::EnsEMBL::Compara::RunnableDB::GeneTrees::ComponentGenomeDBFactory',
            -flow_into => {
                2 => {
                    'duplicate_component_dnafrags' => { 'source_gdb_id' => '#principal_genome_db_id#', 'target_gdb_id' => '#component_genome_db_id#'}
                },
            },
        },

        {   -logic_name => 'duplicate_component_dnafrags',
            -module     => 'Bio::EnsEMBL::Hive::RunnableDB::SqlCmd',
            -parameters => {
                'sql' => [
                    'INSERT INTO dnafrag (length, name, genome_db_id, coord_system_name, is_reference) SELECT length, name, #principal_genome_db_id#, coord_system_name, is_reference FROM dnafrag WHERE genome_db_id = #principal_genome_db_id#',
                ],
            },
            -flow_into  => [ 'hc_component_dnafrags' ],
        },

        {   -logic_name => 'copy_polyploid_dnafrags_from_master',
            -module     => 'Bio::EnsEMBL::Hive::RunnableDB::MySQLTransfer',
            -parameters => {
                'src_db_conn'   => '#master_db#',
                'table'         => 'dnafrag',
                'where'         => 'genome_db_id = #genome_db_id#',
                'mode'          => 'insertignore',
            },
            -hive_capacity => $self->o('reuse_capacity'),
            -flow_into  => [ 'component_dnafrags_hc_factory' ],
        },

        {   -logic_name => 'component_dnafrags_hc_factory',
            -module     => 'Bio::EnsEMBL::Compara::RunnableDB::GeneTrees::ComponentGenomeDBFactory',
            -flow_into => {
                2 => [ 'hc_component_dnafrags' ],
            },
        },

        {   -logic_name => 'hc_component_dnafrags',
            -module     => 'Bio::EnsEMBL::Hive::RunnableDB::SqlHealthcheck',
            -parameters => {
                'description'   => 'All the component dnafrags must be in the principal genome',
                'query'         => 'SELECT d1.* FROM dnafrag d1 LEFT JOIN dnafrag d2 ON d2.genome_db_id = #principal_genome_db_id# AND d1.name = d2.name WHERE d1.genome_db_id = #component_genome_db_id# AND d2.dnafrag_id IS NULL',
            },
            %hc_analysis_params,
        },

        {   -logic_name => 'copy_dnafrags_from_master',
            -module     => 'Bio::EnsEMBL::Hive::RunnableDB::MySQLTransfer',
            -parameters => {
                'src_db_conn'   => '#master_db#',
                'table'         => 'dnafrag',
                'where'         => 'genome_db_id = #genome_db_id#',
                'mode'          => 'insertignore',
            },
            -hive_capacity => $self->o('reuse_capacity'),
            -flow_into => [ 'load_fresh_members_from_db' ],
        },

        {   -logic_name => 'load_fresh_members_from_db',
            -module     => 'Bio::EnsEMBL::Compara::RunnableDB::LoadMembers',
            -parameters => {
                'store_related_pep_sequences' => 1,
                'allow_ambiguity_codes'         => $self->o('allow_ambiguity_codes'),
                'find_canonical_translations_for_polymorphic_pseudogene' => 1,
                'store_missing_dnafrags'        => ((not $self->o('master_db')) or $self->o('master_db_is_missing_dnafrags') ? 1 : 0),
            },
            -hive_capacity => $self->o('loadmembers_capacity'),
            -rc_name => '2Gb_job',
            -flow_into => [ 'hc_members_per_genome' ],
        },

        {   -logic_name => 'load_fresh_members_from_file',
            -module     => 'Bio::EnsEMBL::Compara::RunnableDB::LoadMembersFromFiles',
            -parameters => {
                -need_cds_seq   => 1,
            },
            -hive_capacity => $self->o('loadmembers_capacity'),
            -rc_name => '2Gb_job',
            -flow_into => [ 'hc_members_per_genome' ],
        },

        {   -logic_name         => 'hc_members_globally',
            -module             => 'Bio::EnsEMBL::Compara::RunnableDB::GeneTrees::SqlHealthChecks',
            -parameters         => {
                mode            => 'members_globally',
            },
            -flow_into => [ $self->o('master_db') ? 'register_mlss' : () ],
            %hc_analysis_params,
        },

        {   -logic_name         => 'register_mlss',
            -module             => 'Bio::EnsEMBL::Compara::RunnableDB::RegisterMLSS',
        },

# ---------------------------------------------[create and populate blast analyses]--------------------------------------------------

        {   -logic_name => 'reusedspecies_factory',
            -module     => 'Bio::EnsEMBL::Compara::RunnableDB::GenomeDBFactory',
            -parameters => {
                'polyploid_genomes' => 0,
                'component_genomes' => $self->o('reuse_level') eq 'members' ? 0 : 1,
                'normal_genomes'    => $self->o('reuse_level') eq 'members' ? 0 : 1,
                'species_set_id'    => '#reuse_ss_id#',
            },
            -flow_into => {
                2 => [ 'paf_table_reuse' ],
                1 => [ 'nonreusedspecies_factory' ],
            },
        },

        {   -logic_name => 'nonreusedspecies_factory',
            -module     => 'Bio::EnsEMBL::Compara::RunnableDB::GenomeDBFactory',
            -parameters => {
                'polyploid_genomes' => 0,
                'species_set_id'    => $self->o('reuse_level') eq 'members' ? undef : '#nonreuse_ss_id#',
            },
            -flow_into => {
                2 => [ 'paf_create_empty_table' ],
            },
        },

        {   -logic_name => 'paf_table_reuse',
            -module     => 'Bio::EnsEMBL::Hive::RunnableDB::MySQLTransfer',
            -parameters => {
                'src_db_conn'   => '#reuse_db#',
                'table'         => 'peptide_align_feature_#genome_db_id#',
                'filter_cmd'    => 'sed "s/ENGINE=MyISAM/ENGINE=InnoDB/"',
                'where'         => 'hgenome_db_id IN (#reuse_ss_csv#)',
            },
            -flow_into  => [ 'members_against_nonreusedspecies_factory' ],
            -hive_capacity => $self->o('reuse_capacity'),
        },

        {   -logic_name => 'paf_create_empty_table',
            -module     => 'Bio::EnsEMBL::Hive::RunnableDB::SqlCmd',
            -parameters => {
                'sql' => [  'CREATE TABLE IF NOT EXISTS peptide_align_feature_#genome_db_id# LIKE peptide_align_feature',
                            'ALTER TABLE peptide_align_feature_#genome_db_id# DISABLE KEYS, AUTO_INCREMENT=#genome_db_id#00000000',
                ],
            },
            -flow_into  => [ 'members_against_allspecies_factory' ],
            -analysis_capacity => 1,
        },

#--------------------------------------------------------[load the HMM profiles]----------------------------------------------------

        {   -logic_name => 'panther_databases_factory',
            -module     => 'Bio::EnsEMBL::Hive::RunnableDB::JobFactory',
            -parameters => {
                'inputlist'    => $self->o('panther_like_databases'),
                'column_names' => [ 'cm_file_or_directory', 'type', 'include_subfamilies' ],
                'fan_branch_code' => 2,
            },
            -flow_into => {
                '2->A' => [ 'load_panther_database_models'  ],
                'A->1' => [ 'multihmm_files_factory' ],
            },
        },

        {   -logic_name => 'multihmm_files_factory',
            -module     => 'Bio::EnsEMBL::Hive::RunnableDB::JobFactory',
            -parameters => {
                'inputlist'    => $self->o('multihmm_files'),
                'column_names' => [ 'cm_file_or_directory', 'type' ],
                'fan_branch_code' => 2,
            },
            -flow_into => {
                '2->A' => [ 'load_multihmm_models'  ],
                'A->1' => [ 'dump_models' ],
            },
        },

        {
            -logic_name => 'load_panther_database_models',
            -module     => 'Bio::EnsEMBL::Compara::RunnableDB::ComparaHMM::PantherLoadModels',
            -parameters => {
                'pantherScore_path'    => $self->o('pantherScore_path'),
            },
        },

        {
            -logic_name => 'load_multihmm_models',
            -module     => 'Bio::EnsEMBL::Compara::RunnableDB::ComparaHMM::MultiHMMLoadModels',
            -parameters => {
            },
         },

            {
             -logic_name => 'dump_models',
             -module     => 'Bio::EnsEMBL::Compara::RunnableDB::ComparaHMM::DumpModels',
             -parameters => {
                             'blast_bin_dir'       => $self->o('blast_bin_dir'),  ## For creating the blastdb (formatdb or mkblastdb)
                             'pantherScore_path'    => $self->o('pantherScore_path'),
                            },
             -flow_into  => [ 'load_InterproAnnotation' ],
            },

#----------------------------------------------[classify canonical members based on HMM searches]-----------------------------------
        {
            -logic_name     => 'load_InterproAnnotation',
            -module         => 'Bio::EnsEMBL::Hive::RunnableDB::SqlCmd',
            -parameters     => {
                'panther_annotation_file'   => $self->o('panther_annotation_file'),
                'sql'                       => "LOAD DATA LOCAL INFILE '#panther_annotation_file#' INTO TABLE panther_annot
                                                FIELDS TERMINATED BY '\\t' LINES TERMINATED BY '\\n'
                                                (upi, ensembl_id, ensembl_div, panther_family_id, start, end, score, evalue)",
            },
            -flow_into      => [ 'HMMer_classifyCurated' ],
        },

        {
            -logic_name     => 'HMMer_classifyCurated',
            -module         => 'Bio::EnsEMBL::Hive::RunnableDB::SqlCmd',
            -parameters     => {
                'sql'   => 'INSERT INTO hmm_annot SELECT seq_member_id, model_id, NULL FROM hmm_curated_annot hca JOIN seq_member sm ON sm.stable_id = hca.seq_member_stable_id',
            },
            -flow_into      => [ 'HMMer_classifyInterpro' ],
        },

        {
            -logic_name     => 'HMMer_classifyInterpro',
            -module         => 'Bio::EnsEMBL::Hive::RunnableDB::SqlCmd',
            -parameters     => {
                'sql'   => 'INSERT IGNORE INTO hmm_annot SELECT seq_member_id, panther_family_id, evalue FROM panther_annot pa JOIN seq_member sm ON sm.stable_id = pa.ensembl_id',
            },
            -flow_into      => [ 'HMMer_classify_factory' ],
        },

        {   -logic_name => 'HMMer_classify_factory',
            -module     => 'Bio::EnsEMBL::Compara::RunnableDB::ComparaHMM::FactoryUnannotatedMembers',
            -rc_name       => '4Gb_job',
            -hive_capacity => $self->o('blast_factory_capacity'),
            -flow_into => {
                '2->A'  => [ 'HMMer_classifyPantherScore' ],
                'A->1'  => [ 'HMM_clusterize' ],
            },
        },


            {
             -logic_name => 'HMMer_classifyPantherScore',
             -module     => 'Bio::EnsEMBL::Compara::RunnableDB::ComparaHMM::HMMClassifyPantherScore',
             -parameters => {
                             'blast_bin_dir'       => $self->o('blast_bin_dir'),
                             'pantherScore_path'   => $self->o('pantherScore_path'),
                             'hmmer_path'          => $self->o('hmmer2_home'),
                            },
             -hive_capacity => $self->o('HMMer_classifyPantherScore_capacity'),
             -rc_name => '4Gb_job_gpfs',
            },

            {
             -logic_name => 'HMM_clusterize',
             -module     => 'Bio::EnsEMBL::Compara::RunnableDB::ComparaHMM::HMMClusterize',
             -parameters => {
                 'division'     => $self->o('division'),
                 'extra_tags_file'  => $self->o('extra_model_tags_file'),
             },
             -rc_name => '8Gb_job',
             -flow_into => [ $self->o('clustering_mode') eq 'hybrid' ? ('dump_unannotated_members') : (
                $self->o('clustering_mode') eq 'topup' ? ('flag_update_clusters') : ()
                ) ],
            },

        {
            -logic_name     => 'flag_update_clusters',
            -module         => 'Bio::EnsEMBL::Compara::RunnableDB::GeneTrees::FlagUpdateClusters',
			#-parameters     => {
			#    'reuse_db'   => '#reuse_db#',
			#},
            -rc_name => '16Gb_job',
        },


# -------------------------------------------------[BuildHMMprofiles pipeline]-------------------------------------------------------

        {   -logic_name => 'dump_unannotated_members',
            -module     => 'Bio::EnsEMBL::Compara::RunnableDB::ComparaHMM::DumpUnannotatedMembersIntoFasta',
            -parameters => {
                'fasta_file'    => '#fasta_dir#/unannotated.fasta',
            },
            -rc_name       => '4Gb_job',
            -hive_capacity => $self->o('reuse_capacity'),
            -flow_into => [ 'make_blastdb_unannotated' ],
        },

        {   -logic_name => 'make_blastdb_unannotated',
            -module     => 'Bio::EnsEMBL::Hive::RunnableDB::SystemCmd',
            -parameters => {
                'blast_bin_dir' => $self->o('blast_bin_dir'),
                'cmd' => '#blast_bin_dir#/makeblastdb -dbtype prot -parse_seqids -logfile #fasta_name#.blastdb_log -in #fasta_name#',
            },
            -flow_into  => [ 'unannotated_all_vs_all_factory' ],
        },

        {   -logic_name => 'unannotated_all_vs_all_factory',
            -module     => 'Bio::EnsEMBL::Compara::RunnableDB::ComparaHMM::FactoryUnannotatedMembers',
            -rc_name       => '250Mb_job',
            -hive_capacity => $self->o('blast_factory_capacity'),
            -flow_into => {
                '2->A' => [ 'blastp_unannotated' ],
                'A->1' => [ 'hcluster_dump_input_all_pafs' ]
            },
        },

        {   -logic_name         => 'blastp_unannotated',
            -module             => 'Bio::EnsEMBL::Compara::RunnableDB::ComparaHMM::BlastpUnannotated',
            -parameters         => {
                'blast_db'                  => '#fasta_dir#/unannotated.fasta',
                'blast_params'              => $self->o('blast_params'),
                'blast_bin_dir'             => $self->o('blast_bin_dir'),
                'evalue_limit'              => 1e-10,
            },
            -rc_name       => '250Mb_job',
            -hive_capacity => $self->o('blastpu_capacity'),
        },

        {   -logic_name => 'hcluster_dump_input_all_pafs',
            -module     => 'Bio::EnsEMBL::Compara::RunnableDB::ProteinTrees::HclusterPrepareSingleTable',
            -parameters => {
                'outgroups'     => $self->o('outgroups'),
            },
            -hive_capacity => $self->o('reuse_capacity'),
            -flow_into  => [ 'hcluster_run' ],
        },




# ---------------------------------------------[create and populate blast analyses]--------------------------------------------------

        {   -logic_name => 'blastdb_factory',
            -module     => 'Bio::EnsEMBL::Compara::RunnableDB::GenomeDBFactory',
            -parameters => {
                'polyploid_genomes' => 0,
            },
            -flow_into  => {
                '2->A'  => [ 'dump_canonical_members' ],
                'A->1'  => [ 'reusedspecies_factory' ],
            },
        },

        {   -logic_name => 'dump_canonical_members',
            -module     => 'Bio::EnsEMBL::Compara::RunnableDB::DumpMembersIntoFasta',   # Gets fasta_dir from pipeline_wide_parameters
            -rc_name       => '250Mb_job',
            -hive_capacity => $self->o('reuse_capacity'),
            -flow_into => [ 'make_blastdb' ],
        },

        {   -logic_name => 'make_blastdb',
            -module     => 'Bio::EnsEMBL::Hive::RunnableDB::SystemCmd',
            -parameters => {
                'blast_bin_dir' => $self->o('blast_bin_dir'),
                'cmd' => '#blast_bin_dir#/makeblastdb -dbtype prot -parse_seqids -logfile #fasta_name#.blastdb_log -in #fasta_name#',
            },
            -hive_capacity => $self->o('reuse_capacity'),
        },

        {   -logic_name => 'members_against_allspecies_factory',
            -module     => 'Bio::EnsEMBL::Compara::RunnableDB::ProteinTrees::BlastFactory',
            -rc_name       => '250Mb_job',
            -hive_capacity => $self->o('blast_factory_capacity'),
            -flow_into => {
                '2->A' => [ 'blastp' ],
                'A->1' => [ 'hc_pafs' ],
            },
        },

        {   -logic_name => 'members_against_nonreusedspecies_factory',
            -module     => 'Bio::EnsEMBL::Compara::RunnableDB::ProteinTrees::BlastFactory',
            -parameters => {
                'species_set_id'    => '#nonreuse_ss_id#',
            },
            -rc_name       => '250Mb_job',
            -hive_capacity => $self->o('blast_factory_capacity'),
            -flow_into => {
                '2->A' => [ 'blastp' ],
                'A->1' => [ 'hc_pafs' ],
            },
        },

        {   -logic_name         => 'blastp',
            -module             => 'Bio::EnsEMBL::Compara::RunnableDB::ProteinTrees::BlastpWithReuse',
            -parameters         => {
                'blast_params'              => $self->o('blast_params'),
                'blast_bin_dir'             => $self->o('blast_bin_dir'),
                'evalue_limit'              => 1e-10,
                'allow_same_species_hits'   => 1,
            },
            -batch_size    => 10,
            -rc_name       => '250Mb_job',
            -hive_capacity => $self->o('blastp_capacity'),
        },

        {   -logic_name         => 'hc_pafs',
            -module             => 'Bio::EnsEMBL::Compara::RunnableDB::GeneTrees::SqlHealthChecks',
            -parameters         => {
                mode            => 'peptide_align_features',
            },
            %hc_analysis_params,
        },

# ---------------------------------------------[clustering step]---------------------------------------------------------------------

        {   -logic_name => 'test_whether_can_copy_clusters',
            -module     => 'Bio::EnsEMBL::Compara::RunnableDB::ConditionalDataFlow',
            -parameters    => {
                'condition'     => '#are_all_species_reused#',
            },
            -flow_into => {
                '2->A' => [ 'copy_clusters' ],
                '3->A' => [
                    $self->o('clustering_mode') eq 'blastp'
                    ? 'hcluster_dump_factory'
                    : ( ((-d $self->o('hmm_library_basedir')."/books") and (-d $self->o('hmm_library_basedir')."/globals") and (-s $self->o('hmm_library_basedir')."/globals/con.Fasta"))
                        ? 'load_InterproAnnotation'
                        : 'panther_databases_factory'
                      )
                    ],
                'A->1' => [ 'hc_clusters' ],
            },
        },

        {   -logic_name => 'hcluster_dump_factory',
            -module     => 'Bio::EnsEMBL::Compara::RunnableDB::GenomeDBFactory',
            -parameters => {
                'polyploid_genomes' => 0,
            },
            -flow_into  => {
                '2->A' => [ 'hcluster_dump_input_per_genome' ],
                'A->1' => [ 'hcluster_merge_factory' ],
            },
        },

        {   -logic_name => 'hcluster_dump_input_per_genome',
            -module     => 'Bio::EnsEMBL::Compara::RunnableDB::ProteinTrees::HclusterPrepare',
            -parameters => {
                'outgroups'     => $self->o('outgroups'),
            },
            -hive_capacity => $self->o('reuse_capacity'),
        },

        {   -logic_name    => 'hcluster_merge_factory',
            -module         => 'Bio::EnsEMBL::Hive::RunnableDB::JobFactory',
            -parameters => {
                'inputlist'    => [ ['txt'], ['cat'], ],
                'column_names' => [ 'ext' ],
            },
            -flow_into => {
                '2->A' => [ 'hcluster_merge_inputs' ],
                'A->1' => [ 'hcluster_run' ],
            },
        },

        {   -logic_name    => 'hcluster_merge_inputs',
            -module        => 'Bio::EnsEMBL::Hive::RunnableDB::SystemCmd',
            -parameters    => {
                'cmd'           => 'cat #cluster_dir#/*.hcluster.#ext# > #cluster_dir#/hcluster.#ext#',
            },
        },

        {   -logic_name    => 'hcluster_run',
            -module        => 'Bio::EnsEMBL::Hive::RunnableDB::SystemCmd',
            -parameters    => {
                'clustering_max_gene_halfcount' => $self->o('clustering_max_gene_halfcount'),
                'hcluster_exe'                  => $self->o('hcluster_exe'),
                'cmd'                           => '#hcluster_exe# -m #clustering_max_gene_halfcount# -w 0 -s 0.34 -O -C #cluster_dir#/hcluster.cat -o #cluster_dir#/hcluster.out #cluster_dir#/hcluster.txt',
            },
            -flow_into => {
                1 => [ 'hcluster_parse_output' ],
            },
            -rc_name => '32Gb_job',
        },

        {   -logic_name => 'hcluster_parse_output',
            -module     => 'Bio::EnsEMBL::Compara::RunnableDB::ProteinTrees::HclusterParseOutput',
            -parameters => {
                'division'                  => $self->o('division'),
            },
            -rc_name => '250Mb_job',
        },

        {   -logic_name => 'copy_clusters',
            -module     => 'Bio::EnsEMBL::Compara::RunnableDB::GeneTrees::CopyClusters',
            -parameters => {
                'tags_to_copy'              => [ 'division' ],
            },
            -rc_name => '500Mb_job',
        },


        {   -logic_name         => 'hc_clusters',
            -module             => 'Bio::EnsEMBL::Compara::RunnableDB::GeneTrees::SqlHealthChecks',
            -parameters         => {
                mode            => 'global_tree_set',
            },
            -flow_into          => [ 'create_additional_clustersets' ],
            %hc_analysis_params,
        },

        {   -logic_name         => 'create_additional_clustersets',
            -module             => 'Bio::EnsEMBL::Compara::RunnableDB::GeneTrees::CreateClustersets',
            -parameters         => {
                member_type     => 'protein',
                'additional_clustersets'    => [qw(treebest phyml-aa phyml-nt nj-dn nj-ds nj-mm raxml raxml_bl notung copy raxml_update)],
            },
            -flow_into          => [ 'run_qc_tests' ],
        },


# ---------------------------------------------[Pluggable QC step]----------------------------------------------------------

        {   -logic_name => 'run_qc_tests',
            -module     => 'Bio::EnsEMBL::Compara::RunnableDB::GenomeDBFactory',
            -parameters => {
                'polyploid_genomes' => 0,
            },
            -flow_into => {
                '2->A' => [ 'per_genome_qc' ],
                '1->A' => [ 'overall_qc' ],
                'A->1' => [ 'clusterset_backup' ],
            },
        },

        {   -logic_name => 'overall_qc',
            -module     => 'Bio::EnsEMBL::Compara::RunnableDB::GeneTrees::OverallGroupsetQC',
            -parameters => {
                'reuse_db'  => '#mapping_db#',
            },
            -hive_capacity  => $self->o('qc_capacity'),
            -rc_name    => '2Gb_job',
        },

        {   -logic_name => 'per_genome_qc',
            -module     => 'Bio::EnsEMBL::Compara::RunnableDB::GeneTrees::PerGenomeGroupsetQC',
            -parameters => {
                'reuse_db'  => '#mapping_db#',
            },
            -hive_capacity => $self->o('qc_capacity'),
            -rc_name    => '4Gb_job',
        },

        {   -logic_name    => 'clusterset_backup',
            -module        => 'Bio::EnsEMBL::Hive::RunnableDB::SqlCmd',
            -parameters    => {
                'sql'         => 'INSERT IGNORE INTO gene_tree_backup (seq_member_id, root_id) SELECT seq_member_id, root_id FROM gene_tree_node WHERE seq_member_id IS NOT NULL',
            },
            -analysis_capacity => 1,
        },


# ---------------------------------------------[main tree fan]-------------------------------------------------------------

        {   -logic_name => 'cluster_factory',
            -module     => 'Bio::EnsEMBL::Hive::RunnableDB::JobFactory',
            -parameters => {
                'inputquery'        => 'SELECT root_id AS gene_tree_id FROM gene_tree_root WHERE tree_type = "tree" AND clusterset_id="default"',
                'fan_branch_code'   => 2,
            },
            -flow_into  => {
                 '2->A' => [ 'alignment_entry_point' ],
                 'A->1' => [ 'hc_global_tree_set' ],
            },
        },

        {   -logic_name => 'update_job_factory',
            -module     => 'Bio::EnsEMBL::Hive::RunnableDB::JobFactory',
            -parameters => {
                'inputquery'        => 'SELECT root_id AS gene_tree_id FROM gene_tree_root WHERE tree_type = "tree" AND clusterset_id="default"',
                'fan_branch_code'   => 2,
            },
            -flow_into  => {
                 2 => [ 'copy_trees_from_previous_release' ],
            },
            -meadow_type    => 'LOCAL',
        },

        {   -logic_name => 'alignment_entry_point',
            -module     => 'Bio::EnsEMBL::Compara::RunnableDB::GeneTrees::GeneTreeMultiConditionalDataFlow',
            -parameters => {
                'defaults'  => { 'tree_reuse_aln_runtime' => 0 },
                'branches'  => {
                    2 => '(#tree_gene_count# <  #mcoffee_himem_gene_count#)                                                 and (#tree_reuse_aln_runtime#/1000 <  #mafft_runtime#)',
                    3 => '(#tree_gene_count# >= #mcoffee_himem_gene_count# and #tree_gene_count# < #mafft_gene_count#)      and (#tree_reuse_aln_runtime#/1000 <  #mafft_runtime#)',
                    4 => '(#tree_gene_count# >= #mafft_gene_count#         and #tree_gene_count# < #mafft_himem_gene_count#) or (#tree_reuse_aln_runtime#/1000 >= #mafft_runtime#)',
                    5 => '(#tree_gene_count# >= #mafft_himem_gene_count#)                                                    or (#tree_reuse_aln_runtime#/1000 >= #mafft_runtime#) ',
                },
                'mcoffee_himem_gene_count'  => $self->o('mcoffee_himem_gene_count'),
                'mafft_gene_count'          => $self->o('mafft_gene_count'),
                'mafft_himem_gene_count'    => $self->o('mafft_himem_gene_count'),
                'mafft_runtime'             => $self->o('mafft_runtime'),
            },
            -flow_into  => {
                2 => [ 'mcoffee' ],
                3 => [ 'mcoffee_himem' ],
                4 => [ 'mafft' ],
                5 => [ 'mafft_himem' ],
            },
            %decision_analysis_params,
        },

        {   -logic_name => 'test_very_large_clusters_go_to_qtb',
            -module     => 'Bio::EnsEMBL::Compara::RunnableDB::GeneTrees::GeneTreeConditionalDataFlow',
            -parameters => {
                'condition'             => '#tree_gene_count# > #treebreak_gene_count#',
                'treebreak_gene_count'  => $self->o('treebreak_gene_count'),
            },
            -flow_into  => {
                2  => [ 'quick_tree_break' ],
                3  => [ 'split_genes' ],
            },
        },

        {   -logic_name         => 'hc_global_tree_set',
            -module             => 'Bio::EnsEMBL::Compara::RunnableDB::GeneTrees::SqlHealthChecks',
            -parameters         => {
                mode            => 'global_tree_set',
            },
            -flow_into  => [
                'write_stn_tags',
                $self->o('do_stable_id_mapping') ? 'stable_id_mapping' : (),
                $self->o('do_treefam_xref') ? 'treefam_xref_idmap' : (),
                'write_member_counts',
                $self->o('initialise_cafe_pipeline') ? 'CAFE_table' : (),
            ],
            %hc_analysis_params,
        },

        {   -logic_name     => 'write_member_counts',
            -module         => 'Bio::EnsEMBL::Hive::RunnableDB::DbCmd',
            -parameters     => {
                'input_file'    => $self->o('ensembl_cvs_root_dir').'/ensembl-compara/scripts/production/populate_member_production_counts_table.sql',
            },
        },

        {   -logic_name     => 'write_stn_tags',
            -module         => 'Bio::EnsEMBL::Hive::RunnableDB::DbCmd',
            -parameters     => {
                'input_file'    => $self->o('ensembl_cvs_root_dir').'/ensembl-compara/sql/tree-stats-as-stn_tags.sql',
            },
            -flow_into      => [ 'email_tree_stats_report' ],
        },

        {   -logic_name     => 'email_tree_stats_report',
            -module         => 'Bio::EnsEMBL::Compara::RunnableDB::GeneTrees::HTMLReport',
            -parameters     => {
                'email' => $self->o('email'),
            },
        },


# ---------------------------------------------[Pluggable MSA steps]----------------------------------------------------------

        {   -logic_name => 'mcoffee',
            -module     => 'Bio::EnsEMBL::Compara::RunnableDB::ProteinTrees::MCoffee',
            -parameters => {
                'method'                => 'cmcoffee',
                'mcoffee_home'          => $self->o('mcoffee_home'),
                'mafft_home'            => $self->o('mafft_home'),
                'escape_branch'         => -1,
            },
            -hive_capacity        => $self->o('mcoffee_capacity'),
            -rc_name    => '2Gb_job',
            -flow_into => {
                1 => [ 'hc_alignment' ],
               -1 => [ 'mcoffee_himem' ],  # MEMLIMIT
               -2 => [ 'mafft' ],
            },
        },

        {   -logic_name => 'mafft',
            -module     => 'Bio::EnsEMBL::Compara::RunnableDB::ProteinTrees::Mafft',
            -parameters => {
                'mafft_home'                 => $self->o('mafft_home'),
                'escape_branch'              => -1,
            },
            -hive_capacity        => $self->o('mcoffee_capacity'),
            -rc_name    => '2Gb_job',
            -flow_into => {
                1 => [ 'hc_alignment' ],
               -1 => [ 'mafft_himem' ],  # MEMLIMIT
            },
        },

        {   -logic_name => 'mafft_update',
            -module     => 'Bio::EnsEMBL::Compara::RunnableDB::ProteinTrees::Mafft_update',
            -parameters => {
                'mafft_home'                 => $self->o('mafft_home'),
            },
            -hive_capacity        => $self->o('mafft_update_capacity'),
            -analysis_capacity 	  => $self->o('mafft_update_capacity'),
            -rc_name    => '2Gb_job',
            -flow_into      => [ 'raxml_update' ],
        },

        {   -logic_name => 'mcoffee_himem',
            -module     => 'Bio::EnsEMBL::Compara::RunnableDB::ProteinTrees::MCoffee',
            -parameters => {
                'method'                => 'cmcoffee',
                'mcoffee_home'          => $self->o('mcoffee_home'),
                'mafft_home'            => $self->o('mafft_home'),
                'escape_branch'         => -2,
            },
            -hive_capacity        => $self->o('mcoffee_capacity'),
            -rc_name    => '8Gb_job',
            -flow_into => {
                1 => [ 'hc_alignment' ],
               -1 => [ 'mafft_himem' ],
               -2 => [ 'mafft_himem' ],
            },
        },

        {   -logic_name => 'mafft_himem',
            -module     => 'Bio::EnsEMBL::Compara::RunnableDB::ProteinTrees::Mafft',
            -parameters => {
                'mafft_home'                 => $self->o('mafft_home'),
            },
            -hive_capacity        => $self->o('mcoffee_capacity'),
            -rc_name    => '8Gb_job',
            -flow_into => {
                1 => [ 'hc_alignment' ],
            },
        },

        {   -logic_name         => 'hc_alignment',
            -module             => 'Bio::EnsEMBL::Compara::RunnableDB::GeneTrees::SqlHealthChecks',
            -parameters         => {
                mode            => 'alignment',
            },
            -flow_into => [ $self->o('use_quick_tree_break') ? 'test_very_large_clusters_go_to_qtb' : 'split_genes' ],
            %hc_analysis_params,
        },


# ---------------------------------------------[main tree creation loop]-------------------------------------------------------------

        {   -logic_name     => 'split_genes',
            -module         => 'Bio::EnsEMBL::Compara::RunnableDB::ProteinTrees::FindContiguousSplitGenes',
            -parameters     => {
                split_genes_gene_count  => $self->o('split_genes_gene_count'),
            },
            -hive_capacity  => $self->o('split_genes_capacity'),
            -rc_name        => '500Mb_job',
            -batch_size     => 20,
            -flow_into      => {
                '2->A' => 'split_genes_per_species',
                'A->1' => ($self->o('use_raxml') ? 'filter_decision' : 'treebest_decision'),
                -1  => 'split_genes_himem',
            },
        },

        {   -logic_name     => 'split_genes_per_species',
            -module         => 'Bio::EnsEMBL::Compara::RunnableDB::ProteinTrees::FindContiguousSplitGenes',
            -hive_capacity  => $self->o('split_genes_capacity'),
            -rc_name        => '500Mb_job',
        },

        {   -logic_name     => 'split_genes_himem',
            -module         => 'Bio::EnsEMBL::Compara::RunnableDB::ProteinTrees::FindContiguousSplitGenes',
            -hive_capacity  => $self->o('split_genes_capacity'),
            -rc_name        => '4Gb_job',
            -flow_into      => [ $self->o('use_raxml') ? 'filter_decision' : 'treebest_decision' ],
        },

# ---------------------------------------------[alignment filtering]-------------------------------------------------------------

        {   -logic_name => 'filter_decision',

            -module     => 'Bio::EnsEMBL::Compara::RunnableDB::GeneTrees::GeneTreeMultiConditionalDataFlow',
            -parameters => {
                'branches'  => {
                    2 => '(#tree_gene_count# <= #threshold_n_genes#) || (#tree_aln_length# <= #threshold_aln_len#)',
                    4 => '(#tree_gene_count# >= #threshold_n_genes_large# and #tree_aln_length# > #threshold_aln_len#) || (#tree_aln_length# >= #threshold_aln_len_large# and #tree_gene_count# > #threshold_n_genes#)',
                },
                'else_branch'   => 3,

                'threshold_n_genes'      => $self->o('threshold_n_genes'),
                'threshold_aln_len'      => $self->o('threshold_aln_len'),
                'threshold_n_genes_large'      => $self->o('threshold_n_genes_large'),
                'threshold_aln_len_large'      => $self->o('threshold_aln_len_large'),
            },
            -flow_into  => {
                2 => [ 'aln_filtering_tagging' ],
                3 => [ 'noisy' ],
                4 => [ 'noisy_large' ],
                5 => [ 'trimal' ], # Not actually used
            },
            %decision_analysis_params,
        },

        {   -logic_name     => 'noisy',
            -module         => 'Bio::EnsEMBL::Compara::RunnableDB::ProteinTrees::Noisy',
            -parameters => {
                'noisy_exe'    => $self->o('noisy_exe'),
                               'noisy_cutoff' => $self->o('noisy_cutoff'),
            },
            -hive_capacity  => $self->o('alignment_filtering_capacity'),
            -rc_name           => '4Gb_job',
            -batch_size     => 5,
            -flow_into      => [ 'aln_filtering_tagging' ],
        },

        {   -logic_name     => 'noisy_large',
            -module         => 'Bio::EnsEMBL::Compara::RunnableDB::ProteinTrees::Noisy',
            -parameters => {
                'noisy_exe'    => $self->o('noisy_exe'),
                               'noisy_cutoff'  => $self->o('noisy_cutoff_large'),
            },
            -hive_capacity  => $self->o('alignment_filtering_capacity'),
            -rc_name           => '16Gb_job',
            -batch_size     => 5,
            -flow_into      => [ 'aln_filtering_tagging' ],
        },


        {   -logic_name     => 'trimal',
            -module         => 'Bio::EnsEMBL::Compara::RunnableDB::ProteinTrees::TrimAl',
            -parameters => {
                'trimal_exe'    => $self->o('trimal_exe'),
            },
            -hive_capacity  => $self->o('alignment_filtering_capacity'),
            -rc_name        => '500Mb_job',
            -batch_size     => 5,
            -flow_into      => [ 'aln_filtering_tagging' ],
        },

        {   -logic_name     => 'aln_filtering_tagging',
            -module         => 'Bio::EnsEMBL::Compara::RunnableDB::ProteinTrees::AlignmentFilteringTagging',
            -hive_capacity  => $self->o('alignment_filtering_capacity'),
            -rc_name    	=> '4Gb_job',
            -batch_size     => 50,
            -flow_into      => [ 'small_trees_go_to_treebest' ],
        },

# ---------------------------------------------[small trees decision]-------------------------------------------------------------

        {   -logic_name => 'small_trees_go_to_treebest',
            -module     => 'Bio::EnsEMBL::Compara::RunnableDB::GeneTrees::GeneTreeConditionalDataFlow',
            -parameters => {
                'condition'             => '#tree_gene_count# < 4',
            },
            -batch_size     => 50,
            -flow_into  => {
                2  => [ 'treebest_small_families' ],
                3  => [ 'prottest' ],
            },
            %decision_analysis_params,
        },

# ---------------------------------------------[model test]-------------------------------------------------------------

        {   -logic_name => 'prottest',
            -module     => 'Bio::EnsEMBL::Compara::RunnableDB::ProteinTrees::ProtTest',
            -parameters => {
                'prottest_jar'          => $self->o('prottest_jar'),
                'prottest_memory'       => 3500,
                'escape_branch'         => -1,
                'n_cores'               => 8,
            },
            -hive_capacity				=> $self->o('prottest_capacity'),
            -rc_name    				=> '16Gb_16c_job',
            -max_retry_count			=> 1,
            -flow_into  => {
                -1 => [ 'prottest_himem' ],
                1 => [ 'get_num_of_patterns' ],
				2 => [ 'treebest_small_families' ],# This route is used in cases where a particular tree with e.g. 4 genes will pass the threshold for
												   #   small trees in treebest_small_families, but these genes may be split_genes which would mean that 
												   #   the tree actually have < 4 genes, thus crashing PhyML/ProtTest.
            }
        },

        {   -logic_name => 'prottest_himem',
            -module     => 'Bio::EnsEMBL::Compara::RunnableDB::ProteinTrees::ProtTest',
            -parameters => {
                'prottest_jar'          => $self->o('prottest_jar'),
                'prottest_memory'       => 7000,
                'escape_branch'         => -1,      # RAxML will use a default model, anyway
                'n_cores'               => 8,
            },
            -hive_capacity				=> $self->o('prottest_capacity'),
            -rc_name					=> '64Gb_16c_job',
            -max_retry_count 			=> 1,
            -flow_into  => {
                -1 => [ 'get_num_of_patterns' ],
                1 => [ 'get_num_of_patterns' ],
			}
        },

# ---------------------------------------------[tree building with treebest]-------------------------------------------------------------

        {   -logic_name => 'treebest_decision',
            -module     => 'Bio::EnsEMBL::Compara::RunnableDB::GeneTrees::GeneTreeMultiConditionalDataFlow',
            -parameters => {
                'branches'  => {
                    2 => '(#tree_aln_num_residues# < #treebest_threshold_n_residues#)',
                    4 => '(#tree_gene_count# >= #treebest_threshold_n_genes#)',
                },
                'else_branch'   => 3,
                'treebest_threshold_n_residues'      => $self->o('treebest_threshold_n_residues'),
                'treebest_threshold_n_genes'      => $self->o('treebest_threshold_n_genes'),
            },
            -flow_into  => {
                2 => [ 'treebest_short' ],
                3 => [ 'treebest' ],
                4 => [ 'treebest_long_himem' ],
            },
            %decision_analysis_params,
        },

        {   -logic_name => 'treebest_short',
            -module     => 'Bio::EnsEMBL::Compara::RunnableDB::ProteinTrees::NJTREE_PHYML',
            -parameters => {
                'cdna'                      => 1,
                'store_intermediate_trees'  => 1,
                'store_filtered_align'      => 1,
                'treebest_exe'              => $self->o('treebest_exe'),
                'output_clusterset_id'      => $self->o('use_raxml_epa_on_treebest') ? 'treebest' : 'default',
            },
            -hive_capacity        => $self->o('treebest_capacity'),
            -rc_name    => '500Mb_job',
            -batch_size => 10,
            -flow_into  => {
                -1 => 'treebest',
                -2 => 'treebest_long_himem',
                1 => [ $self->o('use_raxml_epa_on_treebest') ? ('raxml_epa_longbranches') : ($self->o('use_notung') ? 'notung' : 'hc_post_tree') ],
            }
        },

        {   -logic_name => 'treebest',
            -module     => 'Bio::EnsEMBL::Compara::RunnableDB::ProteinTrees::NJTREE_PHYML',
            -parameters => {
                'cdna'                      => 1,
                'store_intermediate_trees'  => 1,
                'store_filtered_align'      => 1,
                'treebest_exe'              => $self->o('treebest_exe'),
                'output_clusterset_id'      => $self->o('use_raxml_epa_on_treebest') ? 'treebest' : 'default',
            },
            -hive_capacity        => $self->o('treebest_capacity'),
            -rc_name    => '2Gb_job',
            -flow_into  => {
                -1 => 'treebest_long_himem',
                -2 => 'treebest_long_himem',
                1 => [ $self->o('use_raxml_epa_on_treebest') ? ('raxml_epa_longbranches') : ($self->o('use_notung') ? 'notung' : 'hc_post_tree') ],
            }
        },
        {   -logic_name => 'treebest_long_himem',
            -module     => 'Bio::EnsEMBL::Compara::RunnableDB::ProteinTrees::NJTREE_PHYML',
            -parameters => {
                'cdna'                      => 1,
                'store_intermediate_trees'  => 1,
                'store_filtered_align'      => 1,
                'treebest_exe'              => $self->o('treebest_exe'),
                'output_clusterset_id'      => $self->o('use_raxml_epa_on_treebest') ? 'treebest' : 'default',
            },
            -hive_capacity        => $self->o('treebest_capacity'),
            -rc_name    => '8Gb_job',
            -flow_into  => [ $self->o('use_raxml_epa_on_treebest') ? ('raxml_epa_longbranches_himem') : ($self->o('use_notung') ? 'notung_himem' : 'hc_post_tree') ],
        },

        {   -logic_name => 'raxml_epa_longbranches',
            -module     => 'Bio::EnsEMBL::Compara::RunnableDB::ProteinTrees::RAxML_EPA_lb',
            -parameters => {
                'raxml_exe'                 => $self->o('raxml_exe'),
                'treebest_exe'              => $self->o('treebest_exe'),
                'input_clusterset_id'       => 'treebest',
                'output_clusterset_id'      => $self->o('use_notung') ? 'raxml_bl' : 'default',
            },
            -hive_capacity        => $self->o('raxml_capacity'),
            -rc_name    => '4Gb_job',
            -flow_into  => {
                1 => [ $self->o('use_notung') ? 'notung' : 'hc_post_tree' ],
                2 => [ 'promote_treebest_tree' ],
                4 => [ 'raxml_bl_unfiltered' ],
                -1 => [ 'raxml_epa_longbranches_himem' ],
            },
        },

        {   -logic_name => 'raxml_epa_longbranches_himem',
            -module     => 'Bio::EnsEMBL::Compara::RunnableDB::ProteinTrees::RAxML_EPA_lb',
            -parameters => {
                'raxml_exe'                 => $self->o('raxml_pthreads_exe'),
                'treebest_exe'              => $self->o('treebest_exe'),
                'input_clusterset_id'       => 'treebest',
                'output_clusterset_id'      => $self->o('use_notung') ? 'raxml_bl' : 'default',
                'extra_raxml_args'          => '-T '.$self->o('raxml_cores'),
            },
            -hive_capacity        => $self->o('raxml_capacity'),
            -rc_name    => '16Gb_job',
            -flow_into  => {
                1 => [ $self->o('use_notung') ? 'notung_himem' : 'hc_post_tree' ],
                2 => [ 'promote_treebest_tree' ],
                4 => [ 'raxml_bl_unfiltered_himem' ],
            },
        },

        {   -logic_name => 'raxml_bl_unfiltered',
            -module     => 'Bio::EnsEMBL::Compara::RunnableDB::ProteinTrees::RAxML_bl',
            -parameters => {
                'raxml_exe'             => $self->o('raxml_exe'),
                'treebest_exe'          => $self->o('treebest_exe'),
                'input_clusterset_id'   => 'treebest',
                'output_clusterset_id'  => $self->o('use_notung') ? 'raxml_bl' : 'default',
                'remove_columns'        => 0,
            },
            -hive_capacity        => $self->o('raxml_capacity'),
            -rc_name => '4Gb_job',
            -flow_into  => {
                1 => [ $self->o('use_notung') ? 'notung' : 'hc_post_tree' ],
                2 => [ 'promote_treebest_tree' ],
                -1 => [ 'raxml_bl_unfiltered_himem' ],
             },
        },

        {   -logic_name => 'raxml_bl_unfiltered_himem',
            -module     => 'Bio::EnsEMBL::Compara::RunnableDB::ProteinTrees::RAxML_bl',
            -parameters => {
                'raxml_exe'             => $self->o('raxml_exe'),
                'treebest_exe'          => $self->o('treebest_exe'),
                'input_clusterset_id'   => 'treebest',
                'output_clusterset_id'  => $self->o('use_notung') ? 'raxml_bl' : 'default',
                'remove_columns'        => 0,
            },
            -hive_capacity        => $self->o('raxml_capacity'),
            -rc_name => '16Gb_job',
            -flow_into  => [ $self->o('use_notung') ? 'notung_himem' : 'hc_post_tree' ],
        },

        {   -logic_name => 'promote_treebest_tree',
            -module     => 'Bio::EnsEMBL::Compara::RunnableDB::GeneTrees::CopyLocalTree',
            -parameters => {
                'treebest_exe'          => $self->o('treebest_exe'),
                'input_clusterset_id'   => 'treebest',
                'output_clusterset_id'  => $self->o('use_notung') ? 'raxml_bl' : 'default',
            },
            -hive_capacity        => $self->o('raxml_capacity'),
            -rc_name => '8Gb_job',
            -flow_into  => [ $self->o('use_notung') ? 'notung' : 'hc_post_tree' ],
        },

# ---------------------------------------------[tree building with raxml]-------------------------------------------------------------

        {   -logic_name => 'get_num_of_patterns',
            -module     => 'Bio::EnsEMBL::Compara::RunnableDB::ProteinTrees::ParserExaml',
            -parameters => {
                'getPatterns_exe'       => $self->o('getPatterns_exe'),
            },
            -hive_capacity				=> $self->o('prottest_capacity'),
            -batch_size    				=> 100,
            -rc_name    				=> '4Gb_job',
            -max_retry_count			=> 1,
            -flow_into  => {
                -1 => [ 'get_num_of_patterns_himem' ],
                1 => [ 'raxml_decision' ],
            }
        },

        {   -logic_name => 'get_num_of_patterns_himem',
            -module     => 'Bio::EnsEMBL::Compara::RunnableDB::ProteinTrees::ParserExaml',
            -parameters => {
                'getPatterns_exe'       => $self->o('getPatterns_exe'),
            },
            -hive_capacity				=> $self->o('prottest_capacity'),
            -batch_size    				=> 100,
            -rc_name    				=> '16Gb_job',
            -max_retry_count			=> 1,
            -flow_into  => {
                1 => [ 'raxml_decision' ],
            }
        },

        {   -logic_name => 'raxml_decision',
            -module     => 'Bio::EnsEMBL::Compara::RunnableDB::GeneTrees::GeneTreeMultiConditionalDataFlow',
            -parameters => {
                'branches'  => {
					#-------------------------------------------------------------------------------	
					# This boundaries are based on RAxML and ExaML manuals.
					# Which suggest the following number of cores:
					#
					#	ExaML:	DNA: 3.5K patterns/core
					# 			AAs: 1K   patterns/core
					#
					#	RAxML:	DNA: 500 patterns/core
					#			AAs: 150 patterns/core
					#
					#-------------------------------------------------------------------------------	

					2 => '(#tree_num_of_patterns# <= 150) && (#tree_gene_count# <= 500)',
					3 => '(#tree_num_of_patterns# <= 150) && (#tree_gene_count# > 500)',
					4 => '(#tree_num_of_patterns# > 150) && (#tree_num_of_patterns# <= 1200) && (#tree_gene_count# <= 500)',
					5 => '(#tree_num_of_patterns# > 150) && (#tree_num_of_patterns# <= 1200) && (#tree_gene_count# > 500)',
					6 => '(#tree_num_of_patterns# > 1200) && (#tree_num_of_patterns# <= 2400) && (#tree_gene_count# <= 500)',
					7 => '(#tree_num_of_patterns# > 1200) && (#tree_num_of_patterns# <= 2400) && (#tree_gene_count# > 500)',
					8 => '(#tree_num_of_patterns# > 2400) && (#tree_num_of_patterns# <= 8000) && (#tree_gene_count# <= 500)',
					9 => '(#tree_num_of_patterns# > 2400) && (#tree_num_of_patterns# <= 8000) && (#tree_gene_count# > 500)',
					10 => '(#tree_num_of_patterns# > 8000) && (#tree_num_of_patterns# <= 16000) && (#tree_gene_count# <= 500)',
					11 => '(#tree_num_of_patterns# > 8000) && (#tree_num_of_patterns# <= 16000) && (#tree_gene_count# > 500)',
					12 => '(#tree_num_of_patterns# > 16000) && (#tree_num_of_patterns# <= 32000) && (#tree_gene_count# <= 500)',
					13 => '(#tree_num_of_patterns# > 16000) && (#tree_num_of_patterns# <= 32000) && (#tree_gene_count# > 500)',
					14 => '(#tree_num_of_patterns# > 32000)',

                },
                'else_branch'   => 5,
                'raxml_threshold_n_genes'      => $self->o('raxml_threshold_n_genes'),
                'raxml_threshold_aln_len'      => $self->o('raxml_threshold_aln_len'),
                'threshold_n_genes_large'      => $self->o('threshold_n_genes_large'),
                'threshold_aln_len_large'      => $self->o('threshold_aln_len_large'),
            },
            -flow_into  => {
                2  => [ 'raxml' ],
                3  => [ 'raxml_8_cores' ],
                4  => [ 'raxml_8_cores' ],
                5  => [ 'raxml_16_cores' ],
                6  => [ 'raxml_16_cores' ],
                7  => [ 'examl_8_cores' ],
                8  => [ 'examl_8_cores' ],
                9  => [ 'examl_16_cores' ],
                10 => [ 'examl_16_cores' ],
                11 => [ 'examl_32_cores' ],
                12 => [ 'examl_32_cores' ],
                13 => [ 'examl_64_cores' ],
                14 => [ 'examl_64_cores' ],
            },
        },

        {   -logic_name => 'examl_8_cores',
            -module     => 'Bio::EnsEMBL::Compara::RunnableDB::ProteinTrees::ExaML',
            -parameters => {
                'raxml_exe'             => $self->o('raxml_pthreads_exe'),
                'extra_raxml_args'      => '-T 8',
                'examl_exe_sse3'        => $self->o('examl_exe_sse3'),
                'examl_exe_avx'         => $self->o('examl_exe_avx'),
                'parse_examl_exe'       => $self->o('parse_examl_exe'),
                'examl_cores'           => 8,
                'treebest_exe'          => $self->o('treebest_exe'),
                'output_clusterset_id'      => $self->o('use_notung') ? 'raxml' : 'default',
                'input_clusterset_id'      => 'default',
            },
<<<<<<< HEAD
            %decision_analysis_params,
=======
            -hive_capacity        => $self->o('examl_capacity'),
            -rc_name => '8Gb_8c_mpi',
            -max_retry_count => 0,
            -flow_into => {
               -1 => [ 'examl_8_cores_himem' ],  # MEMLIMIT
               -2 => [ 'examl_16_cores' ],       # RUNTIME 
            }
>>>>>>> d5cf134b
        },

        {   -logic_name => 'examl_8_cores_himem',
            -module     => 'Bio::EnsEMBL::Compara::RunnableDB::ProteinTrees::ExaML',
            -parameters => {
                'raxml_exe'             => $self->o('raxml_pthreads_exe'),
                'extra_raxml_args'      => '-T 8',
                'examl_exe_sse3'        => $self->o('examl_exe_sse3'),
                'examl_exe_avx'         => $self->o('examl_exe_avx'),
                'parse_examl_exe'       => $self->o('parse_examl_exe'),
                'examl_cores'           => 8,
                'treebest_exe'          => $self->o('treebest_exe'),
                'output_clusterset_id'      => $self->o('use_notung') ? 'raxml' : 'default',
                'input_clusterset_id'      => 'default',
            },
            -hive_capacity        => $self->o('examl_capacity'),
            -rc_name => '32Gb_8c_mpi',
            -max_retry_count => 0,
        },

        {   -logic_name => 'examl_16_cores',
            -module     => 'Bio::EnsEMBL::Compara::RunnableDB::ProteinTrees::ExaML',
            -parameters => {
                'raxml_exe'             => $self->o('raxml_pthreads_exe'),
                'extra_raxml_args'      => '-T 16',
                'examl_exe_sse3'        => $self->o('examl_exe_sse3'),
                'examl_exe_avx'         => $self->o('examl_exe_avx'),
                'parse_examl_exe'       => $self->o('parse_examl_exe'),
                'examl_cores'           => 16,
                'treebest_exe'          => $self->o('treebest_exe'),
                'output_clusterset_id'      => $self->o('use_notung') ? 'raxml' : 'default',
                'input_clusterset_id'      => 'default',
            },
            -hive_capacity        => $self->o('examl_capacity'),
            -rc_name => '8Gb_16c_mpi',
            -max_retry_count => 0,
            -flow_into => {
               -1 => [ 'examl_16_cores_himem' ],  # MEMLIMIT
               -2 => [ 'examl_32_cores' ],  	  # RUNTIME
            }
        },

        {   -logic_name => 'examl_16_cores_himem',
            -module     => 'Bio::EnsEMBL::Compara::RunnableDB::ProteinTrees::ExaML',
            -parameters => {
                'raxml_exe'             => $self->o('raxml_pthreads_exe'),
                'extra_raxml_args'      => '-T 16',
                'examl_exe_sse3'        => $self->o('examl_exe_sse3'),
                'examl_exe_avx'         => $self->o('examl_exe_avx'),
                'parse_examl_exe'       => $self->o('parse_examl_exe'),
                'examl_cores'           => 16,
                'treebest_exe'          => $self->o('treebest_exe'),
                'output_clusterset_id'      => $self->o('use_notung') ? 'raxml' : 'default',
                'input_clusterset_id'      => 'default',
            },
            -hive_capacity        => $self->o('examl_capacity'),
            -rc_name => '32Gb_16c_mpi',
            -max_retry_count => 0,
        },

        {   -logic_name => 'examl_32_cores',
            -module     => 'Bio::EnsEMBL::Compara::RunnableDB::ProteinTrees::ExaML',
            -parameters => {
                'raxml_exe'             => $self->o('raxml_pthreads_exe'),
                'extra_raxml_args'      => '-T 16',
                'examl_exe_sse3'        => $self->o('examl_exe_sse3'),
                'examl_exe_avx'         => $self->o('examl_exe_avx'),
                'parse_examl_exe'       => $self->o('parse_examl_exe'),
                'examl_cores'           => 32,
                'treebest_exe'          => $self->o('treebest_exe'),
                'output_clusterset_id'      => $self->o('use_notung') ? 'raxml' : 'default',
                'input_clusterset_id'      => 'default',
            },
            -hive_capacity        => $self->o('examl_capacity'),
            -rc_name => '8Gb_32c_mpi',
            -max_retry_count => 0,
            -flow_into => {
               -1 => [ 'examl_32_cores_himem' ],  # MEMLIMIT
               -2 => [ 'examl_64_cores' ],  	  # RUNTIME
            }
        },

        {   -logic_name => 'examl_32_cores_himem',
            -module     => 'Bio::EnsEMBL::Compara::RunnableDB::ProteinTrees::ExaML',
            -parameters => {
                'raxml_exe'             => $self->o('raxml_pthreads_exe'),
                'extra_raxml_args'      => '-T 16',
                'examl_exe_sse3'        => $self->o('examl_exe_sse3'),
                'examl_exe_avx'         => $self->o('examl_exe_avx'),
                'parse_examl_exe'       => $self->o('parse_examl_exe'),
                'examl_cores'           => 32,
                'treebest_exe'          => $self->o('treebest_exe'),
                'output_clusterset_id'      => $self->o('use_notung') ? 'raxml' : 'default',
                'input_clusterset_id'      => 'default',
            },
            -hive_capacity        => $self->o('examl_capacity'),
            -rc_name => '32Gb_32c_mpi',
            -max_retry_count => 0,
        },

        {   -logic_name => 'examl_64_cores',
            -module     => 'Bio::EnsEMBL::Compara::RunnableDB::ProteinTrees::ExaML',
            -parameters => {
                'raxml_exe'             => $self->o('raxml_pthreads_exe'),
                'extra_raxml_args'      => '-T 16',
                'examl_exe_sse3'        => $self->o('examl_exe_sse3'),
                'examl_exe_avx'         => $self->o('examl_exe_avx'),
                'parse_examl_exe'       => $self->o('parse_examl_exe'),
                'examl_cores'           => 64,
                'treebest_exe'          => $self->o('treebest_exe'),
                'output_clusterset_id'      => $self->o('use_notung') ? 'raxml' : 'default',
                'input_clusterset_id'      => 'default',
            },
            -hive_capacity        => $self->o('examl_capacity'),
            -rc_name => '8Gb_64c_mpi',
            -max_retry_count => 0,
            -flow_into => {
<<<<<<< HEAD
                1 => [ $self->o('use_notung') ? 'notung_himem' : 'hc_post_tree' ],
               -1 => [ 'examl_himem' ],  # MEMLIMIT
=======
               -1 => [ 'examl_64_cores_himem' ],  # MEMLIMIT
>>>>>>> d5cf134b
            }
        },

        {   -logic_name => 'examl_64_cores_himem',
            -module     => 'Bio::EnsEMBL::Compara::RunnableDB::ProteinTrees::ExaML',
            -parameters => {
                'raxml_exe'             => $self->o('raxml_pthreads_exe'),
                'extra_raxml_args'      => '-T 16',
                'examl_exe_sse3'        => $self->o('examl_exe_sse3'),
                'examl_exe_avx'         => $self->o('examl_exe_avx'),
                'parse_examl_exe'       => $self->o('parse_examl_exe'),
                'examl_cores'           => 64,
                'treebest_exe'          => $self->o('treebest_exe'),
                'output_clusterset_id'      => $self->o('use_notung') ? 'raxml' : 'default',
                'input_clusterset_id'      => 'default',
            },
            -hive_capacity        => $self->o('examl_capacity'),
            -rc_name => '32Gb_64c_mpi',
            -max_retry_count => 0,
            -flow_into  => [ $self->o('use_notung') ? 'notung_himem' : 'hc_post_tree' ],
        },

        {   -logic_name => 'raxml',
            -module     => 'Bio::EnsEMBL::Compara::RunnableDB::ProteinTrees::RAxML',
            -parameters => {
                'raxml_exe'                 => $self->o('raxml_exe'),
                'treebest_exe'              => $self->o('treebest_exe'),
                'output_clusterset_id'      => $self->o('use_notung') ? 'raxml' : 'default',
                'input_clusterset_id'      => 'default',
            },
            -hive_capacity        => $self->o('raxml_capacity'),
            -rc_name    => '1Gb_job',
            -flow_into  => {
<<<<<<< HEAD
                1  => [ $self->o('use_notung') ? 'notung' : 'hc_post_tree' ],
                -1 => [ 'raxml_multi_core_himem' ],
=======
                -1 => [ 'raxml_8_cores_himem' ],
                -2 => [ 'raxml_8_cores' ],
>>>>>>> d5cf134b
                2 =>  [ 'treebest_small_families' ],     # This event is triggered if there are 2 or 3 genes in the tree
            }
        },

        {   -logic_name => 'raxml_update',
            -module     => 'Bio::EnsEMBL::Compara::RunnableDB::ProteinTrees::RAxML_update',
            -parameters => {
                'raxml_exe'                 => $self->o('raxml_exe'),
                'treebest_exe'              => $self->o('treebest_exe'),
                'output_clusterset_id'      => 'default',
            },
            -hive_capacity        => $self->o('raxml_update_capacity'),
            -analysis_capacity 	  => $self->o('raxml_update_capacity'),
            -rc_name    => '8Gb_job',
            -flow_into  => [ $self->o('use_notung') ? 'notung' : 'hc_post_tree' ],
        },

        {   -logic_name => 'treebest_small_families',
            -module     => 'Bio::EnsEMBL::Compara::RunnableDB::ProteinTrees::NJTREE_PHYML',
            -parameters => {
                'cdna'                      => 1,
                'store_intermediate_trees'  => 1,
                'extra_args'                => ' -F 0 ',
                'treebest_exe'              => $self->o('treebest_exe'),
                'output_clusterset_id'      => $self->o('use_notung') ? 'raxml' : 'default',
            },
            -hive_capacity        => $self->o('treebest_capacity'),
            -rc_name    => '1Gb_job',
            -flow_into  => [ $self->o('use_notung') ? 'notung' : 'hc_post_tree' ],
        },

        {   -logic_name => 'raxml_8_cores',
            -module     => 'Bio::EnsEMBL::Compara::RunnableDB::ProteinTrees::RAxML',
            -parameters => {
                'raxml_exe'                 => $self->o('raxml_pthreads_exe'),
                'treebest_exe'              => $self->o('treebest_exe'),
                'extra_raxml_args'          => '-T 8',
                'output_clusterset_id'      => $self->o('use_notung') ? 'raxml' : 'default',
                'input_clusterset_id'      => 'default',
            },
            -hive_capacity        => $self->o('raxml_capacity'),
            -rc_name 		=> '16Gb_8c_job',
            -flow_into  => {
                -1 => [ 'raxml_8_cores_himem' ],
                -2 => [ 'examl_16_cores' ],
            }
        },

        {   -logic_name => 'raxml_8_cores_himem',
            -module     => 'Bio::EnsEMBL::Compara::RunnableDB::ProteinTrees::RAxML',
            -parameters => {
                'raxml_exe'                 => $self->o('raxml_pthreads_exe'),
                'treebest_exe'              => $self->o('treebest_exe'),
                'extra_raxml_args'          => '-T 8',
                'output_clusterset_id'      => $self->o('use_notung') ? 'raxml' : 'default',
                'input_clusterset_id'      => 'default',
            },
            -hive_capacity        => $self->o('raxml_capacity'),
            -rc_name 		=> '32Gb_8c_job',
        },
        {   -logic_name => 'raxml_16_cores',
            -module     => 'Bio::EnsEMBL::Compara::RunnableDB::ProteinTrees::RAxML',
            -parameters => {
                'raxml_exe'                 => $self->o('raxml_pthreads_exe'),
                'treebest_exe'              => $self->o('treebest_exe'),
                'extra_raxml_args'          => '-T 16',
                'output_clusterset_id'      => $self->o('use_notung') ? 'raxml' : 'default',
                'input_clusterset_id'      => 'default',
            },
            -hive_capacity        => $self->o('raxml_capacity'),
            -rc_name 		=> '16Gb_16c_job',
            -flow_into  => {
<<<<<<< HEAD
                1 => [ $self->o('use_notung') ? 'notung' : 'hc_post_tree' ],
                -1 => [ 'raxml_multi_core_himem' ],
=======
                -1 => [ 'raxml_16_cores_himem' ],
                -2 => [ 'examl_32_cores' ],
>>>>>>> d5cf134b
            }
        },

        {   -logic_name => 'raxml_16_cores_himem',
            -module     => 'Bio::EnsEMBL::Compara::RunnableDB::ProteinTrees::RAxML',
            -parameters => {
                'raxml_exe'                 => $self->o('raxml_pthreads_exe'),
                'treebest_exe'              => $self->o('treebest_exe'),
                'extra_raxml_args'          => '-T 16',
                'output_clusterset_id'      => $self->o('use_notung') ? 'raxml' : 'default',
                'input_clusterset_id'      => 'default',
            },
            -hive_capacity        => $self->o('raxml_capacity'),
<<<<<<< HEAD
            -rc_name 		=> '64Gb_16c_job',
            -flow_into  => [ $self->o('use_notung') ? 'notung_himem' : 'hc_post_tree' ],
=======
            -rc_name 		=> '32Gb_16c_job',
>>>>>>> d5cf134b
        },


# ---------------------------------------------[tree reconciliation / rearrangements]-------------------------------------------------------------

        {   -logic_name => 'notung',
            -module     => 'Bio::EnsEMBL::Compara::RunnableDB::ProteinTrees::Notung',
            -parameters => {
                'notung_jar'                => $self->o('notung_jar'),
                'treebest_exe'              => $self->o('treebest_exe'),
                'label'                     => 'binary',
                'input_clusterset_id'       => $self->o('use_raxml') ? 'raxml' : 'raxml_bl',
                'output_clusterset_id'      => 'notung',
                'notung_memory'             => 1500,
            },
            -hive_capacity  => $self->o('notung_capacity'),
            -rc_name        => '2Gb_job',
            -flow_into      => {
                1  => [ 'raxml_bl' ],
                -1 => [ 'notung_himem' ],
            },
        },

        {   -logic_name => 'notung_himem',
            -module     => 'Bio::EnsEMBL::Compara::RunnableDB::ProteinTrees::Notung',
            -parameters => {
                'notung_jar'            => $self->o('notung_jar'),
                'treebest_exe'          => $self->o('treebest_exe'),
                'label'                 => 'binary',
                'input_clusterset_id'   => $self->o('use_raxml') ? 'raxml' : 'raxml_bl',
                'output_clusterset_id'  => 'notung',
                'notung_memory'         => 7000,
            },
            -hive_capacity  => $self->o('notung_capacity'),
            -rc_name        => '8Gb_job',
            -flow_into      => [ 'raxml_bl_himem' ],
        },

        {   -logic_name => 'raxml_bl',
            -module     => 'Bio::EnsEMBL::Compara::RunnableDB::ProteinTrees::RAxML_bl',
            -parameters => {
                'raxml_exe'                 => $self->o('raxml_exe'),
                'treebest_exe'              => $self->o('treebest_exe'),
                'input_clusterset_id'       => 'notung',
                'output_clusterset_id'      => 'raxml_bl',
                'escape_branch'             => -1,
            },
            -hive_capacity        => $self->o('raxml_capacity'),
            -rc_name    => '1Gb_job',
            -flow_into  => {
                1  => [ 'hc_post_tree' ],
                -1 => [ 'raxml_bl_himem' ],
            }
        },

        {   -logic_name => 'raxml_bl_himem',
            -module     => 'Bio::EnsEMBL::Compara::RunnableDB::ProteinTrees::RAxML_bl',
            -parameters => {
                'raxml_exe'                 => $self->o('raxml_exe'),
                'treebest_exe'              => $self->o('treebest_exe'),
                'input_clusterset_id'       => 'notung',
                'output_clusterset_id'      => 'raxml_bl',
                'escape_branch'             => -1,
            },
            -hive_capacity        => $self->o('raxml_capacity'),
            -rc_name    => '4Gb_job',
            -flow_into  => {
                1  => [ 'hc_post_tree' ],
            }
        },

# ---------------------------------------------[orthologies]-------------------------------------------------------------

        {   -logic_name => 'hc_post_tree',
            -module     => 'Bio::EnsEMBL::Hive::RunnableDB::JobFactory',
            -parameters => {
                'inputquery'        => 'SELECT root_id AS gene_tree_id FROM gene_tree_root WHERE ref_root_id = #gene_tree_id#',
                'fan_branch_code'   => 2,
            },
            -hive_capacity        => $self->o('hc_post_tree_capacity'),
            -flow_into  => {
                 '2->A' => [ 'hc_tree_structure', 'hc_tree_attributes' ],
                 'A->1' => 'ortho_tree',
                 '1->A' => $self->o('use_notung') ? [ 'hc_alignment_post_tree' ] : [ 'hc_alignment_post_tree', 'hc_tree_structure', 'hc_tree_attributes' ]
            },
            %hc_analysis_params,
        },

        {   -logic_name         => 'hc_alignment_post_tree',
            -module             => 'Bio::EnsEMBL::Compara::RunnableDB::GeneTrees::SqlHealthChecks',
            -parameters         => {
                mode            => 'alignment',
            },
            %hc_analysis_params,
        },

        {   -logic_name         => 'hc_tree_structure',
            -module             => 'Bio::EnsEMBL::Compara::RunnableDB::GeneTrees::SqlHealthChecks',
            -parameters         => {
                mode            => 'tree_structure',
            },
            %hc_analysis_params,
        },

        {   -logic_name => 'ortho_tree',
            -module     => 'Bio::EnsEMBL::Compara::RunnableDB::GeneTrees::OrthoTree',
            -parameters => {
                'tag_split_genes'   => 1,
                'input_clusterset_id'    => 'notung',
            },
            -hive_capacity  => $self->o('ortho_tree_capacity'),
            -rc_name        => '250Mb_job',
            -flow_into      => {
                1   => [ 'hc_tree_homologies' ],
                -1  => 'ortho_tree_himem',
            },
        },

        {   -logic_name => 'ortho_tree_himem',
            -module     => 'Bio::EnsEMBL::Compara::RunnableDB::GeneTrees::OrthoTree',
            -parameters => {
                'tag_split_genes'   => 1,
                'input_clusterset_id'    => 'notung',
            },
            -hive_capacity  => $self->o('ortho_tree_capacity'),
            -rc_name        => '2Gb_job',
            -flow_into      => [ 'hc_tree_homologies' ],
        },

        {   -logic_name         => 'hc_tree_attributes',
            -module             => 'Bio::EnsEMBL::Compara::RunnableDB::GeneTrees::SqlHealthChecks',
            -parameters         => {
                mode            => 'tree_attributes',
            },
            %hc_analysis_params,
        },

        {   -logic_name         => 'hc_tree_homologies',
            -module             => 'Bio::EnsEMBL::Compara::RunnableDB::GeneTrees::SqlHealthChecks',
            -parameters         => {
                mode            => 'tree_homologies',
            },
            -flow_into      => [ 'ktreedist' ],
            %hc_analysis_params,
        },

        {   -logic_name    => 'ktreedist',
            -module        => 'Bio::EnsEMBL::Compara::RunnableDB::GeneTrees::Ktreedist',
            -parameters    => {
                               'treebest_exe'  => $self->o('treebest_exe'),
                               'ktreedist_exe' => $self->o('ktreedist_exe'),
                              },
            -hive_capacity => $self->o('ktreedist_capacity'),
            -batch_size    => 5,
            -rc_name       => '500Mb_job',
            -flow_into     => {
                -1 => [ 'ktreedist_himem' ],
            },
        },

        {   -logic_name    => 'ktreedist_himem',
            -module        => 'Bio::EnsEMBL::Compara::RunnableDB::GeneTrees::Ktreedist',
            -parameters    => {
                               'treebest_exe'  => $self->o('treebest_exe'),
                               'ktreedist_exe' => $self->o('ktreedist_exe'),
                              },
            -hive_capacity => $self->o('ktreedist_capacity'),
            -rc_name       => '2Gb_job',
        },

        {   -logic_name => 'build_HMM_aa_v2',
            -module     => 'Bio::EnsEMBL::Compara::RunnableDB::ProteinTrees::BuildHMM',
            -parameters => {
                'hmmer_home'        => $self->o('hmmer2_home'),
                'hmmer_version'     => 2,
            },
            -hive_capacity  => $self->o('build_hmm_capacity'),
            -batch_size     => 5,
            -priority       => -20,
            -rc_name        => '250Mb_job',
            -flow_into      => {
                -1  => 'build_HMM_aa_v2_himem'
            },
        },

        {   -logic_name     => 'build_HMM_aa_v2_himem',
            -module         => 'Bio::EnsEMBL::Compara::RunnableDB::ProteinTrees::BuildHMM',
            -parameters     => {
                'hmmer_home'        => $self->o('hmmer2_home'),
                'hmmer_version'     => 2,
            },
            -hive_capacity  => $self->o('build_hmm_capacity'),
            -priority       => -20,
            -rc_name        => '1Gb_job',
        },

        {   -logic_name => 'build_HMM_aa_v3',
            -module     => 'Bio::EnsEMBL::Compara::RunnableDB::ProteinTrees::BuildHMM',
            -parameters => {
                'hmmer_home'        => $self->o('hmmer3_home'),
                'hmmer_version'     => 3,
            },
            -hive_capacity  => $self->o('build_hmm_capacity'),
            -batch_size     => 5,
            -priority       => -20,
            -rc_name        => '250Mb_job',
            -flow_into      => {
                -1  => 'build_HMM_aa_v3_himem'
            },
        },

        {   -logic_name     => 'build_HMM_aa_v3_himem',
            -module         => 'Bio::EnsEMBL::Compara::RunnableDB::ProteinTrees::BuildHMM',
            -parameters     => {
                'hmmer_home'        => $self->o('hmmer3_home'),
                'hmmer_version'     => 3,
            },
            -hive_capacity  => $self->o('build_hmm_capacity'),
            -priority       => -20,
            -rc_name        => '1Gb_job',
        },

        {   -logic_name => 'build_HMM_cds_v3',
            -module     => 'Bio::EnsEMBL::Compara::RunnableDB::ProteinTrees::BuildHMM',
            -parameters => {
                'cdna'              => 1,
                'hmmer_home'        => $self->o('hmmer3_home'),
                'hmmer_version'     => 3,
            },
            -hive_capacity  => $self->o('build_hmm_capacity'),
            -batch_size     => 5,
            -priority       => -20,
            -rc_name        => '500Mb_job',
            -flow_into      => {
                -1  => 'build_HMM_cds_v3_himem'
            },
        },

        {   -logic_name     => 'build_HMM_cds_v3_himem',
            -module         => 'Bio::EnsEMBL::Compara::RunnableDB::ProteinTrees::BuildHMM',
            -parameters     => {
                'cdna'              => 1,
                'hmmer_home'        => $self->o('hmmer3_home'),
                'hmmer_version'     => 3,
            },
            -hive_capacity  => $self->o('build_hmm_capacity'),
            -priority       => -20,
            -rc_name        => '2Gb_job',
        },

# ---------------------------------------------[Quick tree break steps]-----------------------------------------------------------------------

        {   -logic_name => 'quick_tree_break',
            -module     => 'Bio::EnsEMBL::Compara::RunnableDB::GeneTrees::QuickTreeBreak',
            -parameters => {
                'quicktree_exe'     => $self->o('quicktree_exe'),
                'treebreak_gene_count'  => $self->o('treebreak_gene_count'),
            },
            -hive_capacity        => $self->o('quick_tree_break_capacity'),
            -rc_name   => '2Gb_job',
            -flow_into => [ 'hc_supertrees' ],
        },

        {   -logic_name     => 'hc_supertrees',
            -module         => 'Bio::EnsEMBL::Compara::RunnableDB::GeneTrees::SqlHealthChecks',
            -parameters     => {
                mode    => 'supertrees',
            },
            -flow_into      => [ 'other_paralogs' ],
            %hc_analysis_params,
        },

        {   -logic_name     => 'other_paralogs',
            -module         => 'Bio::EnsEMBL::Compara::RunnableDB::GeneTrees::OtherParalogs',
            -parameters     => {
                'dataflow_subclusters' => 1,
            },
            -hive_capacity  => $self->o('other_paralogs_capacity'),
            -rc_name        => '250Mb_job',
            -flow_into      => {
                2 => [ 'tree_backup' ],
            }
        },

        {   -logic_name    => 'tree_backup',
            -module        => 'Bio::EnsEMBL::Hive::RunnableDB::SqlCmd',
            -parameters    => {
                'sql'         => 'INSERT INTO gene_tree_backup (seq_member_id, root_id) SELECT seq_member_id, root_id FROM gene_tree_node WHERE seq_member_id IS NOT NULL AND root_id = #gene_tree_id#',
            },
            -analysis_capacity => 1,
            -flow_into      => [ 'alignment_entry_point' ],
        },



# -------------------------------------------[name mapping step]---------------------------------------------------------------------

        {
            -logic_name => 'stable_id_mapping',
            -module => 'Bio::EnsEMBL::Compara::RunnableDB::StableIdMapper',
            -parameters => {
                'prev_rel_db'   => '#mapping_db#',
                'type'          => 't',
            },
            -flow_into          => [ 'hc_stable_id_mapping' ],
            -rc_name => '1Gb_job',
        },

        {   -logic_name         => 'hc_stable_id_mapping',
            -module             => 'Bio::EnsEMBL::Compara::RunnableDB::GeneTrees::SqlHealthChecks',
            -parameters         => {
                mode            => 'stable_id_mapping',
            },
            -flow_into  => [ 'build_HMM_factory' ],
            %hc_analysis_params,
        },

        {   -logic_name    => 'treefam_xref_idmap',
            -module        => 'Bio::EnsEMBL::Compara::RunnableDB::TreefamXrefMapper',
            -parameters    => {
                'tf_release'  => $self->o('tf_release'),
                'tag_prefix'  => '',
            },
            -rc_name => '1Gb_job',
        },

        {   -logic_name => 'build_HMM_factory',
            -module     => 'Bio::EnsEMBL::Hive::RunnableDB::JobFactory',
            -parameters => {
                'inputquery'        => 'SELECT root_id AS gene_tree_id FROM gene_tree_root WHERE tree_type = "tree" AND clusterset_id="default"',
                'fan_branch_code'   => 2,
            },
            -flow_into  => {
                2 => [ 'build_HMM_aa_v3', 'build_HMM_cds_v3' ],
            },
        },
# ---------------------------------------------[homology step]-----------------------------------------------------------------------

        {   -logic_name => 'polyploid_move_back_factory',
            -module     => 'Bio::EnsEMBL::Compara::RunnableDB::GenomeDBFactory',
            -parameters => {
                'component_genomes' => 0,
                'normal_genomes'    => 0,
            },
            -flow_into => {
                '2->A' => [ 'component_genome_dbs_move_back_factory' ],
                'A->1' => [ 'group_genomes_under_taxa' ],
            },
        },

        {   -logic_name => 'component_genome_dbs_move_back_factory',
            -module     => 'Bio::EnsEMBL::Compara::RunnableDB::GeneTrees::ComponentGenomeDBFactory',
            -flow_into => {
                2 => {
                    'move_back_component_genes' => { 'source_gdb_id' => '#component_genome_db_id#', 'target_gdb_id' => '#principal_genome_db_id#'},
                },
            },
        },

        {   -logic_name => 'move_back_component_genes',
            -module     => 'Bio::EnsEMBL::Compara::RunnableDB::ProteinTrees::MoveComponentGenes',
            -hive_capacity => $self->o('reuse_capacity'),
        },

        {   -logic_name => 'group_genomes_under_taxa',
            -module     => 'Bio::EnsEMBL::Compara::RunnableDB::ProteinTrees::GroupGenomesUnderTaxa',
            -parameters => {
                'taxlevels'             => $self->o('taxlevels'),
                'filter_high_coverage'  => $self->o('filter_high_coverage'),
            },
            -flow_into => {
                '2->A' => [ 'mlss_factory' ],
                'A->1' => [ 'mlss_stats_factory' ],
            },
        },

        {   -logic_name => 'mlss_factory',
            -module     => 'Bio::EnsEMBL::Compara::RunnableDB::ProteinTrees::MLSSIDFactory',
            -flow_into => {
                2 => [ 'homology_factory' ],
            },
        },

        {   -logic_name => 'homology_factory',
            -module     => 'Bio::EnsEMBL::Compara::RunnableDB::ProteinTrees::HomologyGroupingFactory',
            -hive_capacity => $self->o('homology_dNdS_capacity'),
            -flow_into => {
                'A->1' => [ 'hc_dnds' ],
                '2->A' => [ 'homology_dNdS' ],
            },
        },

        {   -logic_name => 'homology_dNdS',
            -module     => 'Bio::EnsEMBL::Compara::RunnableDB::ProteinTrees::Homology_dNdS',
            -parameters => {
                'codeml_parameters_file'    => $self->o('codeml_parameters_file'),
                'codeml_exe'                => $self->o('codeml_exe'),
            },
            -hive_capacity        => $self->o('homology_dNdS_capacity'),
            -rc_name => '500Mb_job',
        },

        {   -logic_name         => 'hc_dnds',
            -module             => 'Bio::EnsEMBL::Compara::RunnableDB::GeneTrees::SqlHealthChecks',
            -parameters         => {
                mode            => 'homology_dnds',
            },
            -flow_into          => [ 'threshold_on_dS' ],
            %hc_analysis_params,
        },

        {   -logic_name => 'threshold_on_dS',
            -module     => 'Bio::EnsEMBL::Compara::RunnableDB::ProteinTrees::Threshold_on_dS',
            -hive_capacity => $self->o('homology_dNdS_capacity'),
        },

        {   -logic_name => 'mlss_stats_factory',
            -module     => 'Bio::EnsEMBL::Hive::RunnableDB::Dummy',
            -flow_into  => {
                '1->A'  => [ 'genome_db_lister' ],
                'A->1'  => [ 'homology_stats_factory' ],
            },
        },

        {   -logic_name => 'genome_db_lister',
            -module     => 'Bio::EnsEMBL::Compara::RunnableDB::GenomeDBFactory',
            -parameters => {
                'component_genomes' => 0,
            },
            -flow_into  => {
                '2' => { ':////accu?genome_db_ids=[]' => { 'genome_db_ids' => '#genome_db_id#'} },
            },
        },

        {   -logic_name => 'homology_stats_factory',
            -module     => 'Bio::EnsEMBL::Compara::RunnableDB::ProteinTrees::MLSSIDFactory',
            -parameters => {
                'methods'   => {
                    'ENSEMBL_ORTHOLOGUES'   => 2,
                    'ENSEMBL_PARALOGUES'    => 3,
                },
            },
            -flow_into => {
                2 => [ 'orthology_stats' ],
                3 => [ 'paralogy_stats' ],
            },
        },

        {   -logic_name => 'orthology_stats',
            -module     => 'Bio::EnsEMBL::Compara::RunnableDB::GeneTrees::OrthologyStats',
            -hive_capacity => 10,
        },

        {   -logic_name => 'paralogy_stats',
            -module     => 'Bio::EnsEMBL::Compara::RunnableDB::GeneTrees::ParalogyStats',
            -hive_capacity => 10,
        },

        $self->o('initialise_cafe_pipeline') ? (
            @{ Bio::EnsEMBL::Compara::PipeConfig::CAFE_conf::pipeline_analyses_species_tree($self) },
            @{ Bio::EnsEMBL::Compara::PipeConfig::CAFE_conf::pipeline_analyses_cafe($self) },
        ) : (),
    ];
}

sub pipeline_analyses {
    my $self = shift;

    ## The analysis defined in this file
    my $all_analyses = $self->core_pipeline_analyses(@_);
    ## We add some more analyses
    push @$all_analyses, @{$self->extra_analyses(@_)};

    my %analyses_by_name = map {$_->{'-logic_name'} => $_} @$all_analyses;
    $self->tweak_analyses(\%analyses_by_name);

    $all_analyses = $self->filter_analyses($all_analyses, 'backbone_fire_db_prepare');
    return $all_analyses;
}

# Method to find all the analyses that can be reached from $start_logic_name
# It also discards all the branches named 99[0-9]
sub filter_analyses {
    my ($self, $all_analyses, $start_logic_name) = @_;

    my @to_process = ($start_logic_name);
    my %to_keep = ();
    my %to_remove = map {$_ => 1} @{$self->analyses_to_remove};

    while (@to_process) {
        my $logic_name = shift @to_process;
        next if $to_keep{$logic_name};
        $to_keep{$logic_name} = 1;

        my $a = (grep {$_->{-logic_name} eq $logic_name} @$all_analyses)[0];
        next unless exists $a->{-flow_into};
        if (ref($a->{-flow_into})) {
            if (ref($a->{-flow_into}) eq 'ARRAY') {
                $a->{-flow_into} = [grep {not $to_remove{$_}} @{$a->{-flow_into}}];
                push @to_process, @{$a->{-flow_into}};
            } else {
                my @bns = keys %{$a->{-flow_into}};
                foreach my $branch_number (@bns) {
                    if ($branch_number =~ /99[0-9]/) {
                        warn sprintf("Deleting %s -> #%s\n", $logic_name, $branch_number);
                        delete $a->{-flow_into}->{$branch_number};
                        next;
                    }
                    my $target = $a->{-flow_into}->{$branch_number};
                    if (ref($target)) {
                        if (ref($target) eq 'ARRAY') {
                            $a->{-flow_into}->{$branch_number} = [grep {not $to_remove{$_}} @$target];
                            push @to_process, @{$a->{-flow_into}->{$branch_number}};
                        } else {
                            my %new_hash = map {$_ => $target->{$_}} (grep {not $to_remove{$_}} keys %$target);
                            $a->{-flow_into}->{$branch_number} = \%new_hash;
                            push @to_process, keys %new_hash;
                        }
                    } elsif ($to_remove{$target}) {
                        delete $a->{-flow_into}->{$branch_number};
                    } else {
                        push @to_process, $target;
                    }
                }
            }
        } elsif ($to_remove{$a->{-flow_into}}) {
            delete $a->{-flow_into};
        } else {
            push @to_process, $a->{-flow_into};
        }
    }

    return [grep {$to_keep{$_->{-logic_name}}} @$all_analyses];
}


## The following methods can be redefined to add more analyses / remove some, and change the parameters of some core ones
sub extra_analyses {
    my $self = shift;
    return [
    ];
}

sub analyses_to_remove {
    return [];
}

sub tweak_analyses {
    my $self = shift;
    my $analyses_by_name = shift;
}

1;
<|MERGE_RESOLUTION|>--- conflicted
+++ resolved
@@ -241,11 +241,8 @@
         #'homology_dNdS_capacity'    => 200,
         #'qc_capacity'               =>   4,
         #'hc_capacity'               =>   4,
-<<<<<<< HEAD
         #'decision_capacity'         =>   4,
-=======
-		#'hc_post_tree_capacity'     => 100,
->>>>>>> d5cf134b
+        #'hc_post_tree_capacity'     => 100,
         #'HMMer_classify_capacity'   => 400,
         #'loadmembers_capacity'      =>  30,
         #'HMMer_classifyPantherScore_capacity'   => 1000,
@@ -2115,17 +2112,14 @@
                 'output_clusterset_id'      => $self->o('use_notung') ? 'raxml' : 'default',
                 'input_clusterset_id'      => 'default',
             },
-<<<<<<< HEAD
-            %decision_analysis_params,
-=======
             -hive_capacity        => $self->o('examl_capacity'),
             -rc_name => '8Gb_8c_mpi',
             -max_retry_count => 0,
             -flow_into => {
+                1 => [ $self->o('use_notung') ? 'notung_himem' : 'hc_post_tree' ],
                -1 => [ 'examl_8_cores_himem' ],  # MEMLIMIT
                -2 => [ 'examl_16_cores' ],       # RUNTIME 
             }
->>>>>>> d5cf134b
         },
 
         {   -logic_name => 'examl_8_cores_himem',
@@ -2144,6 +2138,7 @@
             -hive_capacity        => $self->o('examl_capacity'),
             -rc_name => '32Gb_8c_mpi',
             -max_retry_count => 0,
+            -flow_into  => [ $self->o('use_notung') ? 'notung_himem' : 'hc_post_tree' ],
         },
 
         {   -logic_name => 'examl_16_cores',
@@ -2163,6 +2158,7 @@
             -rc_name => '8Gb_16c_mpi',
             -max_retry_count => 0,
             -flow_into => {
+                1 => [ $self->o('use_notung') ? 'notung_himem' : 'hc_post_tree' ],
                -1 => [ 'examl_16_cores_himem' ],  # MEMLIMIT
                -2 => [ 'examl_32_cores' ],  	  # RUNTIME
             }
@@ -2184,6 +2180,7 @@
             -hive_capacity        => $self->o('examl_capacity'),
             -rc_name => '32Gb_16c_mpi',
             -max_retry_count => 0,
+            -flow_into  => [ $self->o('use_notung') ? 'notung_himem' : 'hc_post_tree' ],
         },
 
         {   -logic_name => 'examl_32_cores',
@@ -2203,6 +2200,7 @@
             -rc_name => '8Gb_32c_mpi',
             -max_retry_count => 0,
             -flow_into => {
+                1 => [ $self->o('use_notung') ? 'notung_himem' : 'hc_post_tree' ],
                -1 => [ 'examl_32_cores_himem' ],  # MEMLIMIT
                -2 => [ 'examl_64_cores' ],  	  # RUNTIME
             }
@@ -2224,6 +2222,7 @@
             -hive_capacity        => $self->o('examl_capacity'),
             -rc_name => '32Gb_32c_mpi',
             -max_retry_count => 0,
+            -flow_into  => [ $self->o('use_notung') ? 'notung_himem' : 'hc_post_tree' ],
         },
 
         {   -logic_name => 'examl_64_cores',
@@ -2243,12 +2242,8 @@
             -rc_name => '8Gb_64c_mpi',
             -max_retry_count => 0,
             -flow_into => {
-<<<<<<< HEAD
                 1 => [ $self->o('use_notung') ? 'notung_himem' : 'hc_post_tree' ],
-               -1 => [ 'examl_himem' ],  # MEMLIMIT
-=======
                -1 => [ 'examl_64_cores_himem' ],  # MEMLIMIT
->>>>>>> d5cf134b
             }
         },
 
@@ -2282,14 +2277,9 @@
             -hive_capacity        => $self->o('raxml_capacity'),
             -rc_name    => '1Gb_job',
             -flow_into  => {
-<<<<<<< HEAD
                 1  => [ $self->o('use_notung') ? 'notung' : 'hc_post_tree' ],
-                -1 => [ 'raxml_multi_core_himem' ],
-=======
                 -1 => [ 'raxml_8_cores_himem' ],
                 -2 => [ 'raxml_8_cores' ],
->>>>>>> d5cf134b
-                2 =>  [ 'treebest_small_families' ],     # This event is triggered if there are 2 or 3 genes in the tree
             }
         },
 
@@ -2332,6 +2322,7 @@
             -hive_capacity        => $self->o('raxml_capacity'),
             -rc_name 		=> '16Gb_8c_job',
             -flow_into  => {
+                1 => [ $self->o('use_notung') ? 'notung' : 'hc_post_tree' ],
                 -1 => [ 'raxml_8_cores_himem' ],
                 -2 => [ 'examl_16_cores' ],
             }
@@ -2348,6 +2339,7 @@
             },
             -hive_capacity        => $self->o('raxml_capacity'),
             -rc_name 		=> '32Gb_8c_job',
+            -flow_into  => [ $self->o('use_notung') ? 'notung_himem' : 'hc_post_tree' ],
         },
         {   -logic_name => 'raxml_16_cores',
             -module     => 'Bio::EnsEMBL::Compara::RunnableDB::ProteinTrees::RAxML',
@@ -2361,13 +2353,9 @@
             -hive_capacity        => $self->o('raxml_capacity'),
             -rc_name 		=> '16Gb_16c_job',
             -flow_into  => {
-<<<<<<< HEAD
                 1 => [ $self->o('use_notung') ? 'notung' : 'hc_post_tree' ],
-                -1 => [ 'raxml_multi_core_himem' ],
-=======
                 -1 => [ 'raxml_16_cores_himem' ],
                 -2 => [ 'examl_32_cores' ],
->>>>>>> d5cf134b
             }
         },
 
@@ -2381,12 +2369,8 @@
                 'input_clusterset_id'      => 'default',
             },
             -hive_capacity        => $self->o('raxml_capacity'),
-<<<<<<< HEAD
-            -rc_name 		=> '64Gb_16c_job',
+            -rc_name 		=> '32Gb_16c_job',
             -flow_into  => [ $self->o('use_notung') ? 'notung_himem' : 'hc_post_tree' ],
-=======
-            -rc_name 		=> '32Gb_16c_job',
->>>>>>> d5cf134b
         },
 
 
