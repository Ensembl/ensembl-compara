--- conflicted
+++ resolved
@@ -256,12 +256,8 @@
 }
 
 
-<<<<<<< HEAD
-=head2
-=======
 =head2 RESOURCE CLASSES
 
->>>>>>> fadb7d38
 # This section has to be filled in any derived class
 sub resource_classes {
     my ($self) = @_;
@@ -284,10 +280,7 @@
          'urgent_hcluster'      => {'LSF' => '-C0 -M32000 -R"select[mem>32000] rusage[mem=32000]"' },
     };
 }
-<<<<<<< HEAD
-=======
-
->>>>>>> fadb7d38
+
 =cut
 
 
