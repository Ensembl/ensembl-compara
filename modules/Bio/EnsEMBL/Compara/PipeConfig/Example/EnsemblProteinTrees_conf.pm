--- conflicted
+++ resolved
@@ -63,11 +63,8 @@
         'email'                 => $self->o('ENV', 'USER').'@sanger.ac.uk',
 
     # parameters that are likely to change from execution to another:
-<<<<<<< HEAD
-=======
         # You can add a letter to distinguish this run from other runs on the same release
         'rel_suffix'            => '',
->>>>>>> 266fc585
         # names of species we don't want to reuse this time
         'do_not_reuse_list'     => [ ],
 
