=head1 LICENSE

Copyright [1999-2014] Wellcome Trust Sanger Institute and the EMBL-European Bioinformatics Institute

Licensed under the Apache License, Version 2.0 (the "License");
you may not use this file except in compliance with the License.
You may obtain a copy of the License at

     http://www.apache.org/licenses/LICENSE-2.0

Unless required by applicable law or agreed to in writing, software
distributed under the License is distributed on an "AS IS" BASIS,
WITHOUT WARRANTIES OR CONDITIONS OF ANY KIND, either express or implied.
See the License for the specific language governing permissions and
limitations under the License.

=cut


=head1 CONTACT

  Please email comments or questions to the public Ensembl
  developers list at <http://lists.ensembl.org/mailman/listinfo/dev>.

  Questions may also be sent to the Ensembl help desk at
  <http://www.ensembl.org/Help/Contact>.

=head1 NAME

Bio::EnsEMBL::Compara::PipeConfig::Example::EnsemblProteinTrees_conf

=head1 DESCRIPTION

The PipeConfig file for ProteinTrees pipeline that should automate most of the pre-execution tasks.

=head1 AUTHORSHIP

Ensembl Team. Individual contributions can be found in the GIT log.

=head1 APPENDIX

The rest of the documentation details each of the object methods.
Internal methods are usually preceded with an underscore (_)

=cut

package Bio::EnsEMBL::Compara::PipeConfig::Example::EnsemblProteinTrees_conf;

use strict;
use warnings;


use base ('Bio::EnsEMBL::Compara::PipeConfig::ProteinTrees_conf');


sub default_options {
    my ($self) = @_;

    return {
        %{$self->SUPER::default_options},   # inherit the generic ones

    # User details
        'email'                 => $self->o('ENV', 'USER').'@sanger.ac.uk',

    # parameters that are likely to change from execution to another:
        # You can add a letter to distinguish this run from other runs on the same release
        'rel_with_suffix'       => $self->o('ensembl_release'),
        # names of species we don't want to reuse this time
        'do_not_reuse_list'     => [ ],

    # custom pipeline name, in case you don't like the default one
        'pipeline_name'         => 'protein_trees_'.$self->o('rel_with_suffix'),
        # Tag attached to every single tree
        'division'              => 'ensembl',

    # dependent parameters: updating 'work_dir' should be enough
        'work_dir'              => '/lustre/scratch109/ensembl/'.$self->o('ENV', 'USER').'/protein_trees_'.$self->o('rel_with_suffix'),

    # "Member" parameters:

    # blast parameters:

    # clustering parameters:
        # affects 'hcluster_dump_input_per_genome'
        'outgroups'                     => { 'saccharomyces_cerevisiae' => 2 },

    # tree building parameters:
        'treebreak_gene_count'      => 40000,     # affects msa_chooser
        'mafft_gene_count'          => 300,     # affects msa_chooser

    # species tree reconciliation
        # you can define your own species_tree for 'treebest'. It can contain multifurcations
        # you can define your own species_tree for 'notung'. It *has* to be binary
        'binary_species_tree_input_file'   => $self->o('ensembl_cvs_root_dir').'/ensembl-compara/scripts/pipeline/species_tree.eukaryotes.topology.nw',

    # homology_dnds parameters:
        # used by 'homology_dNdS'
        'taxlevels'                 => ['Theria', 'Sauria', 'Tetraodontiformes'],
        # affects 'group_genomes_under_taxa'
        'filter_high_coverage'      => 1,

    # mapping parameters:
        'do_stable_id_mapping'      => 1,
        'do_treefam_xref'           => 1,
        # The TreeFam release to map to
        'tf_release'                => '9_69',

    # executable locations:
        'hcluster_exe'              => '/software/ensembl/compara/hcluster/hcluster_sg',
        'mcoffee_home'              => '/software/ensembl/compara/tcoffee/Version_9.03.r1318/',
        'mafft_home'                => '/software/ensembl/compara/mafft-7.113/',
        'trimal_exe'                => '/software/ensembl/compara/trimAl/trimal-1.2',
        'noisy_exe'                 => '/software/ensembl/compara/noisy/noisy-1.5.12',
        'prottest_jar'              => '/software/ensembl/compara/prottest/prottest-3.4.jar',
        'treebest_exe'              => '/software/ensembl/compara/treebest',
        'raxml_exe'                 => '/software/ensembl/compara/raxml/raxmlHPC-SSE3-8.1.3',
        'raxml_pthreads_exe'        => '/nfs/production/xfam/treefam/software/RAxML/raxmlHPC-PTHREADS-SSE3',
        'examl_exe_avx'             => '/nfs/production/xfam/treefam/software/ExaML/examl',
        'examl_exe_sse3'            => '/nfs/production/xfam/treefam/software/ExaML/examl',
        'parse_examl_exe'           => '/nfs/production/xfam/treefam/software/ExaML/parse-examl',
        'notung_jar'                => '/software/ensembl/compara/notung/Notung-2.6.jar',
        'quicktree_exe'             => '/software/ensembl/compara/quicktree_1.1/bin/quicktree',
        'hmmer2_home'               => '/software/ensembl/compara/hmmer-2.3.2/src/',
        'codeml_exe'                => '/software/ensembl/compara/paml43/bin/codeml',
        'ktreedist_exe'             => '/software/ensembl/compara/ktreedist/Ktreedist.pl',
        'blast_bin_dir'             => '/software/ensembl/compara/ncbi-blast-2.2.28+/bin',
        'pantherScore_path'         => '/software/ensembl/compara/pantherScore1.03',
        'trimal_exe'                => '/software/ensembl/compara/src/trimAl/source/trimal',
        'raxml_exe'                 => '/software/ensembl/compara/raxml/standard-RAxML-8.0.19/raxmlHPC-SSE3',

    # HMM specific parameters (set to 0 or undef if not in use)
       # List of directories that contain Panther-like databases (with books/ and globals/)
       # It requires two more arguments for each file: the name of the library, and whether subfamilies should be loaded

       # List of MultiHMM files to load (and their names)

       # Dumps coming from InterPro

    # hive_capacity values for some analyses:
        'reuse_capacity'            =>   3,
        'blast_factory_capacity'    =>  50,
        'blastp_capacity'           => 900,
        'blastpu_capacity'          => 700,
        'mcoffee_capacity'          => 600,
        'split_genes_capacity'      => 600,
        'alignment_filtering_capacity'  => 400,
        'prottest_capacity'         => 400,
        'treebest_capacity'         => 400,
        'raxml_capacity'            => 400,
        'examl_capacity'            => 400,
        'notung_capacity'           => 400,
        'ortho_tree_capacity'       => 200,
        'ortho_tree_annot_capacity' => 300,
        'quick_tree_break_capacity' => 100,
        'build_hmm_capacity'        => 200,
        'ktreedist_capacity'        => 150,
        'merge_supertrees_capacity' => 100,
        'other_paralogs_capacity'   => 100,
        'homology_dNdS_capacity'    => 200,
        'qc_capacity'               =>   4,
        'hc_capacity'               =>   4,
        'HMMer_classify_capacity'   => 100,
        'loadmembers_capacity'      =>  30,

    # hive priority for non-LOCAL health_check analysis:

    # connection parameters to various databases:

        # Uncomment and update the database locations

        # the production database itself (will be created)
        # it inherits most of the properties from HiveGeneric, we usually only need to redefine the host, but you may want to also redefine 'port'
        'host' => 'compara3',

        # the master database for synchronization of various ids (use undef if you don't have a master database)
        'master_db' => 'mysql://ensro@compara1:3306/sf5_ensembl_compara_master',

        # Ensembl-specific databases
        'staging_loc1' => {                     # general location of half of the current release core databases
            -host   => 'ens-staging',
            -port   => 3306,
            -user   => 'ensro',
            -pass   => '',
        },

        'staging_loc2' => {                     # general location of the other half of the current release core databases
            -host   => 'ens-staging2',
            -port   => 3306,
            -user   => 'ensro',
            -pass   => '',
        },

        'livemirror_loc' => {                   # general location of the previous release core databases (for checking their reusability)
            -host   => 'ens-livemirror',
            -port   => 3306,
            -user   => 'ensro',
            -pass   => '',
        },

        # NOTE: The databases referenced in the following arrays have to be hashes (not URLs)
        # Add the database entries for the current core databases and link 'curr_core_sources_locs' to them
        'curr_core_sources_locs'    => [ $self->o('staging_loc1'), $self->o('staging_loc2') ],
        #'curr_core_sources_locs'    => [ $self->o('livemirror_loc') ],
        'curr_file_sources_locs'    => [  ],    # It can be a list of JSON files defining an additionnal set of species

        # Add the database entries for the core databases of the previous release
        'prev_core_sources_locs'   => [ $self->o('livemirror_loc') ],
        #'prev_core_sources_locs'   => [ $self->o('staging_loc1'), $self->o('staging_loc2') ],

        # Add the database location of the previous Compara release. Use "undef" if running the pipeline without reuse
        'prev_rel_db' => 'mysql://ensro@ens-livemirror:3306/ensembl_compara_76',

        # How will the pipeline create clusters (families) ?
        # Possible values: 'blastp' (default), 'hmm', 'hybrid'
        #   blastp means that the pipeline will run a all-vs-all blastp comparison of the proteins and run hcluster to create clusters. This can take a *lot* of compute
        #   hmm means that the pipeline will run an HMM classification
        #   hybrid is like "hmm" except that the unclustered proteins go to a all-vs-all blastp + hcluster stage

        # How much the pipeline will try to reuse from "prev_rel_db"
        # Possible values: 'clusters' (default), 'blastp', 'members'
        #   clusters means that the members, the blastp hits and the clusters are copied over. In this case, the blastp hits are actually not copied over if "skip_blast_copy_if_possible" is set
        #   blastp means that only the members and the blastp hits are copied over
        #   members means that only the members are copied over

        # To run without a master database
        #'master_db'                 => undef,
        #'do_stable_id_mapping'      => 0,
        #'mlss_id'                   => undef,
        #'ncbi_db'                   => 'mysql://ensro@ens-livemirror:3306/ncbi_taxonomy',
        #'prev_rel_db'               => undef,
    };
}


sub resource_classes {
    my ($self) = @_;
    return {
        %{$self->SUPER::resource_classes},  # inherit 'default' from the parent class

         '250Mb_job'    => {'LSF' => '-C0 -M250   -R"select[mem>250]   rusage[mem=250]"' },
         '500Mb_job'    => {'LSF' => '-C0 -M500   -R"select[mem>500]   rusage[mem=500]"' },
         '1Gb_job'      => {'LSF' => '-C0 -M1000  -R"select[mem>1000]  rusage[mem=1000]"' },
         '2Gb_job'      => {'LSF' => '-C0 -M2000  -R"select[mem>2000]  rusage[mem=2000]"' },
         '4Gb_job'      => {'LSF' => '-C0 -M4000  -R"select[mem>4000]  rusage[mem=4000]"' },
         '8Gb_job'      => {'LSF' => '-C0 -M8000  -R"select[mem>8000]  rusage[mem=8000]"' },
         '16Gb_job'     => {'LSF' => '-C0 -M16000 -R"select[mem>16000] rusage[mem=16000]"' },
<<<<<<< HEAD
         '16Gb_long_job'=> {'LSF' => '-C0 -M16000 -R"select[mem>16000] rusage[mem=16000]" -q long' },
         '32Gb_job'     => {'LSF' => '-C0 -M32000 -R"select[mem>32000] rusage[mem=32000]"' },
         '64Gb_job'     => {'LSF' => '-C0 -M64000 -R"select[mem>64000] rusage[mem=64000]"' },
         'treebest_job'      => {'LSF' => '-q long -C0 -M8000  -R"select[mem>8000]  rusage[mem=8000]"' },

         'urgent_hcluster'      => {'LSF' => '-C0 -M32000 -R"select[mem>32000] rusage[mem=32000]" -q yesterday' },
=======
         '24Gb_job'     => {'LSF' => '-C0 -M24000 -R"select[mem>24000] rusage[mem=24000]"' },
         '32Gb_job'     => {'LSF' => '-C0 -M32000 -R"select[mem>32000] rusage[mem=32000]"' },
         '48Gb_job'     => {'LSF' => '-C0 -M48000 -R"select[mem>48000] rusage[mem=48000]"' },
         '64Gb_job'     => {'LSF' => '-C0 -M64000 -R"select[mem>64000] rusage[mem=64000]"' },

         '16Gb_16c_job' => {'LSF' => '-n 16 -C0 -M16000 -R"select[mem>16000] rusage[mem=16000]"' },
         '64Gb_16c_job' => {'LSF' => '-n 16 -C0 -M64000 -R"select[mem>64000] rusage[mem=64000]"' },

         '4Gb_64c_mpi'  => {'LSF' => '-q parallel -n 64 -a openmpi -M4000  -R"select[mem>4000]  rusage[mem=4000]  same[model] span[ptile=4]"' },
         '16Gb_64c_mpi' => {'LSF' => '-q parallel -n 64 -a openmpi -M16000 -R"select[mem>16000] rusage[mem=16000] same[model] span[ptile=4]"' },

         '8Gb_long_job'      => {'LSF' => '-C0 -M8000  -R"select[mem>8000]  rusage[mem=8000]"  -q long' },
         '32Gb_urgent_job'   => {'LSF' => '-C0 -M32000 -R"select[mem>32000] rusage[mem=32000]" -q yesterday' },
>>>>>>> 67211b21
    };
}

sub tweak_analyses {
    my $self = shift;
    my $analyses_by_name = shift;

    ## Extend this section to redefine the resource names of some analysis
<<<<<<< HEAD
    $analyses_by_name->{'treebest'}->{'-rc_name'} = 'treebest_job';
    $analyses_by_name->{'mcoffee'}->{'-parameters'}{'cmd_max_runtime'} = 39600;
    $analyses_by_name->{'mcoffee_himem'}->{'-parameters'}{'cmd_max_runtime'} = 39600;
=======
    my %overriden_rc_names = (
        'hcluster_run'              => '32Gb_urgent_job',
        'treebest'                  => '8Gb_job',
    );
    foreach my $logic_name (keys %overriden_rc_names) {
        $analyses_by_name{$logic_name}->{'-rc_name'} = $overriden_rc_names{$logic_name};
    }
    $analyses_by_name{'mcoffee'}->{'-parameters'}{'cmd_max_runtime'} = 39600;
    $analyses_by_name{'mcoffee_himem'}->{'-parameters'}{'cmd_max_runtime'} = 39600;
    return $all_analyses;
>>>>>>> 67211b21
}

1;
<|MERGE_RESOLUTION|>--- conflicted
+++ resolved
@@ -244,14 +244,6 @@
          '4Gb_job'      => {'LSF' => '-C0 -M4000  -R"select[mem>4000]  rusage[mem=4000]"' },
          '8Gb_job'      => {'LSF' => '-C0 -M8000  -R"select[mem>8000]  rusage[mem=8000]"' },
          '16Gb_job'     => {'LSF' => '-C0 -M16000 -R"select[mem>16000] rusage[mem=16000]"' },
-<<<<<<< HEAD
-         '16Gb_long_job'=> {'LSF' => '-C0 -M16000 -R"select[mem>16000] rusage[mem=16000]" -q long' },
-         '32Gb_job'     => {'LSF' => '-C0 -M32000 -R"select[mem>32000] rusage[mem=32000]"' },
-         '64Gb_job'     => {'LSF' => '-C0 -M64000 -R"select[mem>64000] rusage[mem=64000]"' },
-         'treebest_job'      => {'LSF' => '-q long -C0 -M8000  -R"select[mem>8000]  rusage[mem=8000]"' },
-
-         'urgent_hcluster'      => {'LSF' => '-C0 -M32000 -R"select[mem>32000] rusage[mem=32000]" -q yesterday' },
-=======
          '24Gb_job'     => {'LSF' => '-C0 -M24000 -R"select[mem>24000] rusage[mem=24000]"' },
          '32Gb_job'     => {'LSF' => '-C0 -M32000 -R"select[mem>32000] rusage[mem=32000]"' },
          '48Gb_job'     => {'LSF' => '-C0 -M48000 -R"select[mem>48000] rusage[mem=48000]"' },
@@ -265,7 +257,6 @@
 
          '8Gb_long_job'      => {'LSF' => '-C0 -M8000  -R"select[mem>8000]  rusage[mem=8000]"  -q long' },
          '32Gb_urgent_job'   => {'LSF' => '-C0 -M32000 -R"select[mem>32000] rusage[mem=32000]" -q yesterday' },
->>>>>>> 67211b21
     };
 }
 
@@ -274,22 +265,15 @@
     my $analyses_by_name = shift;
 
     ## Extend this section to redefine the resource names of some analysis
-<<<<<<< HEAD
-    $analyses_by_name->{'treebest'}->{'-rc_name'} = 'treebest_job';
-    $analyses_by_name->{'mcoffee'}->{'-parameters'}{'cmd_max_runtime'} = 39600;
-    $analyses_by_name->{'mcoffee_himem'}->{'-parameters'}{'cmd_max_runtime'} = 39600;
-=======
     my %overriden_rc_names = (
         'hcluster_run'              => '32Gb_urgent_job',
         'treebest'                  => '8Gb_job',
     );
     foreach my $logic_name (keys %overriden_rc_names) {
-        $analyses_by_name{$logic_name}->{'-rc_name'} = $overriden_rc_names{$logic_name};
+        $analyses_by_name->{$logic_name}->{'-rc_name'} = $overriden_rc_names{$logic_name};
     }
-    $analyses_by_name{'mcoffee'}->{'-parameters'}{'cmd_max_runtime'} = 39600;
-    $analyses_by_name{'mcoffee_himem'}->{'-parameters'}{'cmd_max_runtime'} = 39600;
-    return $all_analyses;
->>>>>>> 67211b21
+    $analyses_by_name->{'mcoffee'}->{'-parameters'}{'cmd_max_runtime'} = 39600;
+    $analyses_by_name->{'mcoffee_himem'}->{'-parameters'}{'cmd_max_runtime'} = 39600;
 }
 
 1;
