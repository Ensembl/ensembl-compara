--- conflicted
+++ resolved
@@ -110,7 +110,6 @@
     # mapping parameters:
 
     # executable locations:
-<<<<<<< HEAD
         'hcluster_exe'              => $self->o('exe_dir').'/hcluster_sg',
         'mcoffee_home'              => '/nfs/panda/ensemblgenomes/external/t-coffee',
         'mafft_home'                => '/nfs/panda/ensemblgenomes/external/mafft',
@@ -123,28 +122,13 @@
         'blast_bin_dir'             => '/nfs/panda/ensemblgenomes/external/ncbi-blast-2+/bin/',
         'pantherScore_path'         => '/nfs/production/xfam/treefam/software/pantherScore1.03/',
         'trimal_exe'                => '/nfs/production/xfam/treefam/software/trimal/source/trimal',
+        'noisy_exe'                 => '/nfs/production/xfam/treefam/software/Noisy-1.5.12/noisy',
         'raxml_exe'                 => '/nfs/production/xfam/treefam/software/RAxML/raxmlHPC-SSE3',
+        'raxml_pthreads_exe'        => '/nfs/production/xfam/treefam/software/RAxML/raxmlHPC-PTHREADS-SSE3',
+        'examl_exe_avx'             => '/nfs/production/xfam/treefam/software/ExaML/examl',
+        'examl_exe_sse3'            => '/nfs/production/xfam/treefam/software/ExaML/examl',
+        'parse_examl_exe'           => '/nfs/production/xfam/treefam/software/ExaML/parse-examl',
         'prottest_jar'              => '/nfs/production/xfam/treefam/software/ProtTest/prottest-3.4-20140123/prottest-3.4.jar',
-=======
-        hcluster_exe    =>  $self->o('exe_dir').'/hcluster_sg',
-        mcoffee_home    => '/nfs/panda/ensemblgenomes/external/t-coffee',
-        mafft_home      =>  '/nfs/panda/ensemblgenomes/external/mafft',
-        treebest_exe    =>  $self->o('exe_dir').'/treebest',
-        trimal_exe    =>  '/nfs/production/xfam/treefam/software/trimal/source/trimal',
-        noisy_exe     => '/nfs/production/xfam/treefam/software/Noisy-1.5.12/noisy',
-        raxml_exe    =>  '/nfs/production/xfam/treefam/software/RAxML/raxmlHPC-SSE3',
-        raxml_pthreads_exe => '/nfs/production/xfam/treefam/software/RAxML/raxmlHPC-PTHREADS-SSE3',
-        examl_exe_avx      => '/nfs/production/xfam/treefam/software/ExaML/examl',
-        examl_exe_sse3      => '/nfs/production/xfam/treefam/software/ExaML/examl',
-        parse_examl_exe    => '/nfs/production/xfam/treefam/software/ExaML/parse-examl',
-        prottest_jar => '/nfs/production/xfam/treefam/software/ProtTest/prottest-3.4-20140123/prottest-3.4.jar',
-        quicktree_exe   =>  $self->o('exe_dir').'/quicktree',
-        buildhmm_exe    =>  $self->o('exe_dir').'/hmmbuild',
-        notung_jar    =>  '/nfs/production/xfam/treefam/software/Notung/Notung-2.6/Notung-2.6.jar',
-        codeml_exe      =>  $self->o('exe_dir').'/codeml',
-        ktreedist_exe   =>  $self->o('exe_dir').'/ktreedist',
-        'blast_bin_dir'  => '/nfs/panda/ensemblgenomes/external/ncbi-blast-2+/bin/',
->>>>>>> 67211b21
 
     # HMM specific parameters (set to 0 or undef if not in use)
        # List of directories that contain Panther-like databases (with books/ and globals/)
@@ -306,27 +290,17 @@
          '1Gb_job'      => {'LSF' => '-q production-rh6 -M1000  -R"select[mem>1000]  rusage[mem=1000]"' },
          '2Gb_job'      => {'LSF' => '-q production-rh6 -M2000  -R"select[mem>2000]  rusage[mem=2000]"' },
          '4Gb_job'      => {'LSF' => '-q production-rh6 -M4000  -R"select[mem>4000]  rusage[mem=4000]"' },
-<<<<<<< HEAD
-         '4Gb_16c_job'  => {'LSF' => '-q production-rh6 -M4000  -R"select[mem>4000]  rusage[mem=4000]" -n 16' },
-=======
-         '2Gb_job'      => {'LSF' => '-q production-rh6 -M2000  -R"select[mem>2000]  rusage[mem=2000]"' },
->>>>>>> 67211b21
          '8Gb_job'      => {'LSF' => '-q production-rh6 -M8000  -R"select[mem>8000]  rusage[mem=8000]"' },
          '16Gb_job'     => {'LSF' => '-q production-rh6 -M16000 -R"select[mem>16000] rusage[mem=16000]"' },
          '32Gb_job'     => {'LSF' => '-q production-rh6 -M32000 -R"select[mem>32000] rusage[mem=32000]"' },
          '64Gb_job'     => {'LSF' => '-q production-rh6 -M64000 -R"select[mem>64000] rusage[mem=64000]"' },
 
-<<<<<<< HEAD
-         'urgent_hcluster'      => {'LSF' => '-q production-rh6 -M32000 -R"select[mem>32000] rusage[mem=32000]"' },
-    };
-=======
          '16Gb_16c_job' => {'LSF' => '-q production-rh6 -n 16 -C0 -M16000 -R"select[mem>16000] rusage[mem=16000]"' },
          '64Gb_16c_job' => {'LSF' => '-q production-rh6 -n 16 -C0 -M64000 -R"select[mem>64000] rusage[mem=64000]"' },
 
          '4Gb_64c_mpi'  => {'LSF' => '-q mpi -n 64 -a openmpi -M4000  -R"select[mem>4000]  rusage[mem=4000]  same[model] span[ptile=4]"' },
          '16Gb_64c_mpi' => {'LSF' => '-q mpi -n 64 -a openmpi -M16000 -R"select[mem>16000] rusage[mem=16000] same[model] span[ptile=4]"' },
   };
->>>>>>> 67211b21
 }
 
 
