--- conflicted
+++ resolved
@@ -326,7 +326,6 @@
     }
 
     # Other parameters that have to be set
-<<<<<<< HEAD
     $analyses_by_name->{'notung'}->{'-parameters'}{'notung_memory'} = 3500;
     $analyses_by_name->{'notung_himem'}->{'-parameters'}{'notung_memory'} = 29000;
     $analyses_by_name->{'prottest'}->{'-parameters'}{'prottest_memory'} = 3500;
@@ -335,20 +334,8 @@
     $analyses_by_name->{'prottest_himem'}->{'-parameters'}{'prottest_memory'} = 14500;
     $analyses_by_name->{'prottest_himem'}->{'-parameters'}{'n_cores'} = 16;
     $analyses_by_name->{'prottest_himem'}->{'-parameters'}{'java'} = '/usr/bin/java';
-=======
-    $analyses_by_name{'notung'}->{'-parameters'}{'notung_memory'} = 3500;
-    $analyses_by_name{'notung_himem'}->{'-parameters'}{'notung_memory'} = 29000;
-    $analyses_by_name{'prottest'}->{'-parameters'}{'prottest_memory'} = 3500;
-    $analyses_by_name{'prottest'}->{'-parameters'}{'n_cores'} = 16;
-    $analyses_by_name{'prottest'}->{'-parameters'}{'java'} = '/usr/bin/java';
-    $analyses_by_name{'prottest_himem'}->{'-parameters'}{'prottest_memory'} = 14500;
-    $analyses_by_name{'prottest_himem'}->{'-parameters'}{'n_cores'} = 16;
-    $analyses_by_name{'prottest_himem'}->{'-parameters'}{'java'} = '/usr/bin/java';
-    $analyses_by_name{'mcoffee'}->{'-parameters'}{'cmd_max_runtime'} = 129600;
-    $analyses_by_name{'mcoffee_himem'}->{'-parameters'}{'cmd_max_runtime'} = 129600;
-
-    return $all_analyses;
->>>>>>> 077297f8
+    $analyses_by_name->{'mcoffee'}->{'-parameters'}{'cmd_max_runtime'} = 129600;
+    $analyses_by_name->{'mcoffee_himem'}->{'-parameters'}{'cmd_max_runtime'} = 129600;
 }
 
 
