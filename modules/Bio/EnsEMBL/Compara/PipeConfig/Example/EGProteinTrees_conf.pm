--- conflicted
+++ resolved
@@ -268,7 +268,6 @@
     my $analyses_by_name = shift;
 
     ## Extend this section to redefine the resource names of some analysis
-<<<<<<< HEAD
     $analyses_by_name->{'mcoffee'}->{'-rc_name'} = '8Gb_job';
     $analyses_by_name->{'mcoffee'}->{'-parameters'}{'cmd_max_runtime'} = 82800;
     $analyses_by_name->{'mcoffee_himem'}->{'-rc_name'} = '32Gb_job';
@@ -276,16 +275,7 @@
     $analyses_by_name->{'mafft'}->{'-rc_name'} = '8Gb_job';
     $analyses_by_name->{'mafft_himem'}->{'-rc_name'} = '32Gb_job';
     $analyses_by_name->{'hcluster_parse_output'}->{'-rc_name'} = '500Mb_job';
-=======
-    $analyses_by_name{'mcoffee'}->{'-rc_name'} = '8Gb_job';
-    $analyses_by_name{'mcoffee'}->{'-parameters'}{'cmd_max_runtime'} = 82800;
-    $analyses_by_name{'mcoffee_himem'}->{'-rc_name'} = '32Gb_job';
-    $analyses_by_name{'mcoffee_himem'}->{'-parameters'}{'cmd_max_runtime'} = 82800;
-    $analyses_by_name{'mafft'}->{'-rc_name'} = '8Gb_job';
-    $analyses_by_name{'mafft_himem'}->{'-rc_name'} = '32Gb_job';
-    $analyses_by_name{'hcluster_parse_output'}->{'-rc_name'} = '500Mb_job';
-    $analyses_by_name{'raxml_epa_longbranches_himem'}->{'-rc_name'} = '16Gb_job';
->>>>>>> f360c7c0
+    $analyses_by_name->{'raxml_epa_longbranches_himem'}->{'-rc_name'} = '16Gb_job';
 
     # Some parameters can be division-specific
     if ($self->o('division') eq 'plants') {
