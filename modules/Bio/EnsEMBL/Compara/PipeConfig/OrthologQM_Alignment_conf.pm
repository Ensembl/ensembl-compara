--- conflicted
+++ resolved
@@ -115,8 +115,6 @@
             # list of databases with EPO or LASTZ data
             'compara_curr',
         ],
-        # 'alt_aln_dbs'      => [ ],
-        'alt_homology_db'  => undef,
 
         'species1'         => undef,
         'species2'         => undef,
@@ -125,15 +123,11 @@
         'ref_species'      => undef,
         'collection'       => 'default',
 
-<<<<<<< HEAD
         'homology_method_link_types' => ['ENSEMBL_ORTHOLOGUES'],
 
-        # 'alt_aln_dbs'      => undef,
-        'alt_aln_dbs'      => [ ],
+        # 'alt_aln_dbs'      => [ ],
         'alt_homology_db'  => undef,
         
-=======
->>>>>>> d519b7da
         # homology_dumps_dir location should be changed to the homology pipeline's workdir if the pipelines are still in progress
         # (the files only get copied to 'homology_dumps_shared_dir' at the end of each pipeline)
         'homology_dumps_dir'        => $self->o('homology_dumps_shared_basedir') . '/' . $self->o('collection')    . '/' . $self->o('ensembl_release'), # where we read the homology dump files from
