--- conflicted
+++ resolved
@@ -195,125 +195,16 @@
 sub pipeline_analyses {
     my ($self) = @_;
     return [
-<<<<<<< HEAD
-        {   -logic_name => 'pair_species',
-            -module     => 'Bio::EnsEMBL::Compara::RunnableDB::OrthologQM::PairCollection',
-            -flow_into  => {
-                '2->B' => [ 'select_mlss' ],
-                'B->1' => [ 'ortholog_mlss_factory' ],
-                '3'    => [ 'reset_mlss' ],
-            },
-            -input_ids => [{
-=======
         {   -logic_name => 'fire_orth_wga',
             -input_ids  => [ {
->>>>>>> a9ae3e69
                 'species_set_name' => $self->o('species_set_name'),
                 'species_set_id'   => $self->o('species_set_id'),
                 'ref_species'      => $self->o('ref_species'),
                 'species1'         => $self->o('species1'),
                 'species2'         => $self->o('species2'),
-<<<<<<< HEAD
-                'compara_db'       => $self->o('compara_db'),
-                'alt_aln_dbs'      => $self->o('alt_aln_dbs'),
-                'master_db'        => $self->o('master_db'),
-                'alt_homology_db'  => $self->o('alt_homology_db'),
-            }],
-        },
-
-        {   -logic_name => 'reset_mlss',
-            -module     => 'Bio::EnsEMBL::Hive::RunnableDB::SqlCmd',
-            -parameters => {
-                'sql' => 'DELETE FROM ortholog_quality WHERE alignment_mlss = #aln_mlss_id#',
-            },
-            -analysis_capacity => 3,
-        },
-
-        {   -logic_name => 'select_mlss',
-            -module     => 'Bio::EnsEMBL::Compara::RunnableDB::OrthologQM::SelectMLSS',
-            -parameters => { 'current_release' => $self->o('ensembl_release') },
-            -flow_into  => {
-                1 => [ '?accu_name=alignment_mlsses&accu_address=[]&accu_input_variable=accu_dataflow' ],
-                2 => [ '?accu_name=mlss_db_mapping&accu_address={mlss_id}&accu_input_variable=mlss_db' ],
-            },
-            -rc_name => '500Mb_job',
-            -analysis_capacity => 50,
-        },
-
-        {   -logic_name => 'ortholog_mlss_factory',
-            -module     => 'Bio::EnsEMBL::Compara::RunnableDB::OrthologQM::OrthologMLSSFactory',
-            -parameters => {
-                'method_link_types' => $self->o('homology_method_link_types'),
-            },
-            -flow_into  => {
-                '2->A' => [ 'prepare_orthologs' ],
-                'A->1' => [ 'check_file_copy' ],
-            }
-        },
-
-        {   -logic_name => 'prepare_orthologs',
-            -module     => 'Bio::EnsEMBL::Compara::RunnableDB::OrthologQM::PrepareOrthologs',
-            -parameters => {
-                'hashed_mlss_id'            => '#expr(dir_revhash(#orth_mlss_id#))expr#',
-                'homology_flatfile'         => '#homology_dumps_dir#/#hashed_mlss_id#/#orth_mlss_id#.#member_type#.homologies.tsv',
-                'homology_mapping_flatfile' => '#homology_dumps_dir#/#hashed_mlss_id#/#orth_mlss_id#.#member_type#.homology_id_map.tsv',
-            },
-            -analysis_capacity  =>  50,  # use per-analysis limiter
-            -flow_into => {
-                # these analyses will write to the same file, so a semaphore is required to prevent clashes
-                '3->A' => [ 'reuse_wga_score' ],
-                'A->2' => [ 'calculate_wga_coverage' ],
-            },
-            -rc_name  => '2Gb_job',
-        },
-
-        {   -logic_name => 'calculate_wga_coverage',
-            -module     => 'Bio::EnsEMBL::Compara::RunnableDB::OrthologQM::CalculateWGACoverage',
-            -hive_capacity => 30,
-            -batch_size => 10,
-            -flow_into  => {
-                3 => [ '?table_name=ortholog_quality' ],
-                2 => [ 'assign_wga_coverage_score' ],
-            },
-            -rc_name => '2Gb_job',
-        },
-
-        {   -logic_name => 'assign_wga_coverage_score',
-            -module     => 'Bio::EnsEMBL::Compara::RunnableDB::OrthologQM::AssignQualityScore',
-            -parameters => {
-                'hashed_mlss_id' => '#expr(dir_revhash(#orth_mlss_id#))expr#',
-                'output_file'    => '#wga_dumps_dir#/#hashed_mlss_id#/#orth_mlss_id#.#member_type#.wga.tsv',
-                'reuse_file'     => '#wga_dumps_dir#/#hashed_mlss_id#/#orth_mlss_id#.#member_type#.wga_reuse.tsv',
-            },
-            -hive_capacity     => 400,
-        },
-
-        {   -logic_name => 'reuse_wga_score',
-            -module     => 'Bio::EnsEMBL::Compara::RunnableDB::OrthologQM::ReuseWGAScore',
-            -parameters => {
-                'hashed_mlss_id'            => '#expr(dir_revhash(#orth_mlss_id#))expr#',
-                'previous_wga_file'         => '#prev_wga_dumps_dir#/#hashed_mlss_id#/#orth_mlss_id#.#member_type#.wga.tsv',
-                'homology_mapping_flatfile' => '#homology_dumps_dir#/#hashed_mlss_id#/#orth_mlss_id#.#member_type#.homology_id_map.tsv',
-                'output_file'               => '#wga_dumps_dir#/#hashed_mlss_id#/#orth_mlss_id#.#member_type#.wga_reuse.tsv',
-            },
-            -hive_capacity     => 400,
-        },
-
-        {   -logic_name  => 'check_file_copy',
-            -module      => 'Bio::EnsEMBL::Hive::RunnableDB::Dummy',
-            -flow_into   => WHEN( '#homology_dumps_shared_dir#' => 'copy_files_to_shared_loc' ),
-        },
-
-        {   -logic_name => 'copy_files_to_shared_loc',
-            -module     => 'Bio::EnsEMBL::Hive::RunnableDB::SystemCmd',
-            -parameters => {
-                'cmd'         => q(/bin/bash -c "mkdir -p #homology_dumps_shared_dir# && rsync -rt --exclude '*.wga_reuse.tsv' #wga_dumps_dir#/ #homology_dumps_shared_dir#"),
-            },
-=======
             } ],
             -module     => 'Bio::EnsEMBL::Hive::RunnableDB::Dummy',
             -flow_into  => 'pair_species',
->>>>>>> a9ae3e69
         },
 
         @{ Bio::EnsEMBL::Compara::PipeConfig::Parts::OrthologQMAlignment::pipeline_analyses_ortholog_qm_alignment($self) },
