=head1 LICENSE

See the NOTICE file distributed with this work for additional information
regarding copyright ownership.

Licensed under the Apache License, Version 2.0 (the "License");
you may not use this file except in compliance with the License.
You may obtain a copy of the License at

     http://www.apache.org/licenses/LICENSE-2.0

Unless required by applicable law or agreed to in writing, software
distributed under the License is distributed on an "AS IS" BASIS,
WITHOUT WARRANTIES OR CONDITIONS OF ANY KIND, either express or implied.
See the License for the specific language governing permissions and
limitations under the License.

=head1 NAME

Bio::EnsEMBL::Compara::PipeConfig::DumpAllForRelease_conf

=head1 SYNOPSIS

    init_pipeline.pl Bio::EnsEMBL::Compara::PipeConfig::DumpAllForRelease_conf -host mysql-ens-compara-prod-X -port XXXX \
         -division $COMPARA_DIV -dump_dir <path> -updated_mlss_ids <optional> -ancestral_db <optional> \
         -no_remove_existing_files <optional> -clean_intermediate_files <optional>

=head1 DESCRIPTION

The PipeConfig file for the pipeline that performs FTP dumps of everything required for a
given release. It will detect which pipelines have been run and dump anything new.

=cut


package Bio::EnsEMBL::Compara::PipeConfig::DumpAllForRelease_conf;

use strict;
use warnings;

use File::Basename qw(dirname);
use Bio::EnsEMBL::Compara::PipeConfig::Parts::DumpTrees;
use Bio::EnsEMBL::Compara::PipeConfig::Parts::DumpMultiAlign;
use Bio::EnsEMBL::Compara::PipeConfig::Parts::DumpSpeciesTrees;
use Bio::EnsEMBL::Compara::PipeConfig::Parts::DumpAncestralAlleles;
use Bio::EnsEMBL::Compara::PipeConfig::Parts::DumpConstrainedElements;
use Bio::EnsEMBL::Compara::PipeConfig::Parts::DumpConservationScores;
use Bio::EnsEMBL::Hive::PipeConfig::HiveGeneric_conf; # for conditional dataflow and INPUT_PLUS

use base ('Bio::EnsEMBL::Compara::PipeConfig::ComparaGeneric_conf');

sub default_options {
    my ($self) = @_;
    my $do = {
        %{$self->SUPER::default_options},

        ######################################################
        # Review these options prior to running each release #
        ######################################################

        # Where to put the new dumps and associated files
        'dump_root'    => $self->o('pipeline_dir'),
        'work_dir'     => $self->o('dump_root') . '/dump_hash/',
        'dataflow_dir' => $self->o('work_dir') . '/dataflows/',

        # Dump registry options
        'reg_conf'            => $self->o('work_dir') . '/' . 'dump_reg_conf.pm',
        'compara_dump_host'   => undef,
        'ancestral_dump_host' => undef,
        'core_dump_hosts'     => undef,

        # Dump location parameters
        'prev_rel_ftp_root' => undef,  # current location of the previous dumps (required)
        'curr_ftp_pub_root' => undef,  # final location of dumps for current release (required)
        'prev_ftp_pub_root' => undef,  # final location of dumps for previous release (required)

        'compara_db'   => 'compara_curr', # can be URL or reg alias
        'ancestral_db' => undef,

        'no_remove_existing_files' => undef, # on by default
        'clean_intermediate_files' => 0, # off by default

        ######################################################
        ######################################################


        # ----------------------------------------------------- #
        # the following options should remain largely unchanged #
        # ----------------------------------------------------- #
        # capacities for heavy-hitting jobs
        'dump_aln_capacity'   => 150,
		'dump_trees_capacity' => 10,
		'dump_ce_capacity'    => 10,
    	'dump_cs_capacity'    => 20,
        'dump_per_genome_cap' => 10,


    	# general settings
        'reuse_prev_rel'  => 1, # copy symlinks from previous release dumps
        #'updated_mlss_ids' => [1142,1143,1134,1141], #the list of mlss_ids that we have re_ran/updated and cannot be detected through first_release
        'updated_mlss_ids' => [],
		# define input options for DumpMultiAlign for each method_link_type
        'alignment_dump_options' => {
        	EPO              => {format => 'emf+maf'},
        	EPO_EXTENDED     => {format => 'emf+maf'},
        	PECAN            => {format => 'emf+maf'},
        	LASTZ_NET        => {format => 'maf', make_tar_archive => 1},
        },

        # define which params should ALWAYS be passed to each dump pipeline
        'default_dump_options' => {
        	DumpMultiAlign          => {
         		make_tar_archive => 0,
        	},
        	DumpConstrainedElements => {
        		compara_db => '#compara_db#',
        	},
        	DumpConservationScores  => {
        		compara_db => '#compara_db#',
        	},
        	DumpTrees               => {
        		rel_db               => '#compara_db#',
        		base_dir             => '#dump_root#',
        	},
        	DumpSpeciesTrees => {
        		compara_db  => '#compara_db#',
        		dump_dir    => '#dump_dir#/compara/species_trees',
        	},
        	DumpAncestralAlleles => {
        		compara_db => '#compara_db#',
        	},
        },

        # DumpMultiAlign options
        'split_size'          => 200,
        'masked_seq'          => 1,
        'method_link_types'   => 'BLASTZ_NET:TRANSLATED_BLAT:TRANSLATED_BLAT_NET:LASTZ_NET:PECAN:EPO:EPO_EXTENDED',
        'split_by_chromosome' => 1,
        'epo_reference_species' => [],

        # tree dump options
        'clusterset_id' => undef,
        'member_type'   => undef,
        'readme_dir'    => $self->check_dir_in_ensembl('ensembl-compara/docs/ftp'),    # where the template README files are
        'max_files_per_tar'     => 500,
        'batch_size'            => 25,    # how may trees' dumping jobs can be batched together

        # constrained elems & conservation scores
        'cs_readme'             => $self->check_file_in_ensembl('ensembl-compara/docs/ftp/conservation_scores.txt'),
        'ce_readme'             => $self->check_file_in_ensembl('ensembl-compara/docs/ftp/constrained_elements.txt'),
        'bigbed_autosql'        => $self->check_file_in_ensembl('ensembl-compara/scripts/pipeline/constrainedelements_autosql.as'),

        'uniprot_dir'  => '/nfs/ftp/public/databases/ensembl/ensembl_compara/gene_trees_for_uniprot/',
        'uniprot_file' => 'GeneTree_content.#clusterset_id#.e#curr_release#.txt',

    };
    return $do;
}

sub no_compara_schema {}    # Tell the base class not to create the Compara tables in the database

sub hive_meta_table {
    my ($self) = @_;
    return {
        %{$self->SUPER::hive_meta_table},       # here we inherit anything from the base class
        'hive_use_param_stack'  => 1,           # switch on the new param_stack mechanism
    }
}

sub pipeline_checks_pre_init {
    my ($self) = @_;

    die "Pipeline parameter 'dump_dir' is undefined, but must be specified" unless $self->o('dump_dir');
    die "Pipeline parameter 'prev_rel_ftp_root' is undefined, but must be specified" unless $self->o('prev_rel_ftp_root');
    die "Pipeline parameter 'curr_ftp_pub_root' is undefined, but must be specified" unless $self->o('curr_ftp_pub_root');
    die "Pipeline parameter 'prev_ftp_pub_root' is undefined, but must be specified" unless $self->o('prev_ftp_pub_root');
}

sub pipeline_create_commands {
    my $self = shift;

    $self->{'_skip_reg_conf_file_check'} = 1;

    return [
        @{ $self->SUPER::pipeline_create_commands },

        $self->pipeline_create_commands_rm_mkdir(['dataflow_dir', 'dump_dir', 'dump_root', 'work_dir'], undef, $self->o('no_remove_existing_files')),
        $self->pipeline_create_commands_reg_conf_stub(),

        $self->db_cmd( 'CREATE TABLE other_gab (genomic_align_block_id bigint NOT NULL, PRIMARY KEY (genomic_align_block_id) )' ),
        $self->db_cmd( 'CREATE TABLE healthcheck (filename VARCHAR(400) NOT NULL, expected INT NOT NULL, dumped INT NOT NULL)' ),
    ];
}

sub pipeline_create_commands_reg_conf_stub {
    my ($self) = @_;

    my $reg_conf_file = $self->o('reg_conf');
    my $reg_conf_dir = dirname($reg_conf_file);

    my @cmd_args = (
        "mkdir -p $reg_conf_dir",
        "echo '1;' > $reg_conf_file",  # Even a registry stub must return a true value.
    );

    return @cmd_args;
}

sub pipeline_wide_parameters {
    my ($self) = @_;
    return {
        %{$self->SUPER::pipeline_wide_parameters},          # here we inherit anything from the base class

        'dump_root'       => $self->o('dump_root' ),
        'dump_dir'        => $self->o('dump_dir'),
        'work_dir'        => $self->o('work_dir'),
        'dataflow_dir'    => $self->o('dataflow_dir'),
        'division'        => $self->o('division'),
        'genome_dumps_dir'=> $self->o('genome_dumps_dir'),
        'warehouse_dir'   => $self->o('warehouse_dir'),
        'uniprot_file'    => $self->o('uniprot_file'),
        'prev_rel_ftp_root' => $self->o('prev_rel_ftp_root'),
        'curr_ftp_pub_root' => $self->o('curr_ftp_pub_root'),
        'prev_ftp_pub_root' => $self->o('prev_ftp_pub_root'),

        # tree params
        'dump_trees_capacity' => $self->o('dump_trees_capacity'),
        'dump_per_genome_cap' => $self->o('dump_per_genome_cap'),
        'basename'            => '#member_type#_#clusterset_id#',
        'name_root'           => 'Compara.#curr_release#.#basename#',
        'hash_dir'            => '#work_dir#/#basename#',
        'target_dir'          => '#dump_dir#',
        'xml_dir'             => '#target_dir#/xml/ensembl-compara/homologies/',
        'emf_dir'             => '#target_dir#/emf/ensembl-compara/homologies/',
        'tsv_dir'             => '#target_dir#/tsv/ensembl-compara/homologies/',

        # ancestral alleles
        'anc_tmp_dir'    => "#work_dir#/ancestral_alleles",
        'anc_output_basedir' => 'fasta/ancestral_alleles',
        'anc_output_dir'     => "#dump_dir#/#anc_output_basedir#",
        'ancestral_dump_program' => $self->o('ancestral_dump_program'),
        'ancestral_stats_program' => $self->o('ancestral_stats_program'),

        # constrained elems & conservation scores
        'dump_cs_capacity'      => $self->o('dump_cs_capacity'),
        'dump_ce_capacity'      => $self->o('dump_ce_capacity'),
        'dump_features_exe'     => $self->o('dump_features_exe'),
        'cs_readme'             => $self->o('cs_readme'),
        'ce_readme'             => $self->o('ce_readme'),

        'export_dir'     => '#dump_dir#',
        'ce_output_dir'  => '#export_dir#/bed/ensembl-compara/#dirname#',
        'cs_output_dir'  => '#export_dir#/compara/conservation_scores/#dirname#',
        'hmm_library_basedir' => $self->o('hmm_library_basedir'),

        'bedgraph_file'  => '#work_dir#/#dirname#/gerp_conservation_scores.#name#.bedgraph',
        'chromsize_file' => '#work_dir#/#dirname#/gerp_conservation_scores.#name#.chromsize',
        'bigwig_file'    => '#cs_output_dir#/gerp_conservation_scores.#name#.#assembly#.bw',
        'bed_file'       => '#work_dir#/#dirname#/gerp_constrained_elements.#name#.bed',
        'bigbed_file'    => '#ce_output_dir#/gerp_constrained_elements.#name#.bb',

        # species trees
        'dump_species_tree_exe'  => $self->o('dump_species_tree_exe'),

        # dump alignments
        'dump_aln_capacity'   => $self->o('dump_aln_capacity'),
        'split_size'          => $self->o('split_size'),
        'masked_seq'          => $self->o('masked_seq'),
        'dump_aln_program'    => $self->o('dump_aln_program'),
        'emf2maf_program'     => $self->o('emf2maf_program'),
        # 'make_tar_archive'    => '#make_tar_archive#',
        'split_by_chromosome' => $self->o('split_by_chromosome'),
        'output_dir'          => '#export_dir#/#format#/ensembl-compara/#aln_type#/#base_filename#',
        'output_file_gen'     => '#output_dir#/#base_filename#.#region_name#.#format#',
        'output_file'         => '#output_dir#/#base_filename#.#region_name##filename_suffix#.#format#',

        'compara_dump_host'   => $self->o('compara_dump_host'),
        'ancestral_dump_host' => $self->o('ancestral_dump_host'),
        'core_dump_hosts'     => $self->o('core_dump_hosts'),

        'clean_intermediate_files' => $self->o('clean_intermediate_files'),
    }
}


sub core_pipeline_analyses {
    my ($self) = @_;

    my @all_pa = (
        {   -logic_name => 'init_dump_registry',
            -module     => 'Bio::EnsEMBL::Compara::RunnableDB::FTPDumps::InitDumpRegistry',
            -input_ids  => [ {
                    'compara_db'           => $self->o('compara_db'),
                    'curr_release'         => $self->o('ensembl_release'),
                    'reuse_prev_rel'       => $self->o('reuse_prev_rel'),
                    'reg_conf'             => $self->o('reg_conf'),
                    'updated_mlss_ids'     => $self->o('updated_mlss_ids'),
                    'alignment_dump_options' => $self->o('alignment_dump_options'),
                    'default_dump_options' => $self->o('default_dump_options'),
                    'ancestral_db'         => $self->o('ancestral_db'),
                } ],
            -parameters => {
                'init_dump_registry_exe' => $self->o('init_dump_registry_exe'),
            },
<<<<<<< HEAD
            -flow_into  => [ 'create_all_dump_jobs' ],
            -rc_name    => '1Gb_job',
=======
            -flow_into  => {
                '1->A' => [ 'create_all_dump_jobs' ],
                'A->1' => [ 'final_funnel_check'   ],
            },
            -rc_name    => '1Gb_1_hour_job',
>>>>>>> 97f83b3f
        },

        {   -logic_name => 'create_all_dump_jobs',
            -module     => 'Bio::EnsEMBL::Compara::RunnableDB::FTPDumps::CreateDumpJobs',
            -flow_into  => {
                9 => [ 'DumpMultiAlign_start'          ],
                2 => [ 'DumpTrees_start','add_hmm_lib' ],
                3 => [ 'DumpConstrainedElements_start' ],
                4 => [ 'DumpConservationScores_start'  ],
                5 => [ 'DumpSpeciesTrees_start'        ],
                6 => [ 'DumpAncestralAlleles_start'    ],
                8 => [ 'create_ftp_skeleton'           ],
            },
            -rc_name    => '1Gb_job',
        },

        #------------------------------------------------------------------#
        # create dummy analyses to make it clearer which pipeline is which #
        # and to pass any additional pipeline-specific parameters          #
        #------------------------------------------------------------------#
        {	-logic_name => 'DumpMultiAlign_start',
        	-module     => 'Bio::EnsEMBL::Hive::RunnableDB::Dummy',
        	-flow_into  => [ 'DumpMultiAlign_MLSSJobFactory' ],
            -rc_name    => '1Gb_job',
        },
        {	-logic_name => 'DumpTrees_start',
        	-module     => 'Bio::EnsEMBL::Hive::RunnableDB::Dummy',
        	-flow_into => [ 'dump_trees_pipeline_start' ],
            -rc_name    => '1Gb_job',
        },
        {	-logic_name => 'DumpConstrainedElements_start',
        	-module     => 'Bio::EnsEMBL::Hive::RunnableDB::Dummy',
        	-flow_into  => [ 'mkdir_constrained_elems' ],
            -rc_name    => '1Gb_job',
        },
        {	-logic_name => 'DumpConservationScores_start',
        	-module     => 'Bio::EnsEMBL::Hive::RunnableDB::Dummy',
        	-flow_into => [ 'mkdir_conservation_scores' ],
            -rc_name    => '1Gb_job',
        },
        {	-logic_name => 'DumpSpeciesTrees_start',
        	-module     => 'Bio::EnsEMBL::Hive::RunnableDB::Dummy',
        	-flow_into  => ['mk_species_trees_dump_dir' ],
            -rc_name    => '1Gb_job',
        },
        {	-logic_name => 'DumpAncestralAlleles_start',
        	-module     => 'Bio::EnsEMBL::Hive::RunnableDB::Dummy',
        	-flow_into  => [ 'mk_ancestral_dump_dir' ],
            -rc_name    => '1Gb_job',
        },
<<<<<<< HEAD
        {	-logic_name => 'DumpMultiAlignPatches_start',
        	-module     => 'Bio::EnsEMBL::Hive::RunnableDB::Dummy',
            -rc_name    => '1Gb_job',
        	-flow_into  => {
        		'1->A' => [ 'DumpMultiAlign_MLSSJobFactory' ],
                        'A->1' => [ 'patch_lastz_funnel_check' ],
        	},
        },
=======
>>>>>>> 97f83b3f

       #------------------------------------------------------------------#


        {	-logic_name => 'create_ftp_skeleton',
        	-module     => 'Bio::EnsEMBL::Compara::RunnableDB::FTPDumps::FTPSkeleton',
<<<<<<< HEAD
            -rc_name    => '1Gb_job',
        	-flow_into => [ 'symlink_prev_dumps' ],
        },

        {	-logic_name => 'symlink_prev_dumps',
        	-module     => 'Bio::EnsEMBL::Compara::RunnableDB::FTPDumps::SymlinkPreviousDumps',
            -rc_name    => '1Gb_job',
                -flow_into => { 2 => 'create_all_dump_jobs' }, # to top up any missing dumps
=======
            -rc_name    => '1Gb_1_hour_job',
            -flow_into => {
                '2->A' => [ 'symlink_prev_dumps' ],
                'A->1' => [ 'symlink_funnel_check' ],
            },
        },

        {   -logic_name => 'symlink_prev_dumps',
            -module     => 'Bio::EnsEMBL::Hive::RunnableDB::SystemCmd',
            -rc_name    => '1Gb_datamover_job',
            -parameters => {
                'cmd'                   => join(' ', (
                    '#symlink_prev_dump_exe#',
                    '--curr_ftp_dump_root',
                    '#dump_dir#',
                    '--prev_ftp_dump_root',
                    '#prev_rel_ftp_root#',
                    '--curr_ftp_pub_root',
                    '#curr_ftp_pub_root#',
                    '--prev_ftp_pub_root',
                    '#prev_ftp_pub_root#',
                    '--mlss_path_type',
                    '#mlss_path_type#',
                    '--mlss_path',
                    '#mlss_path#',
                    '--mlss_id',
                    '#mlss_id#',
                    '--dataflow_file',
                    '#dataflow_file#',
                )),
                'dataflow_file'         => '#dataflow_dir#/symlink_prev_dumps/#hashed_mlss_id#/#mlss_id#.dataflow.json',
                'hashed_mlss_id'        => '#expr(dir_revhash(#mlss_id#))expr#',
                'symlink_prev_dump_exe' => $self->o('symlink_prev_dump_exe'),
            },
            -flow_into => {
                2 => [ '?accu_name=missing_mlss_id&accu_address=[]&accu_input_variable=missing_mlss_id' ],
            },
>>>>>>> 97f83b3f
        },

        {   -logic_name => 'symlink_funnel_check',
            -module     => 'Bio::EnsEMBL::Compara::RunnableDB::FunnelCheck',
<<<<<<< HEAD
            -rc_name    => '1Gb_job',
            -flow_into  => [ { 'patch_lastz_dump' => INPUT_PLUS() } ],
        },

        {   -logic_name => 'patch_lastz_dump',
            -module     => 'Bio::EnsEMBL::Compara::RunnableDB::FTPDumps::PatchLastzDump',
            -rc_name    => '1Gb_job',
            -parameters => {
            	'lastz_dump_path' => $self->o('lastz_dump_path'),
            },
=======
            -rc_name    => '1Gb_1_hour_job',
            -flow_into  => [ { 'flow_any_missing_mlsses' => INPUT_PLUS() } ],
        },

        {   -logic_name => 'flow_any_missing_mlsses',
            -module     => 'Bio::EnsEMBL::Compara::RunnableDB::FTPDumps::FlowAnyMissingMLSSes',
            -rc_name    => '1Gb_1_hour_job',
            -flow_into  => { 2 => 'create_all_dump_jobs' },
>>>>>>> 97f83b3f
        },

        {   -logic_name => 'add_hmm_lib',
            -module     => 'Bio::EnsEMBL::Compara::RunnableDB::FTPDumps::AddHMMLib',
            -rc_name    => '1Gb_job',
            -parameters => {
                'ref_tar_path_templ' => '#warehouse_dir#/hmms/treefam/multi_division_hmm_lib.%s.tar.gz',
                'tar_ftp_path'       => '#dump_dir#/compara/multi_division_hmm_lib.tar.gz',
            },
        },

        {   -logic_name => 'final_funnel_check',
            -module     => 'Bio::EnsEMBL::Compara::RunnableDB::FunnelCheck',
            -rc_name    => '1Gb_job',
            -flow_into  => [ { 'final_registry_backup' => INPUT_PLUS() } ],
        },

        {   -logic_name => 'final_registry_backup',
            -module     => 'Bio::EnsEMBL::Compara::RunnableDB::LogRegistry',
            -rc_name    => '1Gb_job',
            -flow_into  => [ { 'clean_files_decision' => { 'clean_intermediate_files' => $self->o('clean_intermediate_files') } } ],
        },

        {   -logic_name => 'clean_files_decision',
            -module     => 'Bio::EnsEMBL::Hive::RunnableDB::Dummy',
            -rc_name    => '1Gb_job',
            -flow_into  => {
                1 => WHEN('#clean_intermediate_files#' => [ 'clean_dump_hash' ])
            },
        },

        {   -logic_name     => 'clean_dump_hash',
            -module         => 'Bio::EnsEMBL::Hive::RunnableDB::SystemCmd',
            -rc_name        => '1Gb_24_hour_job',
            -parameters     => {
                'cmd' => 'rm -rf #work_dir#',
            },
            -flow_into =>  {
                1 => WHEN(
                    '#division# eq "vertebrates"' => 'move_uniprot_file',
                    ELSE 'remove_uniprot_file'
                ),
            },
        },

        {   -logic_name     => 'move_uniprot_file',
            -module         => 'Bio::EnsEMBL::Hive::RunnableDB::SystemCmd',
            -parameters     => {
                'uniprot_dir'   => $self->o('uniprot_dir'),
                'clusterset_id' => 'default',
                'cmd'           => join(' && ', (
                    'cd #dump_root#',
                    'rename vertebrates ensembl vertebrates.#uniprot_file#.gz',
                    'md5sum ensembl.#uniprot_file#.gz > ensembl.#uniprot_file#.gz.MD5SUM',
                    'mv ensembl.#uniprot_file#* #uniprot_dir#',
                ))
            },
            -rc_name       => '1Gb_datamover_job',
        },

        {   -logic_name     => 'remove_uniprot_file',
            -module         => 'Bio::EnsEMBL::Hive::RunnableDB::SystemCmd',
            -rc_name        => '1Gb_job',
            -parameters     => {
                'clusterset_id' => 'default',
                'cmd'           => 'rm #dump_root#/#division#.#uniprot_file#.gz',
            },
        },


        @{ Bio::EnsEMBL::Compara::PipeConfig::Parts::DumpMultiAlign::pipeline_analyses_dump_multi_align($self) },
        @{ Bio::EnsEMBL::Compara::PipeConfig::Parts::DumpSpeciesTrees::pipeline_analyses_dump_species_trees($self) },
        @{ Bio::EnsEMBL::Compara::PipeConfig::Parts::DumpAncestralAlleles::pipeline_analyses_dump_anc_alleles($self) },
        @{ Bio::EnsEMBL::Compara::PipeConfig::Parts::DumpConstrainedElements::pipeline_analyses_dump_constrained_elems($self) },
        @{ Bio::EnsEMBL::Compara::PipeConfig::Parts::DumpConservationScores::pipeline_analyses_dump_conservation_scores($self) },

    );

	# add DumpTree analyses seperately in order to set the collection_factory parameters
    my $tree_pa = Bio::EnsEMBL::Compara::PipeConfig::Parts::DumpTrees::pipeline_analyses_dump_trees($self);
    $tree_pa->[1]->{'-parameters'} = {
        'inputquery'    => 'SELECT clusterset_id, member_type FROM gene_tree_root WHERE tree_type = "tree" AND ref_root_id IS NULL GROUP BY clusterset_id, member_type',
        'db_conn'       => '#rel_db#',
    };
    push( @all_pa, @$tree_pa );
    return \@all_pa;
}

sub tweak_analyses {
    my $self = shift;
    my $analyses_by_name = shift;

    $analyses_by_name->{'dump_per_genome_homologies_tsv'}{'-parameters'}{'healthcheck_list'} = ['line_count', 'unexpected_nulls'];
}

1;<|MERGE_RESOLUTION|>--- conflicted
+++ resolved
@@ -302,16 +302,11 @@
             -parameters => {
                 'init_dump_registry_exe' => $self->o('init_dump_registry_exe'),
             },
-<<<<<<< HEAD
-            -flow_into  => [ 'create_all_dump_jobs' ],
-            -rc_name    => '1Gb_job',
-=======
             -flow_into  => {
                 '1->A' => [ 'create_all_dump_jobs' ],
                 'A->1' => [ 'final_funnel_check'   ],
             },
-            -rc_name    => '1Gb_1_hour_job',
->>>>>>> 97f83b3f
+            -rc_name    => '1Gb_job',
         },
 
         {   -logic_name => 'create_all_dump_jobs',
@@ -362,33 +357,12 @@
         	-flow_into  => [ 'mk_ancestral_dump_dir' ],
             -rc_name    => '1Gb_job',
         },
-<<<<<<< HEAD
-        {	-logic_name => 'DumpMultiAlignPatches_start',
-        	-module     => 'Bio::EnsEMBL::Hive::RunnableDB::Dummy',
-            -rc_name    => '1Gb_job',
-        	-flow_into  => {
-        		'1->A' => [ 'DumpMultiAlign_MLSSJobFactory' ],
-                        'A->1' => [ 'patch_lastz_funnel_check' ],
-        	},
-        },
-=======
->>>>>>> 97f83b3f
 
        #------------------------------------------------------------------#
 
 
         {	-logic_name => 'create_ftp_skeleton',
         	-module     => 'Bio::EnsEMBL::Compara::RunnableDB::FTPDumps::FTPSkeleton',
-<<<<<<< HEAD
-            -rc_name    => '1Gb_job',
-        	-flow_into => [ 'symlink_prev_dumps' ],
-        },
-
-        {	-logic_name => 'symlink_prev_dumps',
-        	-module     => 'Bio::EnsEMBL::Compara::RunnableDB::FTPDumps::SymlinkPreviousDumps',
-            -rc_name    => '1Gb_job',
-                -flow_into => { 2 => 'create_all_dump_jobs' }, # to top up any missing dumps
-=======
             -rc_name    => '1Gb_1_hour_job',
             -flow_into => {
                 '2->A' => [ 'symlink_prev_dumps' ],
@@ -426,24 +400,11 @@
             -flow_into => {
                 2 => [ '?accu_name=missing_mlss_id&accu_address=[]&accu_input_variable=missing_mlss_id' ],
             },
->>>>>>> 97f83b3f
         },
 
         {   -logic_name => 'symlink_funnel_check',
             -module     => 'Bio::EnsEMBL::Compara::RunnableDB::FunnelCheck',
-<<<<<<< HEAD
-            -rc_name    => '1Gb_job',
-            -flow_into  => [ { 'patch_lastz_dump' => INPUT_PLUS() } ],
-        },
-
-        {   -logic_name => 'patch_lastz_dump',
-            -module     => 'Bio::EnsEMBL::Compara::RunnableDB::FTPDumps::PatchLastzDump',
-            -rc_name    => '1Gb_job',
-            -parameters => {
-            	'lastz_dump_path' => $self->o('lastz_dump_path'),
-            },
-=======
-            -rc_name    => '1Gb_1_hour_job',
+            -rc_name    => '1Gb_job',
             -flow_into  => [ { 'flow_any_missing_mlsses' => INPUT_PLUS() } ],
         },
 
@@ -451,7 +412,6 @@
             -module     => 'Bio::EnsEMBL::Compara::RunnableDB::FTPDumps::FlowAnyMissingMLSSes',
             -rc_name    => '1Gb_1_hour_job',
             -flow_into  => { 2 => 'create_all_dump_jobs' },
->>>>>>> 97f83b3f
         },
 
         {   -logic_name => 'add_hmm_lib',
