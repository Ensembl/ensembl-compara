--- conflicted
+++ resolved
@@ -348,16 +348,11 @@
 
 sub _print_file_grouping_help {
     my ($self) = @_;
-<<<<<<< HEAD
-    my $gdb_grouping = $self->compara_dba->get_GenomeDBAdaptor->fetch_by_dbID($self->param('genome_db_id'));
-    my $common_species_name = lc $gdb_grouping->display_name;
-=======
->>>>>>> 09d1f69a
 
     my @par = ();
     if ($self->param('split_by_chromosome')) {
         my $gdb_grouping = $self->compara_dba->get_GenomeDBAdaptor->fetch_by_dbID($self->param('genome_db_id'));
-        my $common_species_name = lc $self->_get_species_common_name($gdb_grouping);
+        my $common_species_name = lc $gdb_grouping->display_name;
         push @par, "Alignments are grouped by $common_species_name chromosome, and then by coordinate system.";
         push @par, "Alignments containing duplications in $common_species_name are dumped once per duplicated segment.";
         push @par, "The files named *.other*." . $self->param('format') . " contain alignments that do not include any $common_species_name region.";
