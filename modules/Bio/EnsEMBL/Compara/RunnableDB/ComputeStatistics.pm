
=head1 LICENSE

Copyright [1999-2015] Wellcome Trust Sanger Institute and the EMBL-European Bioinformatics Institute
Copyright [2016-2018] EMBL-European Bioinformatics Institute

Licensed under the Apache License, Version 2.0 (the "License");
you may not use this file except in compliance with the License.
You may obtain a copy of the License at

     http://www.apache.org/licenses/LICENSE-2.0

Unless required by applicable law or agreed to in writing, software
distributed under the License is distributed on an "AS IS" BASIS,
WITHOUT WARRANTIES OR CONDITIONS OF ANY KIND, either express or implied.
See the License for the specific language governing permissions and
limitations under the License.

=cut

=head1 CONTACT

  Please email comments or questions to the public Ensembl
  developers list at <http://lists.ensembl.org/mailman/listinfo/dev>.

  Questions may also be sent to the Ensembl help desk at
  <http://www.ensembl.org/Help/Contact>.

=cut

=head1 APPENDIX

This runnable computes statistics used in the benchmark of various aspects of the pipeline.
All results are stored in method_link_species_set_tag.

=cut

package Bio::EnsEMBL::Compara::RunnableDB::ComputeStatistics;

use strict;
use warnings;

use Data::Dumper;
use Statistics::Descriptive;

use base ('Bio::EnsEMBL::Compara::RunnableDB::BaseRunnable');

sub fetch_input {
    my $self = shift @_;
}

sub run {
    my $self = shift @_;

    my $homology_counts = $self->_get_homology_counts();
    $self->param( 'homology_counts', $homology_counts );

    my $avg_perc_identity = $self->_get_avg_perc_identity();
    $self->param( 'avg_perc_identity', $avg_perc_identity );

    my $avg_duplication_confidence_score = $self->_get_avg_duplication_confidence_score();
    $self->param( 'avg_duplication_confidence_score', $avg_duplication_confidence_score );

    $self->_get_number_of_proteins_used();

    my $size_summary = $self->_get_sizes_summary();
    $self->param( 'size_summary', $size_summary );

    my $gini_coefficient= $self->_compute_gini_coefficient();
    $self->param( 'gini_coefficient', $gini_coefficient);

}

sub write_output {
    my $self = shift;

    #homology_counts
    if ( keys %{ $self->param('homology_counts') } > 0 ) {
        print "\nStoring homology_counts\n" if $self->debug;
        foreach my $key ( keys %{ $self->param('homology_counts') } ) {
            print "$key|" . $self->param('homology_counts')->{$key} . "|\n" if $self->debug;
            my $clusterset_tree = $self->compara_dba->get_GeneTreeAdaptor->fetch_all( -tree_type => 'clusterset', -member_type => 'protein', -clusterset_id => 'default' )->[0] or die "Could not fetch groupset tree";
            $clusterset_tree->store_tag( $key, $self->param('homology_counts')->{$key} );
        }
    }

    #avg_perc_identity
    if ( keys %{ $self->param('avg_perc_identity') } > 0 ) {
        print "\nStoring avg_perc_identity\n" if $self->debug;
        foreach my $key ( keys %{ $self->param('avg_perc_identity') } ) {
            print "$key|" . $self->param('avg_perc_identity')->{$key} . "|\n" if $self->debug;
            my $clusterset_tree = $self->compara_dba->get_GeneTreeAdaptor->fetch_all( -tree_type => 'clusterset', -member_type => 'protein', -clusterset_id => 'default' )->[0] or die "Could not fetch groupset tree";
            $clusterset_tree->store_tag( $key, $self->param('avg_perc_identity')->{$key} );
        }
    }

    #avg_duplication_confidence_score
    if ( keys %{ $self->param('avg_duplication_confidence_score') } > 0 ) {
        print "\nStoring avg_duplication_confidence_score\n" if $self->debug;
        foreach my $key ( keys %{ $self->param('avg_duplication_confidence_score') } ) {
            print "$key|" . $self->param('avg_duplication_confidence_score')->{$key} . "|\n" if $self->debug;
            my $clusterset_tree = $self->compara_dba->get_GeneTreeAdaptor->fetch_all( -tree_type => 'clusterset', -member_type => 'protein', -clusterset_id => 'default' )->[0] or die "Could not fetch groupset tree";
            $clusterset_tree->store_tag( $key, $self->param('avg_duplication_confidence_score')->{$key} );
        }
    }

    #size_summary
    if ( keys %{ $self->param('size_summary') } > 0 ) {
        print "\nStoring size_summary\n" if $self->debug;
        foreach my $key ( keys %{ $self->param('size_summary') } ) {
            print "$key|" . $self->param('size_summary')->{$key} . "|\n" if $self->debug;
            my $clusterset_tree = $self->compara_dba->get_GeneTreeAdaptor->fetch_all( -tree_type => 'clusterset', -member_type => 'protein', -clusterset_id => 'default' )->[0] or die "Could not fetch groupset tree";
            $clusterset_tree->store_tag( $key, $self->param('size_summary')->{$key} );
        }
    }

    #number_of_proteins_used_in_trees
    if ( $self->param('number_of_proteins_used_in_trees') > 0 ) {
        print "\nStoring number_of_proteins_used_in_trees\n" if $self->debug;
        my $clusterset_tree = $self->compara_dba->get_GeneTreeAdaptor->fetch_all( -tree_type => 'clusterset', -member_type => 'protein', -clusterset_id => 'default' )->[0] or die "Could not fetch groupset tree";
        $clusterset_tree->store_tag( 'stat.number_of_proteins_used_in_trees', $self->param('number_of_proteins_used_in_trees') );
    }

    #gini_coefficient
    if ( $self->param('gini_coefficient') > 0 ) {
        print "\nStoring gini_coefficient\n" if $self->debug;
        my $clusterset_tree = $self->compara_dba->get_GeneTreeAdaptor->fetch_all( -tree_type => 'clusterset', -member_type => 'protein', -clusterset_id => 'default' )->[0] or die "Could not fetch groupset tree";
        $clusterset_tree->store_tag( 'stat.gini_coefficient', $self->param('gini_coefficient') );
    }

    #number_of_orphan_proteins
    if ( $self->param('number_of_orphan_proteins') > 0 ) {
        print "\nStoring number_of_orphan_proteins\n" if $self->debug;
        my $clusterset_tree = $self->compara_dba->get_GeneTreeAdaptor->fetch_all( -tree_type => 'clusterset', -member_type => 'protein', -clusterset_id => 'default' )->[0] or die "Could not fetch groupset tree";
        $clusterset_tree->store_tag( 'stat.number_of_orphan_proteins', $self->param('number_of_orphan_proteins') );
    }

    #number_of_proteins_in_single_species_trees
    if ( $self->param('number_of_proteins_in_single_species_trees') > 0 ) {
        print "\nStoring number_of_proteins_in_single_species_trees\n" if $self->debug;
        my $clusterset_tree = $self->compara_dba->get_GeneTreeAdaptor->fetch_all( -tree_type => 'clusterset', -member_type => 'protein', -clusterset_id => 'default' )->[0] or die "Could not fetch groupset tree";
        $clusterset_tree->store_tag( 'stat.number_of_proteins_in_single_species_trees', $self->param('number_of_proteins_in_single_species_trees') );
    }

    #mean_cluster_size_per_protein
    if ( $self->param('mean_cluster_size_per_protein') > 0 ) {
        print "\nStoring mean_cluster_size_per_protein\n" if $self->debug;
        my $clusterset_tree = $self->compara_dba->get_GeneTreeAdaptor->fetch_all( -tree_type => 'clusterset', -member_type => 'protein', -clusterset_id => 'default' )->[0] or die "Could not fetch groupset tree";
        $clusterset_tree->store_tag( 'stat.mean_cluster_size_per_protein', $self->param('mean_cluster_size_per_protein') );
    }
} ## end sub write_output

##########################################
#
# internal methods
#
##########################################

sub _get_homology_counts {
    my ($self) = @_;

    my %homology_counts;

    #Compute Homology counts
    my $get_all_seqs_sql = "SELECT description, is_tree_compliant, node_type, COUNT(*) FROM homology JOIN gene_tree_node_attr ON gene_tree_node_id = node_id WHERE homology_id < 100000000 GROUP BY description, is_tree_compliant, node_type";
    my $sth = $self->compara_dba->dbc->prepare( $get_all_seqs_sql, { 'mysql_use_result' => 1 } );
    $sth->execute();
    while ( my @row = $sth->fetchrow_array() ) {
        my $description       = $row[0];
        my $is_tree_compliant = $row[1];
        my $node_type         = $row[2];
        my $count             = $row[3];

        my $tree_compliance = $is_tree_compliant ? "tree_compliant" : "not_tree_compliant";
        my $key = "stat.homology_counts.$description.$node_type.$tree_compliance";
        $homology_counts{$key} = $count;
    }
    $sth->finish();

    return \%homology_counts;
}

sub _get_avg_perc_identity {
    my ($self) = @_;
    my %avg_perc_identity;

    #Compute Average percentage identity
    my $get_all_seqs_sql = "SELECT description, is_tree_compliant, ROUND(AVG(perc_id),2) FROM homology JOIN homology_member USING (homology_id) WHERE homology_id < 100000000 GROUP BY description, is_tree_compliant";
    my $sth = $self->compara_dba->dbc->prepare( $get_all_seqs_sql, { 'mysql_use_result' => 1 } );
    $sth->execute();
    while ( my @row = $sth->fetchrow_array() ) {
        my $description       = $row[0];
        my $is_tree_compliant = $row[1];
        my $count             = $row[2];

        if ( $count > 0 ) {
            my $tree_compliance = $is_tree_compliant ? "tree_compliant" : "not_tree_compliant";
            my $key = "stat.avg_perc_identity.$description.$tree_compliance";
            $avg_perc_identity{$key} = $count;
        }
    }
    $sth->finish();

    return \%avg_perc_identity;
}

sub _get_avg_duplication_confidence_score {
    my ($self) = @_;

    my %avg_duplication_confidence_score;

    #Compute Average duplication confidence score
    my $get_all_seqs_sql = "SELECT description, AVG(duplication_confidence_score) FROM homology JOIN gene_tree_node_attr ON gene_tree_node_id = node_id WHERE homology_id < 100000000 AND node_type = 'duplication' GROUP BY description;";
    my $sth = $self->compara_dba->dbc->prepare( $get_all_seqs_sql, { 'mysql_use_result' => 1 } );
    $sth->execute();
    while ( my @row = $sth->fetchrow_array() ) {
        my $description = $row[0];
        my $score       = $row[1];

        my $key = "stat.avg_duplication_confidence_score." . $description;
        $avg_duplication_confidence_score{$key} = $score;
    }
    $sth->finish();

    return \%avg_duplication_confidence_score;
}

sub _get_number_of_proteins_used {
    my ($self) = @_;

    #Compute the number of proteins used in trees
    my $get_all_seqs_sql = "SELECT SUM(nb_genes_in_tree), SUM(nb_orphan_genes), SUM(nb_genes_in_tree_single_species) FROM species_tree_node_attr JOIN species_tree_node USING (node_id) WHERE node_id IN (SELECT node_id FROM species_tree_node where genome_db_id IS NOT NULL)";

    my $sth = $self->compara_dba->dbc->prepare( $get_all_seqs_sql, { 'mysql_use_result' => 1 } );
    $sth->execute();
    while ( my @row = $sth->fetchrow_array() ) {
        my $number_of_proteins_used_in_trees           = $row[0];
        my $number_of_orphan_proteins                  = $row[1];
        my $number_of_proteins_in_single_species_trees = $row[2];

        $self->param( 'number_of_proteins_used_in_trees',           $number_of_proteins_used_in_trees );
        $self->param( 'number_of_orphan_proteins',                  $number_of_orphan_proteins );
        $self->param( 'number_of_proteins_in_single_species_trees', $number_of_proteins_in_single_species_trees );
    }

    $sth->finish();
}

sub _get_sizes_summary {
    my ($self) = @_;

    my %sizes_summary;
    my $stats = new Statistics::Descriptive::Full;
    my @count_seq_member_ids;

    #Compute Mean and median, max, min cluster sizes, number of proteins per cluster:
    my $get_all_seqs_sql = "SELECT count(seq_member_id) FROM gene_tree_root JOIN gene_tree_node USING (root_id) where clusterset_id = 'default' and tree_type = 'tree' and member_type = 'protein' and seq_member_id IS NOT NULL GROUP BY root_id";
    my $sth = $self->compara_dba->dbc->prepare( $get_all_seqs_sql, { 'mysql_use_result' => 1 } );
    $sth->execute();
    while ( my @row = $sth->fetchrow_array() ) {
        push( @count_seq_member_ids, $row[0] );
    }
    $sth->finish();

    $stats->add_data( \@count_seq_member_ids );
    my $median = $stats->median;
    my $mean   = $stats->mean;
    my $max    = $stats->max;
    my $min    = $stats->min;

    $sizes_summary{"stat.sizes_summary.median"} = $median;
    $sizes_summary{"stat.sizes_summary.mean"}   = $mean;
    $sizes_summary{"stat.sizes_summary.max"}    = $max;
    $sizes_summary{"stat.sizes_summary.min"}    = $min;
    return \%sizes_summary;
} ## end sub _get_sizes_summary

<<<<<<< HEAD
# Computes the Gini coefficient which measures the inequality among values.
sub _compute_gini_coefficient {
    my ($self) = @_;

    # The following code was initially based on a script implemented by Paul Kersey.
    # But the following implementation is more efficient:  http://shlegeris.com/2016/12/29/gini
    # ------------------------------------------------------------------------------
    my $get_all_seqs_sql = "SELECT b.root_id, count(seq_member_id) AS cni
                             FROM gene_tree_root a, gene_tree_node b
                             WHERE a.root_id = b.root_id
                             AND tree_type = 'tree'
                             AND clusterset_id = 'default'
                             AND member_type = 'protein'
                             AND seq_member_id is NOT NULL
                             GROUP BY root_id
                             ORDER BY cni";

    my $sum_of_absolute_differences = 0;
    my $subsum                      = 0;
    my $cluster_count               = 0;

    my $sth = $self->compara_dba->dbc->prepare( $get_all_seqs_sql, { 'mysql_use_result' => 1 } );
    $sth->execute();
    while ( my @row = $sth->fetchrow_array() ) {
        $sum_of_absolute_differences += $cluster_count*$row[1] - $subsum;
        $subsum += $row[1];
        $cluster_count++;
    }

    $sth->finish();

    my $gini_coefficient = $sum_of_absolute_differences/$subsum/$cluster_count;

    # ------------------------------------------------------------------------------

    return $gini_coefficient;
} ## end sub _compute_gini_coefficient
=======
sub _get_mean_cluster_size_per_protein  {
    my ($self) = @_;

    my $mean_cluster_size_per_protein;

    #Compute the mean cluster size per protein
    my $sql = "SELECT AVG(gene_count) FROM gene_tree_root_attr JOIN gene_tree_root USING (root_id) JOIN gene_tree_node USING (root_id) WHERE seq_member_id IS NOT NULL AND clusterset_id = 'default' AND member_type = 'protein' AND tree_type = 'tree'";

    my $sth = $self->compara_dba->dbc->prepare( $sql, { 'mysql_use_result' => 1 } );
    $sth->execute();
    while ( my @row = $sth->fetchrow_array() ) {
        $mean_cluster_size_per_protein = $row[0];
    }
    $sth->finish();

    $self->param( 'mean_cluster_size_per_protein', $mean_cluster_size_per_protein);
}
>>>>>>> f4606d56

1;<|MERGE_RESOLUTION|>--- conflicted
+++ resolved
@@ -275,7 +275,6 @@
     return \%sizes_summary;
 } ## end sub _get_sizes_summary
 
-<<<<<<< HEAD
 # Computes the Gini coefficient which measures the inequality among values.
 sub _compute_gini_coefficient {
     my ($self) = @_;
@@ -313,7 +312,7 @@
 
     return $gini_coefficient;
 } ## end sub _compute_gini_coefficient
-=======
+
 sub _get_mean_cluster_size_per_protein  {
     my ($self) = @_;
 
@@ -331,6 +330,5 @@
 
     $self->param( 'mean_cluster_size_per_protein', $mean_cluster_size_per_protein);
 }
->>>>>>> f4606d56
 
 1;