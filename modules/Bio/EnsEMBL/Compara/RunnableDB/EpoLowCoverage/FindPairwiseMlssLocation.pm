--- conflicted
+++ resolved
@@ -103,13 +103,9 @@
             
             # store species_tree_node_tag with ref_species information
             my $ref_gdb = $low_gdb_adaptor->fetch_by_dbID($ref_gdb_id);
-<<<<<<< HEAD
-            my $tag_sql = "INSERT INTO species_tree_node_tag SELECT node_id, 'reference_species', '".$ref_gdb->name."' FROM species_tree_node WHERE genome_db_id = ?";
-=======
             my $tag_sql = "INSERT INTO species_tree_node_tag SELECT node_id, 'reference_species', ? FROM species_tree_node WHERE genome_db_id = ?";
->>>>>>> 36ac0597
             my $sth = $self->compara_dba->dbc->prepare($tag_sql);
-            $sth->execute($genome_db->dbID);            
+            $sth->execute($ref_gdb->name, $genome_db->dbID);            
 	    }
     }
     $self->param('refs_per_species', \%refs_per_species);
