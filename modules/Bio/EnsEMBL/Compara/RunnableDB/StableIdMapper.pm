=head1 LICENSE

Copyright [1999-2015] Wellcome Trust Sanger Institute and the EMBL-European Bioinformatics Institute
Copyright [2016-2018] EMBL-European Bioinformatics Institute

Licensed under the Apache License, Version 2.0 (the "License");
you may not use this file except in compliance with the License.
You may obtain a copy of the License at

     http://www.apache.org/licenses/LICENSE-2.0

Unless required by applicable law or agreed to in writing, software
distributed under the License is distributed on an "AS IS" BASIS,
WITHOUT WARRANTIES OR CONDITIONS OF ANY KIND, either express or implied.
See the License for the specific language governing permissions and
limitations under the License.

=cut

=pod 

=head1 NAME

Bio::EnsEMBL::Compara::RunnableDB::StableIdMapper

=cut

=head1 SYNOPSIS

        # compute and store the stable_id mapping between trees of rel.63 and trees of rel.64:

    time standaloneJob.pl Bio::EnsEMBL::Compara::RunnableDB::StableIdMapper \
        -compara_db "mysql://ensadmin:${ENSADMIN_PSW}@compara3/mm14_compara_homology_64" \
        -master_db "mysql://ensadmin:${ENSADMIN_PSW}@compara1/mm14_ensembl_compara_master" \
        -prev_rel_db "mysql://ensro@compara1/lg4_ensembl_compara_63" -type t

=cut

=head1 DESCRIPTION

This RunnableDB computes and stores stable_id mapping of either for ProteinTrees or Families between releases.

=cut

=head1 CONTACT

Contact anybody in Compara.

=cut


package Bio::EnsEMBL::Compara::RunnableDB::StableIdMapper;


use strict;
use warnings;

use Bio::EnsEMBL::Compara::StableId::Adaptor;
use Bio::EnsEMBL::Compara::StableId::NamedClusterSetLink;
use Scalar::Util qw(looks_like_number);

use base ('Bio::EnsEMBL::Compara::RunnableDB::BaseRunnable');


sub fetch_input {
  my $self = shift @_;
  
  my $prev_rel_db  = $self->param('prev_rel_db');
  if(! $prev_rel_db) {
    $self->complete_early("Not running as 'prev_rel_db' not given in parameters\n");
  }

  $self->param_required('master_db');
  my $type         = $self->param_required('type');     # must be 't' or 'f'
  my $curr_release = $self->param('release')      || $self->compara_dba->get_MetaContainer->get_schema_version;
  my $prev_rel_dba = $self->get_cached_compara_dba('prev_rel_db');
  my $prev_release = $self->param('prev_release') || $prev_rel_dba->get_MetaContainer->get_schema_version;

  my $adaptor   = Bio::EnsEMBL::Compara::StableId::Adaptor->new();
  my $from_ncs  = $adaptor->fetch_ncs($prev_release, $type, $prev_rel_dba->dbc());
  my $to_ncs    = $adaptor->fetch_ncs($curr_release, $type, $self->compara_dba->dbc());
  my $ncsl      = Bio::EnsEMBL::Compara::StableId::NamedClusterSetLink->new(-FROM => $from_ncs, -TO => $to_ncs);

  $self->param('adaptor', $adaptor);
  $self->param('ncsl', $ncsl);
  $self->param('prev_release', $prev_release); #replace it with whatever it is now
}


sub run {
  my $self = shift @_;
  
  $self->compara_dba()->dbc()->disconnect_if_idle();

  my $ncsl = $self->param('ncsl');
  my $postmap = $ncsl->maximum_name_reuse();
  $ncsl->to->apply_map($postmap);
}


sub write_output {
  my $self = shift @_;

  my $adaptor   = $self->param('adaptor');
  my $ncsl      = $self->param('ncsl');

<<<<<<< HEAD
  my $master_dbc = $self->get_cached_compara_dba('master_db');
=======
  my $master_dbc = $self->get_cached_compara_dba('master_db')->dbc();
>>>>>>> f3cd7e4f
  $self->elevate_privileges($master_dbc);
  my $time_when_started_storing = time();  
  eval {
    $adaptor->store_map($ncsl->to, $self->compara_dba()->dbc());
    $adaptor->store_history($ncsl, $self->compara_dba()->dbc(), $time_when_started_storing, $master_dbc);
  };
  if($@) {
    die "Detected error during store. Check your database settings are correct for the master database (read/write): $@";
  }
}

1;
<|MERGE_RESOLUTION|>--- conflicted
+++ resolved
@@ -104,11 +104,7 @@
   my $adaptor   = $self->param('adaptor');
   my $ncsl      = $self->param('ncsl');
 
-<<<<<<< HEAD
-  my $master_dbc = $self->get_cached_compara_dba('master_db');
-=======
   my $master_dbc = $self->get_cached_compara_dba('master_db')->dbc();
->>>>>>> f3cd7e4f
   $self->elevate_privileges($master_dbc);
   my $time_when_started_storing = time();  
   eval {
