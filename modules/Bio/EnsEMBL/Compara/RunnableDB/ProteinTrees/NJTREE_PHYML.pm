--- conflicted
+++ resolved
@@ -165,11 +165,7 @@
                     die $@;
                 }
             } else {
-<<<<<<< HEAD
-                print Dumper $removed_columns if ( $self->debug() );
-=======
                 print "TreeBest's filtered alignment: ", Dumper $removed_columns if ( $self->debug() );
->>>>>>> d5a77333
                 $self->param('gene_tree')->store_tag('removed_columns', $removed_columns);
             }
         }
