--- conflicted
+++ resolved
@@ -60,14 +60,9 @@
     $self->param( 'gene_count', $gene_count );
 
     my $gappiness = $self->_get_gappiness();
-<<<<<<< HEAD
-    $self->param( 'gappiness', $gappiness );
-
-=======
     my $depth = 1-$gappiness;
     $self->param( 'gappiness', $gappiness );
     $self->param( 'depth', $depth);
->>>>>>> f737672c
 }
 
 sub write_output {
@@ -77,10 +72,7 @@
     $self->param('gene_tree')->store_tag( 'aln_after_filter_length', $self->param('after_filter_length') );
     $self->param('gene_tree')->store_tag( 'gene_count',              $self->param('gene_count') );
     $self->param('gene_tree')->store_tag( 'gappiness',               $self->param('gappiness') );
-<<<<<<< HEAD
-=======
     $self->param('gene_tree')->store_tag( 'alignment_depth',         $self->param('depth') );
->>>>>>> f737672c
 }
 
 ##########################################
