--- conflicted
+++ resolved
@@ -55,11 +55,7 @@
 
 use Bio::EnsEMBL::Compara::AlignedMemberSet;
 
-<<<<<<< HEAD
-use base ('Bio::EnsEMBL::Compara::RunnableDB::ComparaHMM::MultiHMMLoadModels', 'Bio::EnsEMBL::Compara::RunnableDB::GeneTrees::StoreTree', 'Bio::EnsEMBL::Compara::RunnableDB::RunCommand');
-=======
 use base ('Bio::EnsEMBL::Compara::RunnableDB::ComparaHMM::LoadModels', 'Bio::EnsEMBL::Compara::RunnableDB::GeneTrees::StoreTree', 'Bio::EnsEMBL::Compara::RunnableDB::RunCommand');
->>>>>>> d5a77333
 
 sub param_defaults {
     return {
@@ -84,10 +80,7 @@
 
     my $hmm_type = 'tree_hmm_';
     $hmm_type .= $self->param('cdna') ? 'dna' : 'aa';
-<<<<<<< HEAD
-=======
     $hmm_type .= '_v'.$self->param_required('hmmer_version');
->>>>>>> d5a77333
 
     if ($self->param('notaxon')) {
         $hmm_type .= "_notaxon" . "_" . $self->param('notaxon');
@@ -125,11 +118,7 @@
     $self->param('protein_align', Bio::EnsEMBL::Compara::AlignedMemberSet->new(-dbid => $self->param('gene_tree_id'), -members => $members));
 
     $self->require_executable('hmmbuild_exe');
-<<<<<<< HEAD
-    $self->require_executable('hmmcalibrate_exe') if $self->param_required('hmmer_version') eq '2';
-=======
     $self->require_executable('hmmcalibrate_exe') if $self->param('hmmer_version') eq '2';
->>>>>>> d5a77333
     $self->require_executable('hmmemit_exe');
 
 }
@@ -181,11 +170,7 @@
 sub run_buildhmm {
     my $self = shift;
 
-<<<<<<< HEAD
-    my $aln_file = $self->dumpAlignedMemberSet($self->param('protein_align'), $self->param('hmmer_version') == 2 ? 'fasta' : 'stockholm');
-=======
     my $aln_file = $self->dumpTreeMultipleAlignmentToWorkdir($self->param('protein_align'), $self->param('hmmer_version') == 2 ? 'fasta' : 'stockholm');
->>>>>>> d5a77333
     my $hmm_file = $self->param('hmm_file', $aln_file . '_hmmbuild.hmm');
 
     ## as in treefam
