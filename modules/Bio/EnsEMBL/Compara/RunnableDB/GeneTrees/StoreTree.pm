--- conflicted
+++ resolved
@@ -129,13 +129,8 @@
 
   $sa->set_displayname_flat(1);
   # Now outputing the alignment
-<<<<<<< HEAD
-  open(OUTSEQ, ">", $aln_file) or die "Could not open '$aln_file' for writing : $!";
-  my $alignIO = Bio::AlignIO->newFh( -fh => \*OUTSEQ, -format => "fasta");
-=======
   open my $fh, ">", $aln_file or die "Could not open '$aln_file' for writing : $!";
   my $alignIO = Bio::AlignIO->newFh( -fh => $fh, -format => ($self->param('aln_format') || "fasta"));
->>>>>>> 2ece008e
   print $alignIO $sa;
   close $fh;
 
@@ -168,21 +163,12 @@
     $sa->set_displayname_flat(1);
 
     # Now outputing the alignment
-<<<<<<< HEAD
     my $aln_file = sprintf('%s.%s', $file_root, $format);
-    open(OUTSEQ, ">", $aln_file) or die "Could not open '$aln_file' for writing : $!";
-    my $alignIO = Bio::AlignIO->newFh( -fh => \*OUTSEQ, -format => $format);
-    print $alignIO $sa;
-    close OUTSEQ;
-    return $aln_file;
-=======
-    my $stk_file = $file_root . '.stk';
-    open my $fh, ">", $stk_file or die "Could not open '$stk_file' for writing : $!";
+    open my $fh, ">", $aln_file or die "Could not open '$aln_file' for writing : $!";
     my $alignIO = Bio::AlignIO->newFh( -fh => $fh, -format => "stockholm");
     print $alignIO $sa;
     close $fh;
-    return $stk_file;
->>>>>>> 2ece008e
+    return $aln_file;
 }
 
 
@@ -475,11 +461,7 @@
 }
 
 sub parse_filtered_align {
-<<<<<<< HEAD
     my ($self, $alnfile_ini, $alnfile_filtered, $cdna, $tree_to_delete_nodes) = @_;
-=======
-    my ($self, $alnfile_ini, $alnfile_filtered, $allow_missing_members, $cdna) = @_;
->>>>>>> 2ece008e
 
     # Loads the filtered alignment strings
     my %hash_filtered_strings = ();
@@ -511,11 +493,7 @@
         }
     }
 
-<<<<<<< HEAD
-    if ($tree_to_delete_nodes) {
-=======
-    if ($allow_missing_members and (scalar(keys %hash_filtered_strings) != scalar(keys %hash_initial_strings))) {
->>>>>>> 2ece008e
+    if ($tree_to_delete_nodes and (scalar(keys %hash_filtered_strings) != scalar(keys %hash_initial_strings))) {
         my $treenode_adaptor = $self->compara_dba->get_GeneTreeNodeAdaptor;
 
         $self->param('removed_members', 0);
@@ -536,11 +514,7 @@
         $tree_to_delete_nodes->store_tag('gene_count', scalar(@{$tree_to_delete_nodes->get_all_leaves}) );
     }
 
-<<<<<<< HEAD
     return Bio::EnsEMBL::Compara::Utils::Cigars::identify_removed_columns(\%hash_initial_strings, \%hash_filtered_strings, $cdna);
-=======
-    return Bio::EnsEMBL::Compara::Utils::Cigars::identify_removed_columns(\%hash_initial_strings, \%hash_filtered_strings, $cdna ? 3 : 1);
->>>>>>> 2ece008e
 }
 
 
