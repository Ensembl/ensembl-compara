--- conflicted
+++ resolved
@@ -461,11 +461,7 @@
 }
 
 sub parse_filtered_align {
-<<<<<<< HEAD
     my ($self, $alnfile_ini, $alnfile_filtered, $cdna, $tree_to_delete_nodes) = @_;
-=======
-    my ($self, $alnfile_ini, $alnfile_filtered, $remove_missing_members, $cdna) = @_;
->>>>>>> fab13c8c
 
     # Loads the filtered alignment strings
     my %hash_filtered_strings = ();
@@ -502,43 +498,21 @@
         }
     }
 
-<<<<<<< HEAD
-    if ($tree_to_delete_nodes and (scalar(keys %hash_filtered_strings) != scalar(keys %hash_initial_strings))) {
+    if ($tree_to_delete_nodes and $missing_members) {
         my $treenode_adaptor = $self->compara_dba->get_GeneTreeNodeAdaptor;
 
-        $self->param('removed_members', 0);
         warn sprintf("leaves=%d ini_aln=%d filt_aln=%d\n", scalar(@{$tree_to_delete_nodes->get_all_leaves()}), scalar(keys %hash_initial_strings), scalar(keys %hash_filtered_strings));
 
         foreach my $leaf (@{$tree_to_delete_nodes->get_all_leaves()}) {
-            next if not exists $hash_initial_strings{$leaf->{_tmp_name}};
             next if exists $hash_filtered_strings{$leaf->{_tmp_name}};
 
-            printf("removing %s (%s, keys: %d)\n", $leaf->stable_id, $leaf->{_tmp_name}, keys(%hash_initial_strings));
-            delete($hash_initial_strings{$leaf->{_tmp_name}});
-            print "after keys: ".keys(%hash_initial_strings)."\n";
             $self->call_within_transaction(sub{
                 $treenode_adaptor->remove_seq_member($leaf);
             });
-            $self->param('removed_members', $self->param('removed_members') + 1);
-        }
+        }
+        $self->param('removed_members', $missing_members);
+        $tree_to_delete_nodes->store_tag('n_removed_members', $missing_members);
         $tree_to_delete_nodes->store_tag('gene_count', scalar(@{$tree_to_delete_nodes->get_all_leaves}) );
-=======
-    if ($remove_missing_members and $missing_members) {
-        my $treenode_adaptor = $self->compara_dba->get_GeneTreeNodeAdaptor;
-
-        foreach my $leaf (@{$self->param('gene_tree')->get_all_leaves()}) {
-            next if exists $hash_filtered_strings{$leaf->{_tmp_name}};
-            $leaf->disavow_parent;
-            $treenode_adaptor->delete_flattened_leaf( $leaf );
-            my $sth = $self->compara_dba->dbc->prepare('INSERT IGNORE INTO removed_member (node_id, stable_id, genome_db_id) VALUES (?,?,?)');
-            print $self->param('gene_tree_id').", $leaf->stable_id, $leaf->genome_db_id, \n" ;
-            $sth->execute($leaf->node_id, $leaf->stable_id, $leaf->genome_db_id );
-            $sth->finish;
-        }
-        $self->param('removed_members', $missing_members);
-        $self->param('default_gene_tree')->store_tag('n_removed_members', $missing_members);
-        $self->param('default_gene_tree')->store_tag('gene_count', scalar(@{$self->param('gene_tree')->get_all_leaves}) );
->>>>>>> fab13c8c
     }
 
     return Bio::EnsEMBL::Compara::Utils::Cigars::identify_removed_columns(\%hash_initial_strings, \%hash_filtered_strings, $cdna);
