=head1 LICENSE

Copyright [1999-2015] Wellcome Trust Sanger Institute and the EMBL-European Bioinformatics Institute

Licensed under the Apache License, Version 2.0 (the "License");
you may not use this file except in compliance with the License.
You may obtain a copy of the License at

     http://www.apache.org/licenses/LICENSE-2.0

Unless required by applicable law or agreed to in writing, software
distributed under the License is distributed on an "AS IS" BASIS,
WITHOUT WARRANTIES OR CONDITIONS OF ANY KIND, either express or implied.
See the License for the specific language governing permissions and
limitations under the License.

=cut

package Bio::EnsEMBL::Compara::RunnableDB::GeneTrees::StoreTree;

use strict;
use warnings;

use Data::Dumper;

use Bio::AlignIO;

use Bio::EnsEMBL::Utils::Scalar qw(:assert);
use Bio::EnsEMBL::Compara::AlignedMember;
use Bio::EnsEMBL::Compara::Graph::NewickParser;
use Bio::EnsEMBL::Compara::RunnableDB::GeneTrees::SqlHealthChecks;

use base ('Bio::EnsEMBL::Compara::RunnableDB::BaseRunnable');


# Should we define hidden_genes here ?

########################################
# Gene split mirroring code
#
# This will have the effect of grouping the different
# fragments of a gene split event together in a subtree
########################################
sub merge_split_genes {
    my ($self, $gene_tree) = @_;

    warn sprintf("%d leaves in the tree before merge_split_genes()\n", scalar(@{$gene_tree->get_all_leaves})) if $self->debug;
    my %leaf_by_seq_member_id = (map {$_->seq_member_id => $_} @{ $gene_tree->get_all_leaves });
    my $seq_type = $self->param('cdna') ? 'cds' : undef;
    my %split_genes;

    my $sth = $gene_tree->adaptor->db->dbc->prepare('SELECT DISTINCT gene_split_id FROM split_genes JOIN gene_tree_node USING (seq_member_id) WHERE root_id = ?');
    $sth->execute($gene_tree->root_id());
    my $gene_splits = $sth->fetchall_arrayref();
    $sth->finish;

    $sth = $gene_tree->adaptor->db->dbc->prepare('SELECT seq_member_id FROM split_genes JOIN gene_tree_node USING (seq_member_id) WHERE root_id = ? AND gene_split_id = ? ORDER BY seq_member_id');
    foreach my $gene_split (@$gene_splits) {
      $sth->execute($gene_tree->root_id(), $gene_split->[0]);
      my $partial_genes = $sth->fetchall_arrayref;
      my $seq_member_id1 = (shift @$partial_genes)->[0];
      my $protein1 = $leaf_by_seq_member_id{$seq_member_id1};
      #print STDERR "seq_member_id1 $seq_member_id -> ", $protein1->stable_id, " on root_id ", $gene_tree->root_id(), "\n";
      my $cdna = $protein1->alignment_string($seq_type);
      print STDERR "cnda $cdna\n" if $self->debug;
        # We start with the original cdna alignment string of the first gene, and
        # add the position in the other cdna for every gap position, and iterate
        # through all the other cdnas
        # cdna1 = AAA AAA AAA AAA AAA --- --- --- --- --- --- --- --- --- --- --- ---
        # cdna2 = --- --- --- --- --- --- TTT TTT TTT TTT TTT --- --- --- --- --- ---
        # become
        # cdna1 = AAA AAA AAA AAA AAA --- TTT TTT TTT TTT TTT --- --- --- --- --- ---
        # and now then paired with 3, they becomes the full gene model:
        # cdna3 = --- --- --- --- --- --- --- --- --- --- --- --- CCC CCC CCC CCC CCC
        # and form:
        # cdna1 = AAA AAA AAA AAA AAA --- TTT TTT TTT TTT TTT --- CCC CCC CCC CCC CCC
      foreach my $rseq_member_id2 (@$partial_genes) {
        my $protein2 = $leaf_by_seq_member_id{$rseq_member_id2->[0]};
        #print STDERR "seq_member_id2 ", $rseq_member_id2, " ", $protein2->stable_id, "\n";
        $split_genes{$protein2->seq_member_id} = $seq_member_id1;
        print STDERR "Joining in ", $protein1->stable_id, " and ", $protein2->stable_id, " in input cdna alignment\n" if ($self->debug);
        my $other_cdna = $protein2->alignment_string($seq_type);
        print STDERR "cnda2 $other_cdna\n" if $self->debug;
        $cdna =~ s/-/substr($other_cdna, pos($cdna), 1)/eg;
        print STDERR "cnda $cdna\n" if $self->debug;


            # Remove the split genes and all the parents that are left without members
            my $node = $protein2->parent;
            $protein2->disavow_parent();
            while ($node->get_child_count() == 0) {
                my $parent = $node->parent;
                $node->disavow_parent();
                $node = $parent;
            }
            push @{$self->param('hidden_genes')}, $protein2;

      }
        # We then directly override the cached alignment_string_cds
        # entry in the hash, which will be used next time it is called
      $protein1->{'alignment_string'.($seq_type || '')} = $cdna;
    }

    if (scalar(keys %split_genes)) {
        $gene_tree->minimize_tree;
        delete $gene_tree->{_member_array}; # It could have been established by preload(), so we need to clear it
    }

    # Removing duplicate sequences of split genes
    print STDERR "split_genes list: ", Dumper(\%split_genes), "\n" if $self->debug;
    warn sprintf("Removed %d split genes, %d leaves left in the tree\n", scalar(keys %split_genes), scalar(@{$gene_tree->get_all_leaves})) if $self->debug;
    $self->param('split_genes', \%split_genes);
}



sub dumpTreeMultipleAlignmentToWorkdir {
    my $self = shift;
    my $gene_tree = shift;
    my $format = shift;
    my $simple_align_options = shift || {};
    my $map_long_seq_names = shift;

    my $dbID = (ref($gene_tree) eq 'Bio::EnsEMBL::Compara::GeneTree' ? $gene_tree->root_id : $gene_tree->dbID) || 0;

    my $removed_columns = undef;
    if ($self->param('remove_columns')) {
        if ($gene_tree->has_tag('removed_columns')) {
            my @removed_columns = eval($gene_tree->get_value_for_tag('removed_columns'));
            $removed_columns = \@removed_columns;
            print Dumper $removed_columns if ( $self->debug() );
        } else {
            $self->warning(sprintf("The 'removed_columns' is missing from tree dbID=%d\n", $dbID));
        }
    }

    my $removed_members = undef;
    if ($self->param('remove_columns')) {
        if ($gene_tree->has_tag('removed_members')) {
            my %removed_members;
            map {$removed_members{$_}=1} split(/\//,$gene_tree->get_value_for_tag('removed_members'));
            $removed_members = \%removed_members;
            print Dumper $removed_members if ( $self->debug() );
        } else {
            $self->warning(sprintf("The 'removed_members' is missing from tree dbID=%d\n", $dbID));
        }
    }

    my $aln_file = $self->worker_temp_directory.sprintf('align.%d.%s', $dbID, $format);

    $gene_tree->print_alignment_to_file( $aln_file,
        -FORMAT => $format,
        -ID_TYPE => 'MEMBER',
        -SEQ_TYPE => $self->param('cdna') ? 'cds' : undef,
        -STOP2X => 1,
        -REMOVED_COLUMNS => $removed_columns,
        -REMOVED_MEMBERS => $removed_members,
        -MAP_LONG_SEQ_NAMES => $map_long_seq_names,
        %$simple_align_options,
    );

    unless(-e $aln_file and -s $aln_file) {
        die "There are no alignments in '$aln_file', cannot continue";
    }

    return $aln_file;
}


sub store_genetree
{
    my $self = shift;
    my $tree = shift;

    printf("PHYML::store_genetree\n") if($self->debug);
    my $treenode_adaptor = $tree->adaptor->db->get_GeneTreeNodeAdaptor;

    $tree->root->build_leftright_indexing(1);
    $self->call_within_transaction(sub {
        $tree->adaptor->store($tree);
        $treenode_adaptor->delete_nodes_not_in_tree($tree->root);
    });

    # We can update the tags outside of the transaction because nothing is
    # linked to them. Nothing will break if they're partially there
    # Note that the direct methods here are faster than calling
    # sync_tags_to_database() on each node
    my $all_nodes = $tree->get_all_nodes;
    my @leaves = grep {$_->is_leaf} @$all_nodes;
    $treenode_adaptor->_wipe_all_tags($tree->root);
    $treenode_adaptor->_wipe_all_tags(\@leaves, 1);
    $treenode_adaptor->_store_all_tags($all_nodes);

    $self->store_tree_tags($tree);

    if($self->debug >1) {
        print("done storing - now print\n");
        $tree->print_tree;
    }
}

sub interpret_treebest_tags
{
    my $self = shift;
    my $node = shift;
    my $ref_support = shift;

    if ($self->debug) {
        print 'storing tags for:'; $node->print_node;
    }

    my $treebest_tag = { '_tags' => $node->get_tagvalue_hash };
    bless $treebest_tag, 'Bio::EnsEMBL::Compara::Taggable';
    $node->{'_tags'} = {};

    my $node_type = '';
    if (not $node->is_leaf) {
        if ($treebest_tag->has_tag('gene_split')) {
            $node_type = 'gene_split';
        } elsif ($treebest_tag->get_tagvalue("DD", 0)) {
            $node_type = 'dubious';
        } elsif ($treebest_tag->get_tagvalue('Duplication', '') eq '1') {
            $node_type = 'duplication';
        } else {
            $node_type = 'speciation';
        }
        print "node_type: $node_type\n" if ($self->debug);
        $node->add_tag('node_type', $node_type);
    }

    if ($treebest_tag->has_tag("E")) {
        my $n_lost = $treebest_tag->get_tagvalue("E");
        $n_lost =~ s/.{2}//;        # get rid of the initial $-
        my @lost_taxa = split('-', $n_lost);
        print "lost_species_tree_node_id : $n_lost\n" if ($self->debug);
        $node->add_tag('lost_species_tree_node_id', \@lost_taxa);
    }
    return if $node->is_leaf;

    if ($treebest_tag->has_tag('T') and $self->param('store_tree_support')) {
        my $binary_support = $treebest_tag->get_tagvalue('T');
        my $i = 0;
        my @tree_support = ();
        while ($binary_support) {
            if ($binary_support & 1) {
                push @tree_support, $ref_support->[$i];
            }
            $binary_support >>= 1;
            $i++;
        }
        print 'tree_support : ', join(',', @tree_support), "\n" if ($self->debug);
        $node->add_tag('tree_support', \@tree_support) if @tree_support;
    }

    my %mapped_tags = ('B' => 'bootstrap', 'DCS' => 'duplication_confidence_score', 'S' => 'species_tree_node_id');
    foreach my $tag (keys %mapped_tags) {
        my $db_tag = $mapped_tags{$tag};
        if ($treebest_tag->has_tag($tag)) {
            my $value = $treebest_tag->get_tagvalue($tag);
            print "$tag as $db_tag: $value\n" if ($self->debug);
            $node->add_tag($db_tag, $value);
        }
    }
    $node->add_tag('duplication_confidence_score', 1) if $node_type eq 'gene_split';

    foreach my $child (@{$node->children}) {
        $self->interpret_treebest_tags($child, $ref_support);
    }
}

sub parse_newick_into_tree {
  my $self = shift;
  my $newick = shift;
  my $tree = shift;
  my $ref_support = shift;
  
  return undef if $newick =~ /^_null_/;

  # List all the GeneTreeNode that have to be stored
  my %old_leaves;
  foreach my $node (@{$tree->get_all_leaves}) {
    $old_leaves{$node->seq_member_id} = $node;
  }
  # Top it up with the genes that have been hidden (split genes, long branches, etc)
  if ($self->param('hidden_genes')) {
    foreach my $hidden_member (@{$self->param('hidden_genes')}) {
      $old_leaves{$hidden_member->seq_member_id} = $hidden_member unless $old_leaves{$hidden_member->seq_member_id};
    }
  }

  my $newroot = Bio::EnsEMBL::Compara::Graph::NewickParser::parse_newick_into_tree($newick, "Bio::EnsEMBL::Compara::GeneTreeNode");
  print  "Tree loaded from file:\n";
  $newroot->print_tree(20) if($self->debug > 1);

  # get rid of the taxon_id needed by njtree -- name tag
  my %new_leaves = ();
  foreach my $leaf (@{$newroot->get_all_leaves}) {
    my $njtree_phyml_name = $leaf->name;
    $njtree_phyml_name =~ /^(\d+)/;
    my $seq_member_id = $1;
    $new_leaves{$seq_member_id} = $leaf;
    $leaf->name($seq_member_id);
  }

  # Insert back the split genes that have been removed by merge_split_genes()
  if ($self->param('check_split_genes')) {

    my $split_genes = $self->param('split_genes');
    print  "Retrieved split_genes list: ", Dumper($split_genes), "\n" if $self->debug;
    if (scalar(keys %$split_genes)) {
      while (my ($this_member_id, $other_member_id) = each %$split_genes) {
        my $split_gene_leaf = new Bio::EnsEMBL::Compara::GeneTreeNode;
        $split_gene_leaf->name($this_member_id);       # To match the naming convention of the other leaves
        print $this_member_id." is split_gene of $other_member_id\n" if $self->debug;
        my $othernode = $new_leaves{$other_member_id};
        die sprintf("Couldn't find the node '%d' in the tree (to re-create '%d').\nNewick string is:\n%s\n", $other_member_id, $this_member_id, $newick) unless $othernode;
        print  "$split_gene_leaf is split_gene of $othernode\n" if $self->debug;
        my $new_internal_node = new Bio::EnsEMBL::Compara::GeneTreeNode;
        $othernode->parent->add_child($new_internal_node);
        $new_internal_node->add_child($othernode);
        $new_internal_node->add_child($split_gene_leaf);
        $new_internal_node->add_tag('gene_split', 1);
        $new_internal_node->add_tag('S', $othernode->get_tagvalue('S'));
        $split_gene_leaf->add_tag('S', $othernode->get_tagvalue('S'));
        $new_internal_node->print_tree(10) if $self->debug;
      }
      print  "Tree after split genes insertions:\n";
      $newroot->print_tree(20) if($self->debug > 1);
    }
  }

  foreach my $leaf (@{$newroot->get_all_leaves}) {
    my $seq_member_id = $leaf->name();
    my $old_leaf = $old_leaves{$seq_member_id};
    if (not $old_leaf) {
      #In case the tree is been updated (copied from previous_db) we need to:
      #set the updated node to use the temporary id "0" to avoid dammaging other trees in the database
      #We set the children_loaded=1 to tell the API not to load the leaf
      #Then we "next" the loop
      $leaf->print_node if $self->debug;
      $leaf->node_id(0);
      $leaf->seq_member_id($seq_member_id);
      $leaf->adaptor($tree->adaptor->db->get_GeneTreeNodeAdaptor);
    } else {
      $old_leaf->Bio::EnsEMBL::Compara::AlignedMember::copy($leaf);
      $leaf->node_id($old_leaf->node_id);
      $leaf->adaptor($old_leaf->adaptor);
    }
    bless $leaf, 'Bio::EnsEMBL::Compara::GeneTreeMember';
    $leaf->{'_children_loaded'} = 1;
  }
  print  "Tree with GeneTreeNode objects:\n";
  $newroot->print_tree(20) if($self->debug > 1);

  $newroot->node_id($tree->root_id);
  $tree->root->parent->add_child($newroot) if $tree->root->parent;
  $newroot->distance_to_parent($tree->root->distance_to_parent);
  $newroot->adaptor($tree->root->adaptor);
  $newroot->tree($tree);
  $tree->root->release_tree;
  $tree->{'_root'} = $newroot;

  $tree->root->print_tree if($self->debug);
  # check here on the leaf to test if they all are GeneTreeMembers as
  # minimize_tree/minimize_node might not work properly
  foreach my $leaf (@{$tree->root->get_all_leaves}) {
    assert_ref($leaf, 'Bio::EnsEMBL::Compara::GeneTreeMember');
  }
  $self->interpret_treebest_tags($tree->root, $ref_support);
  return $tree;
}

sub store_tree_tags {
    my $self = shift;
    my $tree = shift;

    print "Storing Tree tags...\n";

    my @leaves = @{$tree->root->get_all_leaves};
    my @nodes = @{$tree->root->get_all_nodes};

    # Tree number of leaves.
    my $tree_num_leaves = scalar(@leaves);
    $tree->store_tag("tree_num_leaves",$tree_num_leaves);

    # Tree number of human peptides contained.
    my $num_hum_peps = 0;
    foreach my $leaf (@leaves) {
	$num_hum_peps++ if ($leaf->taxon_id == 9606);
    }
    $tree->store_tag("tree_num_human_peps",$num_hum_peps);

    # Tree max root-to-tip distance.
    my $tree_max_length = $tree->root->max_distance;
    $tree->store_tag("tree_max_length",$tree_max_length);

    # Tree max single branch length.
    my $tree_max_branch = 0;
    foreach my $node (@nodes) {
        my $dist = $node->distance_to_parent;
        $tree_max_branch = $dist if ($dist > $tree_max_branch);
    }
    $tree->store_tag("tree_max_branch",$tree_max_branch);

    # Tree number of duplications and speciations.
    my $num_dups = 0;
    my $num_specs = 0;
    foreach my $node (@nodes) {
        if ($node->has_tag('node_type') and ($node->get_tagvalue('node_type') ne 'speciation')) {
            $num_dups++;
        } else {
            $num_specs++;
        }
    }
    $tree->store_tag("tree_num_dup_nodes",$num_dups);
    $tree->store_tag("tree_num_spec_nodes",$num_specs);

    # The number of species
    my %hash_species = ();
    map {$hash_species{$_->genome_db_id}=1} @leaves;
    # Could be renamed to 'tree_num_species' !
    $tree->store_tag('spec_count', scalar keys %hash_species);

    print "Done storing stuff!\n" if ($self->debug);
}

sub store_tree_into_clusterset {
    my $self = shift;
    my $newtree = shift;
    my $clusterset = shift;

    my $clusterset_leaf = new Bio::EnsEMBL::Compara::GeneTreeNode;
    $clusterset_leaf->no_autoload_children();
    $clusterset->root->add_child($clusterset_leaf);
    $clusterset_leaf->add_child($newtree->root);
    $newtree->clusterset_id($clusterset->clusterset_id);

    $self->call_within_transaction(sub {
        $clusterset->adaptor->db->get_GeneTreeNodeAdaptor->store_nodes_rec($clusterset_leaf);
    });
}

sub fetch_or_create_other_tree {
    my ($self, $clusterset, $tree, $remove_previous_copy) = @_;

    my $other_trees = $tree->alternative_trees;

    if ($remove_previous_copy and exists $other_trees->{$clusterset->clusterset_id}) {
        warn "deleting the previous tree\n";
        $tree->adaptor->delete_tree($other_trees->{$clusterset->clusterset_id});
        delete $other_trees->{$clusterset->clusterset_id};
    }

    if (not exists $other_trees->{$clusterset->clusterset_id}) {
        delete $tree->{'_member_array'};   # Clean cache to make sure we use freshest data
        my $newtree = $tree->deep_copy();
        $newtree->stable_id(undef);
        # Reformat things
        foreach my $member (@{$newtree->get_all_Members}) {
            print "member:\t".$member."\n" if ($self->debug > 1);
            $member->cigar_line(undef);
            $member->{'_children_loaded'} = 1;
        }
        $newtree->ref_root_id($tree->ref_root_id || $tree->root_id);
        $self->store_tree_into_clusterset($newtree, $clusterset);
        # We need to add the new tree to all the alternative trees
        $other_trees->{$clusterset->clusterset_id} = $newtree;
        foreach my $ot (values %$other_trees) {
            $ot->{_alternative_trees}->{$clusterset->clusterset_id} = $newtree;
        }
    }

    $other_trees->{$clusterset->clusterset_id}->preload();

    return $other_trees->{$clusterset->clusterset_id};
}

sub store_alternative_tree {
    my ($self, $newick, $clusterset_id, $ref_tree, $ref_support, $remove_previous_tree) = @_;
    my $clusterset = $ref_tree->adaptor->fetch_all(-tree_type => 'clusterset', -clusterset_id => $clusterset_id)->[0];
    if (not defined $clusterset) {
        $self->throw("The clusterset_id '$clusterset_id' is not defined. Cannot store the alternative tree");
        return;
    }
    my $newtree = $self->fetch_or_create_other_tree($clusterset, $ref_tree, $remove_previous_tree);
    return undef unless $self->parse_newick_into_tree($newick, $newtree, $ref_support);
    $self->store_genetree($newtree);
    return $newtree;
}

sub parse_filtered_align {
    my ($self, $alnfile_ini, $alnfile_filtered, $cdna, $tree_to_delete_nodes) = @_;

    # Loads the filtered alignment strings
    my %hash_filtered_strings = ();
    {
        my $alignio = Bio::AlignIO->new(-file => $alnfile_filtered, -format => 'fasta');
        my $aln = $alignio->next_aln;

        unless ($aln) {
            $self->warning("Cannot read the filtered alignment '$alnfile_filtered'\n");
            return;
        }

        foreach my $seq ($aln->each_seq) {
            # Delete empty sequences => Sequences with only gaps and 'X's
            # for instance: ---------XXXXX---X---XXXX
            next if  $cdna and $seq->seq() =~ /^[Nn\-]*$/;
            next if !$cdna and $seq->seq() =~ /^[Xx\-]*$/;
            $hash_filtered_strings{$seq->display_id()} = $seq->seq();
        }
    }

    my %hash_initial_strings = ();
    my %missing_members = ();
    {
        my $alignio = Bio::AlignIO->new(-file => $alnfile_ini, -format => 'fasta');
        my $aln = $alignio->next_aln or die "The input alignment '$alnfile_ini' cannot be read";

        foreach my $seq ($aln->each_seq) {
            if (exists $hash_filtered_strings{$seq->display_id()}) {
                $hash_initial_strings{$seq->display_id()} = $seq->seq();
            } else {
				my ($seq_member_id,$tmp) = split(/_/,$seq->display_id());
                $missing_members{$seq_member_id} = 1;
            }
        }
    }
    my $all_missing_members = join('/', keys %missing_members);

    if ($tree_to_delete_nodes and scalar(keys %missing_members)) {
        my $treenode_adaptor = $tree_to_delete_nodes->adaptor->db->get_GeneTreeNodeAdaptor;

        warn sprintf("leaves=%d ini_aln=%d filt_aln=%d\n", scalar(@{$tree_to_delete_nodes->get_all_leaves()}), scalar(keys %hash_initial_strings), scalar(keys %hash_filtered_strings));

        foreach my $leaf (@{$tree_to_delete_nodes->get_all_leaves()}) {
            next unless exists $missing_members{$leaf->seq_member_id};

            $self->call_within_transaction(sub{
                $treenode_adaptor->remove_seq_member($leaf);
            });
        }
        $self->param('removed_members', 1);
        $tree_to_delete_nodes->store_tag('n_removed_members', scalar(keys %missing_members));
        $tree_to_delete_nodes->store_tag('removed_members', $all_missing_members);
        $tree_to_delete_nodes->store_tag('gene_count', scalar(@{$tree_to_delete_nodes->get_all_leaves}) );
    } elsif (scalar(keys %missing_members)) {
        $self->param('gene_tree')->store_tag('n_removable_members', scalar(keys %missing_members));
        $self->param('gene_tree')->store_tag('removable_members', $all_missing_members);
    }

    return Bio::EnsEMBL::Compara::Utils::Cigars::identify_removed_columns(\%hash_initial_strings, \%hash_filtered_strings, $cdna);
}


# Wrapper around Bio::EnsEMBL::Compara::RunnableDB::GeneTrees::SqlHealthChecks
# NB: this will be testing $self->param('gene_tree_id')
sub call_one_hc {
    my ($self, $test_name) = @_;
    $self->param('tests', $Bio::EnsEMBL::Compara::RunnableDB::GeneTrees::SqlHealthChecks::config->{$test_name}->{tests});
    $self->Bio::EnsEMBL::Compara::RunnableDB::GeneTrees::SqlHealthChecks::_validate_tests();
    my $failures = 0;
    foreach my $test (@{ $self->param('tests') }) {
        if (not $self->Bio::EnsEMBL::Compara::RunnableDB::GeneTrees::SqlHealthChecks::_run_test($test)) {
            $failures++;
            $self->warning(sprintf("The following test has failed: %s\n   > %s\n", $test->{description}, $test->{subst_query}));
        }
    }
    die "$failures HCs failed.\n" if $failures;
}

sub call_hcs_all_trees {
    my $self = shift;

<<<<<<< HEAD
    $self->call_one_hc('alignment');

    my $ini_gene_tree_id = $self->param('gene_tree_id');
=======
    my $ini_gene_tree_id;
    if ($self->param('ref_gene_tree_id')){
        $ini_gene_tree_id = $self->param('ref_gene_tree_id');
    }else{
        $ini_gene_tree_id = $self->param('gene_tree_id');
    }

>>>>>>> 33f6cf46
    my $alt_root_ids = $self->compara_dba->dbc->db_handle->selectcol_arrayref('SELECT root_id FROM gene_tree_root WHERE ref_root_id = ?', undef, $self->param('gene_tree_id'));
    foreach my $root_id ($ini_gene_tree_id, @$alt_root_ids) {
        $self->param('gene_tree_id', $root_id);
        if ($root_id == $ini_gene_tree_id) {
<<<<<<< HEAD
            if ($self->param('output_clusterset_id') and ($self->param('output_clusterset_id') ne 'default')) {
                next;  # we're storing an alternative tree, so the default tree is probably still flat at this stage
            } elsif ($self->param('read_tags')) {
                next;  # similarly: in read_tags mode, the default tree is probably still flat
            }
=======
            if ($self->param('output_clusterset_id') and $self->param('output_clusterset_id') ne 'default') {
                @test_groups = ('alignment');
                print "test_groups ('alignment')\n" if ($self->debug);
            } else {
                if ($self->param('read_tags')) {
                    @test_groups = ('alignment');
                    print "test_groups ('alignment')\n" if ($self->debug);
                } else {
                    @test_groups = ('alignment', 'tree_structure', 'tree_attributes');
                    print "test_groups ('alignment', 'tree_structure', 'tree_attributes')\n" if ($self->debug);
                }
            }
        } else {
                if ($self->param('read_tags')) {
                    @test_groups = ('alignment');
                    print "test_groups ('alignment')\n" if ($self->debug);
                } else {
                    @test_groups = ('tree_structure', 'tree_attributes');
                    print "test_groups ('tree_structure', 'tree_attributes')\n" if ($self->debug);
                }
>>>>>>> 33f6cf46
        }

        foreach my $test_name ('tree_structure', 'tree_attributes') {
            $self->call_one_hc($test_name);
        }
    }
    $self->param('gene_tree_id', $ini_gene_tree_id);
}



1;<|MERGE_RESOLUTION|>--- conflicted
+++ resolved
@@ -557,6 +557,7 @@
 # NB: this will be testing $self->param('gene_tree_id')
 sub call_one_hc {
     my ($self, $test_name) = @_;
+    print "Calling the HC '$test_name'\n" if ($self->debug);
     $self->param('tests', $Bio::EnsEMBL::Compara::RunnableDB::GeneTrees::SqlHealthChecks::config->{$test_name}->{tests});
     $self->Bio::EnsEMBL::Compara::RunnableDB::GeneTrees::SqlHealthChecks::_validate_tests();
     my $failures = 0;
@@ -572,11 +573,8 @@
 sub call_hcs_all_trees {
     my $self = shift;
 
-<<<<<<< HEAD
     $self->call_one_hc('alignment');
 
-    my $ini_gene_tree_id = $self->param('gene_tree_id');
-=======
     my $ini_gene_tree_id;
     if ($self->param('ref_gene_tree_id')){
         $ini_gene_tree_id = $self->param('ref_gene_tree_id');
@@ -584,39 +582,19 @@
         $ini_gene_tree_id = $self->param('gene_tree_id');
     }
 
->>>>>>> 33f6cf46
     my $alt_root_ids = $self->compara_dba->dbc->db_handle->selectcol_arrayref('SELECT root_id FROM gene_tree_root WHERE ref_root_id = ?', undef, $self->param('gene_tree_id'));
     foreach my $root_id ($ini_gene_tree_id, @$alt_root_ids) {
         $self->param('gene_tree_id', $root_id);
         if ($root_id == $ini_gene_tree_id) {
-<<<<<<< HEAD
             if ($self->param('output_clusterset_id') and ($self->param('output_clusterset_id') ne 'default')) {
                 next;  # we're storing an alternative tree, so the default tree is probably still flat at this stage
             } elsif ($self->param('read_tags')) {
                 next;  # similarly: in read_tags mode, the default tree is probably still flat
             }
-=======
-            if ($self->param('output_clusterset_id') and $self->param('output_clusterset_id') ne 'default') {
-                @test_groups = ('alignment');
-                print "test_groups ('alignment')\n" if ($self->debug);
-            } else {
-                if ($self->param('read_tags')) {
-                    @test_groups = ('alignment');
-                    print "test_groups ('alignment')\n" if ($self->debug);
-                } else {
-                    @test_groups = ('alignment', 'tree_structure', 'tree_attributes');
-                    print "test_groups ('alignment', 'tree_structure', 'tree_attributes')\n" if ($self->debug);
-                }
-            }
         } else {
                 if ($self->param('read_tags')) {
-                    @test_groups = ('alignment');
-                    print "test_groups ('alignment')\n" if ($self->debug);
-                } else {
-                    @test_groups = ('tree_structure', 'tree_attributes');
-                    print "test_groups ('tree_structure', 'tree_attributes')\n" if ($self->debug);
+                    next;  # in read_tags mode, there is no guarantee that the tree has been built
                 }
->>>>>>> 33f6cf46
         }
 
         foreach my $test_name ('tree_structure', 'tree_attributes') {
