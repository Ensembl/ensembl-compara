--- conflicted
+++ resolved
@@ -230,11 +230,7 @@
 sub do_quicktree_loop {
     my $self = shift;
     my $supertree_root = shift;
-<<<<<<< HEAD
-    my $input_aln = $self->dumpAlignedMemberSet($supertree_root->children->[0], 'stockholm');
-=======
     my $input_aln = $self->dumpTreeMultipleAlignmentToWorkdir($supertree_root->children->[0]->get_AlignedMemberSet(), 'stockholm');
->>>>>>> d5a77333
     my $quicktree_newick_string = $self->run_quicktreebreak($input_aln);
     my $newtree = Bio::EnsEMBL::Compara::Graph::NewickParser::parse_newick_into_tree($quicktree_newick_string);
     my @todo = ();
