=head1 LICENSE

See the NOTICE file distributed with this work for additional information
regarding copyright ownership.

Licensed under the Apache License, Version 2.0 (the "License");
you may not use this file except in compliance with the License.
You may obtain a copy of the License at

     http://www.apache.org/licenses/LICENSE-2.0

Unless required by applicable law or agreed to in writing, software
distributed under the License is distributed on an "AS IS" BASIS,
WITHOUT WARRANTIES OR CONDITIONS OF ANY KIND, either express or implied.
See the License for the specific language governing permissions and
limitations under the License.

=cut


=head1 CONTACT

  Please email comments or questions to the public Ensembl
  developers list at <http://lists.ensembl.org/mailman/listinfo/dev>.

  Questions may also be sent to the Ensembl help desk at
  <http://www.ensembl.org/Help/Contact>.

=head1 NAME

Bio::EnsEMBL::Compara::RunnableDB::GeneTrees::OtherParalogs

=head1 DESCRIPTION

This analysis will load a super gene tree and insert the
extra paralogs into the homology tables.

=head1 SYNOPSIS

my $db           = Bio::EnsEMBL::Compara::DBAdaptor->new($locator);
my $otherparalogs = Bio::EnsEMBL::Compara::RunnableDB::GeneTrees::OtherParalogs->new
  (
   -db         => $db,
   -input_id   => $input_id,
   -analysis   => $analysis
  );
$otherparalogs->fetch_input(); #reads from DB
$otherparalogs->run();
$otherparalogs->write_output(); #writes to DB

=head1 AUTHORSHIP

Ensembl Team. Individual contributions can be found in the GIT log.

=head1 APPENDIX

The rest of the documentation details each of the object methods.
Internal methods are usually preceded with an underscore (_)

=cut

package Bio::EnsEMBL::Compara::RunnableDB::GeneTrees::OtherParalogs;

use strict;
use warnings;

use Time::HiRes qw(time gettimeofday tv_interval);

use Bio::EnsEMBL::Compara::AlignedMemberSet;
use Bio::EnsEMBL::Compara::Graph::Link;
use Bio::EnsEMBL::Compara::Utils::Preloader;
use Bio::EnsEMBL::Compara::Utils::FlatFile qw(check_column_integrity);

use base ('Bio::EnsEMBL::Compara::RunnableDB::GeneTrees::OrthoTree');


sub param_defaults {
    my $self = shift;
    return {
        %{ $self->SUPER::param_defaults() },
        'genome_db_id'  => undef,   # Only store the paralogs of this genome_db_id, if set
    };
}


sub fetch_input {
    my $self = shift;
    $self->SUPER::fetch_input;

    my $alignment_id = $self->param('gene_tree')->tree->gene_align_id;
    my $aln = $self->compara_dba->get_GeneAlignAdaptor->fetch_by_dbID($alignment_id);
    Bio::EnsEMBL::Compara::Utils::Preloader::load_all_sequences($self->compara_dba->get_SequenceAdaptor, undef, $aln);

    my %super_align;
    foreach my $member (@{$aln->get_all_Members}) {
        bless $member, 'Bio::EnsEMBL::Compara::GeneTreeMember';
        $super_align{$member->seq_member_id} = $member;
    }

    if (!$self->param('genome_db_id') && (scalar(keys %super_align) >= 5000) && $self->input_job->analysis->dataflow_rules_by_branch->{3}) {
        my %genome_db_ids;
        foreach my $member (values %super_align) {
            my $gdb = $member->genome_db;
            $gdb = $gdb->principal_genome_db if $gdb->genome_component;
            $genome_db_ids{ $gdb->dbID} = 1;
        }
        foreach my $gdb_id (keys %genome_db_ids) {
            # alignment_id and aln_length are not propagated because they are not needed
<<<<<<< HEAD
            $self->dataflow_output_id({'genome_db_id' => $gdb_id, 'gene_tree_id' => $self->param('gene_tree_id')}, 3);
=======
            my $params = {'genome_db_id' => $gdb_id, 'gene_tree_id' => $self->param('gene_tree_id')};
            if ($self->param('output_flatfile')) {
                # Prefix the output flatfile name with the genome_db_id to ensure uniqueness
                my $gdb_outfile = $self->param('output_flatfile');
                $gdb_outfile =~ s/\/([^\/]+)$/\/$gdb_id.$1/;
                $params->{output_flatfile} = $gdb_outfile;
            }
            $self->dataflow_output_id($params, 3);
>>>>>>> a9ae3e69
        }
        $self->complete_early('Too many genes, breaking up the task to 1 job per genome_db_id');
    }

    $self->param('super_align', \%super_align);
    $self->param('homology_consistency', {});
    $self->param('homology_links', []);

    unless ($self->param('_readonly')) {
        if ($self->param('genome_db_id')) {
            $self->delete_old_paralogies;
        } else {
            $self->delete_old_homologies;
        }
    }

    my %gdb_id2stn = ();
    foreach my $taxon (@{$self->param('gene_tree')->tree->species_tree->root->get_all_leaves}) {
        $gdb_id2stn{$taxon->genome_db_id} = $taxon;
    }
    $self->param('gdb_id2stn', \%gdb_id2stn);
}

sub write_output {
    my $self = shift @_;

    $self->_create_flatfile if $self->param('output_flatfile');

    $self->run_analysis;
    $self->print_summary;

    check_column_integrity($self->param('output_flatfile')) if $self->param('output_flatfile');
}


sub delete_old_paralogies {
    my $self = shift;

    my $outfile = $self->param('output_flatfile');
    if ( defined $outfile && -e $outfile ) {
        unlink $outfile;
        return;
    }

    my $tree_node_id = $self->param('gene_tree_id');
    my $genome_db_id = $self->param('genome_db_id');

    my $mlss = $self->compara_dba->get_MethodLinkSpeciesSetAdaptor->fetch_by_method_link_type_genome_db_ids('ENSEMBL_PARALOGUES', [$genome_db_id]);
    die "Cannot find ENSEMBL_PARALOGUES mlss for genome_db_id=$genome_db_id\n" unless $mlss;

    # New method all in one go -- requires key on method_link_species_set_id
    print "deleting old paralogies for genome_db_id=$genome_db_id\n" if ($self->debug);

    # Delete first the members
    my $sql1 = 'DELETE homology_member FROM homology JOIN homology_member USING (homology_id) WHERE gene_tree_root_id = ? AND method_link_species_set_id = ?';
    $self->compara_dba->dbc->do($sql1, undef, $tree_node_id, $mlss->dbID);

    # And then the homologies
    my $sql2 = 'DELETE FROM homology WHERE gene_tree_root_id = ? AND method_link_species_set_id = ?';
    $self->compara_dba->dbc->do($sql2, undef, $tree_node_id, $mlss->dbID);

#    my $homology_ids = $self->compara_dba->dbc->sql_helper->execute_simple(
#        -SQL => 'SELECT homology_id FROM homology WHERE gene_tree_root_id = ? AND method_link_species_set_id = ?',
#        -PARAMS => [$tree_node_id, $mlss->dbID],
#    );
#    my $sql1 = 'DELETE FROM homology_member WHERE homology_id = ?';
#    my $sth1 = $self->compara_dba->dbc->prepare($sql1);
#    my $sql2 = 'DELETE FROM homology WHERE homology_id = ?';
#    my $sth2 = $self->compara_dba->dbc->prepare($sql2);
#    foreach my $h (@$homology_ids) {
#        # Delete first the members
#        $sth1->execute($h);
#        # And then the homologies
#        $sth2->execute($h);
#    }
#    $sth1->finish;
#    $sth2->finish;
}


=head2 run_analysis

    This function will create all the links between two genes from two different sub-trees, and from the same species

=cut

sub run_analysis {
    my $self = shift;

    my $starttime = time()*1000;
    my $gene_tree = $self->param('gene_tree');

    my $tmp_time = time();
    print "build paralogs graph\n" if ($self->debug);
    my $ngenepairlinks = $self->rec_add_paralogs($gene_tree);
    print "$ngenepairlinks pairings\n" if ($self->debug);

    printf("%1.3f secs build links and features\n", time()-$tmp_time) if($self->debug>1);
    #display summary stats of analysis 
    my $runtime = time()*1000-$starttime;  
    $gene_tree->tree->store_tag('OtherParalogs_runtime_msec', $runtime) unless ($self->param('_readonly'));
}

sub rec_add_paralogs {
    my $self = shift;
    my $ancestor = shift;

    # Skip the terminal nodes
    return 0 unless $ancestor->get_child_count;

    my ($child1, $child2) = @{$ancestor->children};

    # All the homologies will share this information
    my $this_taxon = $ancestor->get_value_for_tag('species_tree_node_id');

    # Set node_type
    unless ($self->param('_readonly')) {
        if ($ancestor->get_value_for_tag('is_dup', 0)) {
            $ancestor->store_tag('node_type', 'duplication');
            my $duplication_confidence_score = $self->duplication_confidence_score($ancestor);
            $ancestor->store_tag("duplication_confidence_score", $duplication_confidence_score);
        } elsif (($child1->get_value_for_tag('species_tree_node_id') == $this_taxon) or ($child2->get_value_for_tag('species_tree_node_id') == $this_taxon)) {
            $ancestor->store_tag('node_type', 'dubious');
            $ancestor->store_tag('duplication_confidence_score', 0);
        } else {
            # Very unlikely to be the same species, no need to consider "sub-speciation"
            $ancestor->store_tag('node_type', 'speciation');
            $ancestor->delete_tag('duplication_confidence_score');
        }
        print "setting node_type to ", $ancestor->get_value_for_tag('node_type'), "\n" if ($self->debug);
    }
    my $ngenepairlinks = $self->add_other_paralogs_for_pair($ancestor, $child1, $child2);
    $ngenepairlinks += $self->rec_add_paralogs($child1);
    $ngenepairlinks += $self->rec_add_paralogs($child2);
    return $ngenepairlinks;
}


sub add_other_paralogs_for_pair {
    my $self = shift;
    my $ancestor = shift;
    my $child1   = shift;
    my $child2   = shift;

    $ancestor->print_node if ($self->debug);
    $child1->print_node if ($self->debug);
    $child2->print_node if ($self->debug);

    # Each species
    my $ngenepairlinks = 0;
    my @genome_db_ids;
    if (my $genome_db_id = $self->param('genome_db_id')) {
        my $genome_db = $self->compara_dba->get_GenomeDBAdaptor->fetch_by_dbID($genome_db_id);
        if ($genome_db->is_polyploid) {
            @genome_db_ids = map {$_->dbID} @{$genome_db->component_genome_dbs};
        } else {
            @genome_db_ids = ($genome_db_id);
        }
        @genome_db_ids = grep {$ancestor->get_value_for_tag('gene_hash')->{$_}} @genome_db_ids;
    } else {
        @genome_db_ids = keys %{$ancestor->get_value_for_tag('gene_hash')};
    }
    foreach my $genome_db_id (@genome_db_ids) {
        # Each gene from the sub-tree 1
        foreach my $gene1 (@{$child1->get_value_for_tag('gene_hash')->{$genome_db_id}}) {
            # Each gene from the sub-tree 2
            foreach my $gene2 (@{$child2->get_value_for_tag('gene_hash')->{$genome_db_id}}) {
                my $genepairlink = new Bio::EnsEMBL::Compara::Graph::Link($gene1, $gene2, 0);
                $genepairlink->add_tag("ancestor", $ancestor);
                $genepairlink->add_tag("orthotree_type", 'other_paralog');
                $genepairlink->add_tag("is_tree_compliant", 1);
                $ngenepairlinks++;
                $self->store_gene_link_as_homology($genepairlink) if $self->param('store_homologies');
                $genepairlink->dealloc;
            }
        }
    }
    $self->param('orthotree_homology_counts')->{'other_paralog'} += $ngenepairlinks;
    print "$ngenepairlinks links on node_id=", $ancestor->node_id, " between node_id=", $child1->node_id, " and node_id=", $child2->node_id, "\n";
    return $ngenepairlinks;
}


=head2 duplication_confidence_score

    Super-trees lack the duplication confidence scores, and we have to compute them here

=cut

sub duplication_confidence_score {
  my $self = shift;
  my $ancestor = shift;

  # This assumes bifurcation!!! No multifurcations allowed
  my ($child_a, $child_b, $dummy) = @{$ancestor->children};
  $self->throw("tree is multifurcated in duplication_confidence_score\n") if (defined($dummy));
  my @child_a_gdbs = keys %{$self->get_ancestor_species_hash($child_a)};
  my @child_b_gdbs = keys %{$self->get_ancestor_species_hash($child_b)};
  my %seen = ();  my @gdb_a = grep { ! $seen{$_} ++ } @child_a_gdbs;
     %seen = ();  my @gdb_b = grep { ! $seen{$_} ++ } @child_b_gdbs;
  my @isect = my @diff = my @union = (); my %count;
  foreach my $e (@gdb_a, @gdb_b) { $count{$e}++ }
  foreach my $e (keys %count) {
    push(@union, $e); push @{ $count{$e} == 2 ? \@isect : \@diff }, $e;
  }

  my $duplication_confidence_score = 0;
  my $scalar_isect = scalar(@isect);
  my $scalar_union = scalar(@union);
  $duplication_confidence_score = (($scalar_isect)/$scalar_union) unless (0 == $scalar_isect);

  return $duplication_confidence_score;
}



=head2 get_ancestor_species_hash

    This function is optimized for super-trees:
     - It fetches all the gene tree leaves
     - It is able to jump from a super-tree to the sub-trees
     - It stores the list of all the leaves to save DB queries

=cut

sub get_ancestor_species_hash
{
    my $self = shift;
    my $node = shift;

    my $species_hash = $node->get_value_for_tag('species_hash');
    return $species_hash if($species_hash);

    print $node->node_id, " is a ", $node->tree->tree_type, "\n" if ($self->debug);
    my $gene_hash = {};
    my @sub_taxa = ();

    if ($node->is_leaf) {
  
        # Super-tree leaf
        $node->adaptor->fetch_all_children_for_node($node);
        print "super-tree leaf=", $node->node_id, " children=", $node->get_child_count, "\n";
        my $child = $node->children->[0];
        my $leaves = $self->compara_dba->get_GeneTreeNodeAdaptor->fetch_all_AlignedMember_by_root_id($child->node_id);
        unless (@$leaves) {
            # $child is actually a supertree. Need to fetch its own sub-trees
            $leaves = [];
            print "going deeper\n";
            my $subsupertree = $self->compara_dba->get_GeneTreeAdaptor->fetch_by_dbID($child->node_id);
            my $subsubtrees = $self->compara_dba->get_GeneTreeAdaptor->fetch_subtrees($subsupertree);
            foreach my $subsubtree (@$subsubtrees) {
                push @$leaves, @{ $self->compara_dba->get_GeneTreeNodeAdaptor->fetch_all_AlignedMember_by_root_id($subsubtree->root_id) };
            }
            print "super-tree leaf=", $node->node_id, " subtrees=", scalar(@$subsubtrees), " children=", scalar(@$leaves), "\n";
        }
        $child->disavow_parent;

        foreach my $leaf (@$leaves) {
            print $leaf->toString, "\n" if ($self->debug);
            $species_hash->{$leaf->genome_db_id} = 1 + ($species_hash->{$leaf->genome_db_id} || 0);
            push @sub_taxa, $self->param('gdb_id2stn')->{$leaf->genome_db_id};
            push @{$gene_hash->{$leaf->genome_db_id}}, $self->param('super_align')->{$leaf->seq_member_id};
        }
   
    } else {

        # Super-tree root
        print "super-tree root=", $node->node_id, " children=", $node->get_child_count, "\n";
        my $is_dup = 0;
        foreach my $child (@{$node->children}) {
            print "child: ", $child->node_id, "\n" if ($self->debug);
            my $t_species_hash = $self->get_ancestor_species_hash($child);
            push @sub_taxa, $child->get_value_for_tag('lca_taxon');
            foreach my $genome_db_id (keys(%$t_species_hash)) {
                $is_dup ||= (exists $species_hash->{$genome_db_id});
                $species_hash->{$genome_db_id} = $t_species_hash->{$genome_db_id} + ($species_hash->{$genome_db_id} || 0);
                push @{$gene_hash->{$genome_db_id}}, @{$child->get_value_for_tag('gene_hash')->{$genome_db_id}};
            }
        }

        $node->add_tag("is_dup", $is_dup);
 
    }

    my $lca_taxon = shift @sub_taxa;
    foreach my $this_taxon (@sub_taxa) {
        $lca_taxon = $lca_taxon->find_first_shared_ancestor($this_taxon);
    }

    printf("%s is a '%s' and contains %d species\n", $node->node_id, $lca_taxon->node_name, scalar(keys %$species_hash)) if ($self->debug);
    $node->add_tag("species_hash", $species_hash);
    $node->add_tag("gene_hash", $gene_hash);
    $node->add_tag('lca_taxon', $lca_taxon);

    if (!$node->is_leaf) {
    $node->store_tag('species_tree_node_id', $lca_taxon->node_id) unless $self->param('_readonly');
    }

    return $species_hash;
}

1;<|MERGE_RESOLUTION|>--- conflicted
+++ resolved
@@ -106,9 +106,6 @@
         }
         foreach my $gdb_id (keys %genome_db_ids) {
             # alignment_id and aln_length are not propagated because they are not needed
-<<<<<<< HEAD
-            $self->dataflow_output_id({'genome_db_id' => $gdb_id, 'gene_tree_id' => $self->param('gene_tree_id')}, 3);
-=======
             my $params = {'genome_db_id' => $gdb_id, 'gene_tree_id' => $self->param('gene_tree_id')};
             if ($self->param('output_flatfile')) {
                 # Prefix the output flatfile name with the genome_db_id to ensure uniqueness
@@ -117,7 +114,6 @@
                 $params->{output_flatfile} = $gdb_outfile;
             }
             $self->dataflow_output_id($params, 3);
->>>>>>> a9ae3e69
         }
         $self->complete_early('Too many genes, breaking up the task to 1 job per genome_db_id');
     }
