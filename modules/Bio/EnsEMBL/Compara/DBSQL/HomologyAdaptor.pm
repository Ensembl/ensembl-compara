--- conflicted
+++ resolved
@@ -471,14 +471,9 @@
 sub _get_suitable_species_tree_node_ids {
     my ($self, $in, $lca, $member_type) = @_;
 
-<<<<<<< HEAD
     my $mlss = $self->db->get_MethodLinkSpeciesSetAdaptor->fetch_all_by_method_link_type($member_type eq 'protein' ? 'PROTEIN_TREES' : 'NC_TREES')->[0];
+    return [] unless $mlss;
     my $species_tree = $mlss->species_tree;
-=======
-    my $mlss = $self->db->get_MethodLinkSpeciesSetAdaptor->fetch_all_by_method_link_type($member_type eq 'protein' ? 'PROTEIN_TREES' : 'NC_TREES', 'no_warning')->[0];
-    return [] unless $mlss;
-    my $species_tree = $self->db->get_SpeciesTreeAdaptor->fetch_by_method_link_species_set_id_label($mlss->dbID, 'default');
->>>>>>> 5f9319c9
 
     my $sql;
     my @bound_parameters;
