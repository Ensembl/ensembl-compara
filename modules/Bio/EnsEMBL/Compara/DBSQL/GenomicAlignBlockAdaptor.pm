--- conflicted
+++ resolved
@@ -1345,19 +1345,11 @@
           my ( $species_id, $chr ) = split(/\./, $seq->{display_id}, 2);
 
           my $this_gdb = $genome_db_adaptor->fetch_by_dbID( $mlss->{'_hal_species_name_mapping_reverse'}->{$species_id} );
-<<<<<<< HEAD
-          my $df_name = $Bio::EnsEMBL::Compara::HAL::UCSCMapping::u2e_mappings->{ $this_gdb->dbID }->{$chr} || $chr;
-          my $this_dnafrag = $dnafrag_adaptor->fetch_by_GenomeDB_and_name($this_gdb, $df_name);
-          unless ( defined $this_dnafrag ) {
-            next;
-          }
-=======
 
           my $u2e_mappings = $Bio::EnsEMBL::Compara::HAL::UCSCMapping::u2e_mappings->{ $this_gdb->dbID };
           my $df_name = $u2e_mappings->{$chr} || $chr;
           my $this_dnafrag = $dnafrag_adaptor->fetch_by_GenomeDB_and_name($this_gdb, $df_name);
           next if ( !defined $this_dnafrag );
->>>>>>> 3b95eabf
           # when fetching by slice, input slice will be set as $dnafrag->slice, complete with start and end positions
           # this can mess up subslicing down the line - reset it and it will be pulled fresh from the db
           $this_dnafrag->{'_slice'} = undef; 
