=head1 LICENSE

See the NOTICE file distributed with this work for additional information
regarding copyright ownership.

Licensed under the Apache License, Version 2.0 (the "License");
you may not use this file except in compliance with the License.
You may obtain a copy of the License at

     http://www.apache.org/licenses/LICENSE-2.0

Unless required by applicable law or agreed to in writing, software
distributed under the License is distributed on an "AS IS" BASIS,
WITHOUT WARRANTIES OR CONDITIONS OF ANY KIND, either express or implied.
See the License for the specific language governing permissions and
limitations under the License.

=head1 NAME

Bio::EnsEMBL::Compara::DBSQL::GeneMemberAdaptor

=head1 DESCRIPTION

Adaptor to retrieve GeneMember objects.
Most of the methods are shared with the SeqMemberAdaptor.

<<<<<<< HEAD
=======
=head1 INHERITANCE TREE

  Bio::EnsEMBL::Compara::DBSQL::GeneMemberAdaptor
  +- Bio::EnsEMBL::Compara::DBSQL::MemberAdaptor

>>>>>>> e8cbfceb
=cut


package Bio::EnsEMBL::Compara::DBSQL::GeneMemberAdaptor;

use strict; 
use warnings;

use Bio::EnsEMBL::Compara::GeneMember;

use Bio::EnsEMBL::Utils::Scalar qw(:all);
use Bio::EnsEMBL::Utils::Exception qw(throw warning);
use DBI qw(:sql_types);

use base qw(Bio::EnsEMBL::Compara::DBSQL::MemberAdaptor);


=head2 fetch_all_homology_orphans_by_GenomeDB

 Arg [1]    : Bio::EnsEMBL::Compara::GenomeDB $genome_db
 Example    : $GenomeDBAdaptor->fetch_all_homology_orphans_by_GenomeDB($genome_db);
 Description: fetch the members for a genome_db that have no homologs in the database
 Returntype : an array reference of Bio::EnsEMBL::Compara::Member objects
 Exceptions : when isa if Arg [1] is not Bio::EnsEMBL::Compara::GenomeDB
 Caller     : general

=cut

sub fetch_all_homology_orphans_by_GenomeDB {
  my $self = shift;
  my $gdb = shift;

  assert_ref($gdb, 'Bio::EnsEMBL::Compara::GenomeDB', 'gdb');

  my $constraint = 'm.genome_db_id = ?';
  $self->bind_param_generic_fetch($gdb->dbID, SQL_INTEGER);

  # The LEFT JOIN condition is actually below and therefore shared by all the fetch methods
  # To activate it, a fetch has to alias "homology_member" into "left_homology"
  my $join = [[['homology_member', 'left_homology'], 'left_homology.gene_member_id IS NULL']];

  return $self->generic_fetch($constraint, $join);
}


=head2 fetch_by_Gene

  Arg[1]      : Bio::EnsEMBL::Gene $gene
  Arg[2]      : (opt) boolean: $verbose
  Example     : my $gene_member = $genemember_adaptor->fetch_by_Gene($gene);
  Description : Returns the GeneMember equivalent of the given Gene object.
                If $verbose is switched on and the gene is not in Compara, prints a warning.
  Returntype  : Bio::EnsEMBL::Compara::GeneMember
  Exceptions  : none
  Caller      : general
  Status      : Stable

=cut

sub fetch_by_Gene {
    my ($self, $gene, $verbose) = @_;

    assert_ref($gene, 'Bio::EnsEMBL::Gene', 'gene');
    my $species = $gene->adaptor->db->get_MetaContainer->get_production_name();
    my $genome_db = $self->db->get_GenomeDBAdaptor->fetch_by_name_assembly($species);
    my $gene_member = $self->fetch_by_stable_id_GenomeDB($gene->stable_id, $genome_db);
    warn $gene->stable_id." does not exist in the Compara database\n" if $verbose and not $gene_member;
    return $gene_member;
}


#
# INTERNAL METHODS
#
###################

sub _left_join {
    return (
        ['homology_member left_homology', 'left_homology.gene_member_id = m.gene_member_id'],
    );
}


sub _tables {
  return (['gene_member', 'm']);
}

sub _columns {
  return ('m.gene_member_id',
          'm.source_name',
          'm.stable_id',
          'm.version',
          'm.taxon_id',
          'm.genome_db_id',
          'm.biotype_group',
          'm.description',
          'm.dnafrag_id',
          'm.dnafrag_start',
          'm.dnafrag_end',
          'm.dnafrag_strand',
          'm.canonical_member_id',
          'm.display_label',
          );
}

sub create_instance_from_rowhash {
	my ($self, $rowhash) = @_;

	return Bio::EnsEMBL::Compara::GeneMember->new_fast({
		adaptor         => $self,
		dbID            => $rowhash->{gene_member_id},
		_stable_id      => $rowhash->{stable_id},
		_version        => $rowhash->{version},
		_taxon_id       => $rowhash->{taxon_id},
		_genome_db_id   => $rowhash->{genome_db_id},
                _biotype_group  => $rowhash->{biotype_group},
		_description    => $rowhash->{description},
		dnafrag_id      => $rowhash->{dnafrag_id},
		dnafrag_start   => $rowhash->{dnafrag_start},
		dnafrag_end     => $rowhash->{dnafrag_end},
		dnafrag_strand  => $rowhash->{dnafrag_strand},
		_source_name    => $rowhash->{source_name},
		_display_label  => $rowhash->{display_label},
            _canonical_member_id => $rowhash->{canonical_member_id},
	});
}

sub init_instance_from_rowhash {
  my $self = shift;
  my $member = shift;
  my $rowhash = shift;

  $member->gene_member_id($rowhash->{'gene_member_id'});
  $member->stable_id($rowhash->{'stable_id'});
  $member->version($rowhash->{'version'});
  $member->taxon_id($rowhash->{'taxon_id'});
  $member->genome_db_id($rowhash->{'genome_db_id'});
  $member->biotype_group($rowhash->{'biotype_group'});
  $member->description($rowhash->{'description'});
  $member->dnafrag_id($rowhash->{'dnafrag_id'});
  $member->dnafrag_start($rowhash->{'dnafrag_start'});
  $member->dnafrag_end( $rowhash->{'dnafrag_end'});
  $member->dnafrag_strand($rowhash->{'dnafrag_strand'});
  $member->source_name($rowhash->{'source_name'});
  $member->display_label($rowhash->{'display_label'});
  $member->canonical_member_id($rowhash->{canonical_member_id});
  $member->adaptor($self) if ref $self;

  return $member;
}



#
# STORE METHODS
#
################


sub store {
    my ($self, $member) = @_;
   
    assert_ref($member, 'Bio::EnsEMBL::Compara::GeneMember', 'member');


  my $sth = $self->prepare("INSERT ignore INTO gene_member (stable_id,version, source_name,
                              canonical_member_id,
                              taxon_id, genome_db_id, biotype_group, description,
                              dnafrag_id, dnafrag_start, dnafrag_end, dnafrag_strand, display_label)
                            VALUES (?,?,?,?,?,?,?,?,?,?,?,?,?)");

  my $insertCount = $sth->execute($member->stable_id,
                  $member->version,
                  $member->source_name,
                  $member->canonical_member_id,
                  $member->taxon_id,
                  $member->genome_db_id,
                  $member->biotype_group,
                  $member->description,
                  $member->dnafrag_id,
                  $member->dnafrag_start,
                  $member->dnafrag_end,
                  $member->dnafrag_strand,
                  $member->display_label);
  if($insertCount>0) {
    #sucessful insert
    $member->dbID( $self->dbc->db_handle->last_insert_id(undef, undef, 'gene_member', 'gene_member_id') );
    $sth->finish;
  } else {
    $sth->finish;
<<<<<<< HEAD
    # UNIQUE(genome_db_id, stable_id) has prevented the insertion because this gene_member is already
    # present. Fetch the gene_member_id via SELECT.
    my $sth2 = $self->prepare("SELECT gene_member_id FROM gene_member WHERE genome_db_id=? AND stable_id=?");
=======
    #UNIQUE(genome_db_id,stable_id) prevented insert since this gene_member was already inserted for this genome_db
    #so get gene_member_id with select
    my $sth2 = $self->prepare("SELECT gene_member_id FROM gene_member WHERE genome_db_id = ? AND stable_id = ?");
>>>>>>> e8cbfceb
    $sth2->execute($member->genome_db_id, $member->stable_id);
    my ($id) = $sth2->fetchrow_array();
    throw("GeneMemberAdaptor: insert failed, but gene_member_id select failed too") unless($id);
    $member->dbID($id);
    $sth2->finish;
  }

  $member->adaptor($self);

  return $member->dbID;

}

sub delete {
    my ($self, $gene_member) = @_;
    foreach my $seq_member (@{$gene_member->get_all_SeqMembers}) {
        $seq_member->adaptor->delete($seq_member);
    }
    $self->dbc->do('DELETE FROM gene_member_qc          WHERE gene_member_id = ?', undef, $gene_member->dbID);
    $self->dbc->do('DELETE FROM member_xref             WHERE gene_member_id = ?', undef, $gene_member->dbID);
    $self->dbc->do('DELETE FROM gene_member_hom_stats   WHERE gene_member_id = ?', undef, $gene_member->dbID);
    $self->dbc->do('DELETE FROM gene_member             WHERE gene_member_id = ?', undef, $gene_member->dbID);
}

1;<|MERGE_RESOLUTION|>--- conflicted
+++ resolved
@@ -24,14 +24,6 @@
 Adaptor to retrieve GeneMember objects.
 Most of the methods are shared with the SeqMemberAdaptor.
 
-<<<<<<< HEAD
-=======
-=head1 INHERITANCE TREE
-
-  Bio::EnsEMBL::Compara::DBSQL::GeneMemberAdaptor
-  +- Bio::EnsEMBL::Compara::DBSQL::MemberAdaptor
-
->>>>>>> e8cbfceb
 =cut
 
 
@@ -222,15 +214,9 @@
     $sth->finish;
   } else {
     $sth->finish;
-<<<<<<< HEAD
     # UNIQUE(genome_db_id, stable_id) has prevented the insertion because this gene_member is already
     # present. Fetch the gene_member_id via SELECT.
     my $sth2 = $self->prepare("SELECT gene_member_id FROM gene_member WHERE genome_db_id=? AND stable_id=?");
-=======
-    #UNIQUE(genome_db_id,stable_id) prevented insert since this gene_member was already inserted for this genome_db
-    #so get gene_member_id with select
-    my $sth2 = $self->prepare("SELECT gene_member_id FROM gene_member WHERE genome_db_id = ? AND stable_id = ?");
->>>>>>> e8cbfceb
     $sth2->execute($member->genome_db_id, $member->stable_id);
     my ($id) = $sth2->fetchrow_array();
     throw("GeneMemberAdaptor: insert failed, but gene_member_id select failed too") unless($id);
