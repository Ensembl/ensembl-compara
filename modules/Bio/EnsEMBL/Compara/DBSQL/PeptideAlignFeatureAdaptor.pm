--- conflicted
+++ resolved
@@ -342,12 +342,11 @@
     $prevPaf = $paf;
   }
 
-  $self->_store_PAFS(@pafList);
+  $self->_store_PAFS(\@pafList);
 }
 
 
 sub _store_PAFS {
-<<<<<<< HEAD
     my ($self, $cross_pafs) = @_;
 
     print "numbers pafs " . scalar(@$cross_pafs) . "\n";
@@ -377,58 +376,6 @@
                 $feature->{perc_pos},
                 $feature->{cigar_line},
                 );
-=======
-  my ($self, @out)  = @_;
-
-  return unless(@out and scalar(@out));
-
-  # Query genome db id should always be the same
-  my $first_qgenome_db_id = $out[0]->query_genome_db_id;
-
-  my $gdb = $self->db->get_GenomeDBAdaptor->fetch_by_dbID($first_qgenome_db_id);
-  my $tbl_name = 'peptide_align_feature_'.$first_qgenome_db_id;
-
-  my $query = "INSERT INTO $tbl_name(".
-                "qmember_id,hmember_id,qgenome_db_id,hgenome_db_id," .
-                "qstart,qend,hstart,hend,".
-                "score,evalue,align_length," .
-                "identical_matches,perc_ident,".
-                "positive_matches,perc_pos,hit_rank,cigar_line) VALUES ";
-
-  my $addComma=0;
-  foreach my $paf (@out) {
-    if($paf->isa('Bio::EnsEMBL::Compara::PeptideAlignFeature')) {
-
-      # print STDERR "== ", $paf->query_member_id, " - ", $paf->hit_member_id, "\n";
-      my $qgenome_db_id = $paf->query_genome_db_id;
-      $qgenome_db_id = 0 unless($qgenome_db_id);
-      my $hgenome_db_id = $paf->hit_genome_db_id;
-      $hgenome_db_id = 0 unless($hgenome_db_id);
-      if (not $paf->query_member) { throw("PAF query member undefined\n"); }
-      # Null_cigar option for leaner paf tables
-      $paf->cigar_line('') if (defined $paf->{null_cigar});
-
-      $query .= ", " if($addComma);
-      $query .= "(".$paf->query_member_id.
-                ",".$paf->hit_member_id.
-                ",".$qgenome_db_id.
-                ",".$hgenome_db_id.
-                ",".$paf->qstart.
-                ",".$paf->qend.
-                ",".$paf->hstart.
-                ",".$paf->hend.
-                ",".$paf->score.
-                ",".$paf->evalue.
-                ",".$paf->alignment_length.
-                ",".$paf->identical_matches.
-                ",".$paf->perc_ident.
-                ",".$paf->positive_matches.
-                ",".$paf->perc_pos.
-                ",".$paf->hit_rank.
-                ",'".$paf->cigar_line."')";
-      $addComma=1;
-      # $paf->display_short();
->>>>>>> f61c5b53
     }
 }
 
