--- conflicted
+++ resolved
@@ -392,19 +392,11 @@
     $sth->finish;
   } else {
     $sth->finish;
-<<<<<<< HEAD
     # UNIQUE(genome_db_id, stable_id) has prevented the insertion because this seq_member is already
     # present. Fetch the seq_member_id via SELECT.
     my $sth2 = $self->prepare("SELECT seq_member_id, sequence_id FROM seq_member WHERE genome_db_id=? AND stable_id=?");
     $sth2->execute($member->genome_db_id, $member->stable_id);
     my($id, $sequence_id) = $sth2->fetchrow_array();
-=======
-    #UNIQUE(genome_db_id,stable_id) prevented insert since this seq_member was already inserted for this genome_db
-    #so get seq_member_id with select
-    my $sth2 = $self->prepare("SELECT seq_member_id, sequence_id FROM seq_member WHERE genome_db_id = ? AND stable_id = ?");
-    $sth2->execute($member->genome_db_id, $member->stable_id);
-    my ($id, $sequence_id) = $sth2->fetchrow_array();
->>>>>>> e8cbfceb
     throw("SeqMemberAdaptor: insert failed, but seq_member_id select failed too") unless($id);
     $member->dbID($id);
     $member->sequence_id($sequence_id) if ($sequence_id) and $member->isa('Bio::EnsEMBL::Compara::SeqMember');
