--- conflicted
+++ resolved
@@ -403,17 +403,12 @@
     my ($command, $test_name) = @_;
     my $rc = system(ref($command) eq 'ARRAY' ? @$command : $command);
     if ($rc) {
-<<<<<<< HEAD
-        fail($test_name);
-        diag("Return code:$? $!");
-=======
         if ($rc == -1) {
             diag("System error: $!");
         } else {
             diag("Return code: ".($?>>8));
         }
         fail($test_name);
->>>>>>> a34a12da
     } else {
         pass($test_name);
     }
