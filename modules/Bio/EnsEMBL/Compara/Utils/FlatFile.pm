--- conflicted
+++ resolved
@@ -40,13 +40,10 @@
 
 @EXPORT_OK = qw(
     map_row_to_header
-<<<<<<< HEAD
+    parse_flatfile_into_hash
+    match_range_filter
     query_file_tree
     group_hash_by
-=======
-    parse_flatfile_into_hash
-    match_range_filter
->>>>>>> 16e3609a
 );
 %EXPORT_TAGS = (
   all     => [@EXPORT_OK]
@@ -82,7 +79,52 @@
     return $row;
 }
 
-<<<<<<< HEAD
+=head2 parse_flatfile_into_hash
+
+    A two column file is parsed into $column_1->$column_2
+
+=cut
+
+sub parse_flatfile_into_hash {
+    my ($self, $filename, $filter) = @_;
+
+    my %flatfile_hash;
+    open(my $fh, '<', $filename) or die "Cannot open $filename for reading";
+    my $header = <$fh>;
+    while ( my $line = <$fh> ) {
+        chomp $line;
+        my ( $id, $val ) = split(/\s+/, $line);
+        next if $val eq '';
+        next if $filter && ! $self->match_range_filter($id, $filter);
+        $flatfile_hash{$id} = $val;
+    }
+    close $fh;
+
+    return \%flatfile_hash;
+}
+
+=head2 match_range_filter
+
+    Range filter to collect appropriate ncrna or protein ids
+
+=cut
+
+sub match_range_filter {
+    my ($self, $id, $filter) = @_;
+
+    my $match = 0;
+    foreach my $range ( @$filter ) {
+        die "Bad range declaration: at least one value expected, 0 found." unless defined $range->[0];
+        if ( defined $range->[1] ) {
+            $match = 1 if $id >= $range->[0] && $id <= $range->[1];
+        } else {
+            $match = 1 if $id >= $range->[0];
+        }
+    }
+
+    return $match;
+}
+
 =head2 query_file_tree
 
   Arg [1]     : String $directory
@@ -193,52 +235,6 @@
     }
 
     return \%grouped_data;
-=======
-=head2 parse_flatfile_into_hash
-
-    A two column file is parsed into $column_1->$column_2
-
-=cut
-
-sub parse_flatfile_into_hash {
-    my ($self, $filename, $filter) = @_;
-
-    my %flatfile_hash;
-    open(my $fh, '<', $filename) or die "Cannot open $filename for reading";
-    my $header = <$fh>;
-    while ( my $line = <$fh> ) {
-        chomp $line;
-        my ( $id, $val ) = split(/\s+/, $line);
-        next if $val eq '';
-        next if $filter && ! $self->match_range_filter($id, $filter);
-        $flatfile_hash{$id} = $val;
-    }
-    close $fh;
-
-    return \%flatfile_hash;
-}
-
-=head2 match_range_filter
-
-    Range filter to collect appropriate ncrna or protein ids
-
-=cut
-
-sub match_range_filter {
-    my ($self, $id, $filter) = @_;
-
-    my $match = 0;
-    foreach my $range ( @$filter ) {
-        die "Bad range declaration: at least one value expected, 0 found." unless defined $range->[0];
-        if ( defined $range->[1] ) {
-            $match = 1 if $id >= $range->[0] && $id <= $range->[1];
-        } else {
-            $match = 1 if $id >= $range->[0];
-        }
-    }
-
-    return $match;
->>>>>>> 16e3609a
 }
 
 1;