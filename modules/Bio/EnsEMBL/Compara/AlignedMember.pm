--- conflicted
+++ resolved
@@ -19,19 +19,11 @@
 
 =head1 CONTACT
 
-<<<<<<< HEAD
-  Please email comments or questions to the public Ensembl
-  developers list at <http://lists.ensembl.org/mailman/listinfo/dev>.
-
-  Questions may also be sent to the Ensembl help desk at
-  <http://www.ensembl.org/Help/Contact>.
-=======
 Please email comments or questions to the public Ensembl
 developers list at <http://lists.ensembl.org/mailman/listinfo/dev>.
 
 Questions may also be sent to the Ensembl help desk at
 <http://www.ensembl.org/Help/Contact>.
->>>>>>> a366a95e
 
 =head1 AUTHORSHIP
 
