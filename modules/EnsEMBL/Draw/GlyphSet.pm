--- conflicted
+++ resolved
@@ -601,14 +601,9 @@
     $config->{'hover_labels'}->{$class} = {
       header    => $name,
       desc      => $desc,
-<<<<<<< HEAD
       class     => "$class $track _track_$track",
       highlight => $track,
       component => lc($component . ($config->multi_species && $config->species ne $hub->species ? '_' . $config->species : '')),
-=======
-      class     => "$class $track",
-      component => lc($component . ($config->get_parameter('multi_species') && $config->species ne $hub->species ? '_' . $config->species : '')),
->>>>>>> 7291e5d3
       renderers => \@r,
       fav       => [ $fav, "$url;$track=favourite_" ],
       off       => "$url;$track=off",
