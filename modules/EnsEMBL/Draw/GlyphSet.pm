--- conflicted
+++ resolved
@@ -717,14 +717,11 @@
   $self->errorTrack("Too many $label in this region - please zoom in or select a histogram style");
 }
 
-<<<<<<< HEAD
 sub no_track_on_strand {
   my $self = shift;
   return $self->errorTrack(sprintf 'No %s on %s strand in this region', $self->error_track_name, $self->strand == 1 ? 'forward' : 'reverse');
 }
 
-=======
->>>>>>> 22ddfe07
 sub errorTrack {
   my ($self, $message, $x, $y) = @_;
   return if $self->error; ## Don't try to output more than one!
