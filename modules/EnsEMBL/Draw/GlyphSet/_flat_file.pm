=head1 LICENSE

Copyright [1999-2015] Wellcome Trust Sanger Institute and the EMBL-European Bioinformatics Institute

Licensed under the Apache License, Version 2.0 (the "License");
you may not use this file except in compliance with the License.
You may obtain a copy of the License at

     http://www.apache.org/licenses/LICENSE-2.0

Unless required by applicable law or agreed to in writing, software
distributed under the License is distributed on an "AS IS" BASIS,
WITHOUT WARRANTIES OR CONDITIONS OF ANY KIND, either express or implied.
See the License for the specific language governing permissions and
limitations under the License.

=cut

package EnsEMBL::Draw::GlyphSet::_flat_file;

### Module for drawing features parsed from a non-indexed text file (such as 
### user-uploaded data)

use strict;

use List::Util qw(reduce);

use EnsEMBL::Web::Text::FeatureParser;
use EnsEMBL::Web::File::User;
use EnsEMBL::Web::Utils::FormatText qw(add_links);
use Bio::EnsEMBL::Variation::Utils::Constants;

use base qw(EnsEMBL::Draw::GlyphSet::_alignment EnsEMBL::Draw::GlyphSet_wiggle_and_block);

sub wiggle_subtitle { join(', ',@{$_[0]->{'subtitle'}||[]}); }

sub feature_group { my ($self, $f) = @_; return $f->id; }
sub feature_label { my ($self, $f) = @_; return $f->id; }

sub draw_features {
  my ($self, $wiggle) = @_; 
  my %data = $self->features;
  
  ## Value to drop into error message
  return $self->my_config('format').' features' unless keys %data;
 
  $self->{'subtitle'} = []; 
  if ($wiggle) {
    my $first = 1;
    foreach my $key ($self->sort_features_by_priority(%data)) {
      $self->draw_space_glyph() unless $first;
      $first = 0;
      my ($features, $config)     = @{$data{$key}||[]};
      my $graph_type              = ($config->{'useScore'} && $config->{'useScore'} == 4) || ($config->{'graphType'} && $config->{'graphType'} eq 'points') ? 'points' : 'bar';
      my ($min_score, $max_score) = split ':', $config->{'viewLimits'};
      
      $min_score = $config->{'min_score'} unless $min_score;
      $max_score = $config->{'max_score'} unless $max_score;
      
      $self->draw_wiggle_plot($features, { 
        min_score    => $min_score,
        max_score    => $max_score, 
        score_colour => $config->{'color'},
        axis_colour  => 'black',
        graph_type   => $graph_type,
        use_feature_colours => (lc($config->{'itemRgb'}||'') eq 'on'),
      });
      my $subtitle = $config->{'name'} || $config->{'description'};
      push @{$self->{'subtitle'}},$subtitle;
    }
  }
  
  return 0;
}

sub features {
  my $self         = shift;
  my $container    = $self->{'container'};
  my $species_defs = $self->species_defs;
  my $sub_type     = $self->my_config('sub_type');
  my $parser = EnsEMBL::Web::Text::FeatureParser->new($species_defs);
  my $features     = [];
  my %results;
  
  $self->{'_default_colour'} = $self->SUPER::my_colour($sub_type);
 
  $parser->filter($container->seq_region_name, $container->start, $container->end);

  $self->{'parser'} = $parser;

  if ($sub_type eq 'single_feature') {
    $parser->parse($self->my_config('data'), $self->my_config('format'));
  }
  else {
    my %args = ('hub' => $self->{'config'}->hub);

    if ($sub_type eq 'url') {
      $args{'file'} = $self->my_config('url');
      $args{'input_drivers'} = ['URL']; 
    }
    else {
      $args{'file'} = $self->my_config('file');
      if ($args{'file'} !~ /\//) { ## TmpFile upload
        $args{'prefix'} = 'user_upload';
      }
    }

    my $file = EnsEMBL::Web::File::User->new(%args);

    my $response = $file->read;

    if (my $data = $response->{'content'}) {
      $parser->parse($data, $self->my_config('format'));
    } else {
      return $self->errorTrack(sprintf 'Could not read file %s', $self->my_config('caption'));
      warn "!!! ERROR READING FILE: ".$response->{'error'}[0];
    }
  } 

  my $key = $self->{'hover_label_class'}; 
  my $hover_label = $self->{'config'}->{'hover_labels'}{$key};

  ## Now we translate all the features to their rightful co-ordinates
  while (my ($key, $T) = each (%{$parser->{'tracks'}})) {
    $_->map($container) for @{$T->{'features'}};

    my $description = $T->{'config'}{'description'};
    if ($description) {
      $description = add_links($description);
      $hover_label->{'extra_desc'} = $description;
    }
 
    ## Set track depth a bit higher if there are lots of user features
    $T->{'config'}{'dep'} = scalar @{$T->{'features'}} > 20 ? 20 : scalar @{$T->{'features'}};

    ## Quick'n'dirty BED hack
    foreach (@{$T->{'features'}}) {
      if ($_->can('external_data') && $_->external_data && $_->external_data->{'BlockCount'}) {
        $self->{'my_config'}->set('has_blocks', 1);
        last;
      }
    }

    ### ensure the display of the VEP features using colours corresponding to their consequence
    if ($self->my_config('format') eq 'VEP_OUTPUT') {
      my %overlap_cons = %Bio::EnsEMBL::Variation::Utils::Constants::OVERLAP_CONSEQUENCES;      
      my %cons_lookup = map { $overlap_cons{$_}{'SO_term'} => $overlap_cons{$_}{'rank'} } keys %overlap_cons;
    
      ## Group results into sets by start, end and allele, so we can treat them 
      ## as single features in the next step 
      my %cons = map { # lowest rank consequence from comma-list
        $_->consequence => reduce { $cons_lookup{$a} < $cons_lookup{$b} ? $a : $b } split(/,/,$_->consequence); 
      } @{$T->{'features'}};
      @{$T->{'features'}} = sort {$a->start <=> $b->start
          || $a->end <=> $b->end
          || $a->allele_string cmp $b->allele_string
          || $cons_lookup{$cons{$a->consequence}} <=> $cons_lookup{$cons{$b->consequence}}
        } @{$T->{'features'}};

      my $colours = $species_defs->colour('variation');
      
      $T->{'config'}{'itemRgb'} = 'on';
    
      ## Merge raw features into a set of unique variants with multiple consequences 
      my ($start, $end, $allele);
      foreach (@{$T->{'features'}}) {
        my $last = $features->[-1];
        if ($last && $last->start == $_->start && $last->end == $_->end && $last->allele_string eq $_->allele_string) {
          push @{$last->external_data->{'Type'}[0]}, $_->consequence;
        }
        else {
          $_->external_data->{'item_colour'}[0] = $colours->{lc $cons{$_->consequence}}->{'default'} || $colours->{'default'}->{'default'};
          $_->external_data->{'Type'}[0]        = [$_->consequence];
          push @$features, $_;
          $start = $_->start;
          $end = $_->end;
          $allele = $_->allele_string;
        }
      }
      ## FinallY dedupe the consequences
      foreach (@$features) {
        my %dedupe;
        foreach my $c (@{$_->external_data->{'Type'}[0]||[]}) {
          $dedupe{$c}++;
        }
        $_->external_data->{'Type'}[0] = join(', ', sort {$cons_lookup{$a} <=> $cons_lookup{$b}} keys %dedupe);
      }
    }
    else {
      $features = $T->{'features'};
    }

    $results{$key} = [$features, $T->{'config'}];
  }
<<<<<<< HEAD
  #use Data::Dumper; warn Dumper($hover_label);
=======
>>>>>>> a8b3baed
  return %results;
}

sub feature_title {
  my ($self, $f, $db_name) = @_;
  my @strand_name = qw(- Forward Reverse);
  my $title       = sprintf(
    '%s: %s; Start: %d; End: %d; Strand: %s',
    $self->{'track_key'},
    $f->id,
    $f->seq_region_start,
    $f->seq_region_end,
    $strand_name[$f->seq_region_strand]
  );

  $title .= '; Hit start: ' . $f->hstart if $f->hstart;
  $title .= '; Hit end: ' . $f->hend if $f->hend;
  $title .= '; Hit strand: ' . $f->hstrand if $f->hstrand;
  $title .= '; Score: ' . $f->score if $f->score; 
 
  my %extra = $f->extra_data && ref $f->extra_data eq 'HASH' ? %{$f->extra_data} : (); 
 
  foreach my $k (sort keys %extra) {
    next if $k eq '_type';
    next if $k eq 'item_colour';
    $title .= "; $k: " . join ', ', @{$extra{$k}};
  }
  
  return $title;
}

sub href {
  ### Links to /Location/Genome
  my ($self, $f) = @_;
  my $href = $f->can('attrib') && $f->attrib('url') ? $f->attrib('url') : $self->{'parser'}{'tracks'}{$self->{'track_key'}}{'config'}{'url'};
  $href =~ s/\$\$/$f->id/e;
  return $href;
}

# Stupid function is stupid
sub colour_key {
  my ($self, $k) = @_;
  return $k;
}

sub my_colour {
  my ($self, $k, $v) = @_;
  my $c = $self->{'parser'}{'tracks'}{$self->{'track_key'}}{'config'}{'color'} || $self->{'_default_colour'};
  return $v eq 'join' ?  $self->{'config'}->colourmap->mix($c, 'white', 0.8) : $c;
}

sub slide    {
  my ($self, $f, $offset) = @_;
  $f->start($f->start + $offset);
  $f->end($f->end + $offset);
}


1;<|MERGE_RESOLUTION|>--- conflicted
+++ resolved
@@ -192,10 +192,6 @@
 
     $results{$key} = [$features, $T->{'config'}];
   }
-<<<<<<< HEAD
-  #use Data::Dumper; warn Dumper($hover_label);
-=======
->>>>>>> a8b3baed
   return %results;
 }
 
