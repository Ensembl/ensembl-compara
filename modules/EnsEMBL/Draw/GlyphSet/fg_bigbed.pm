=head1 LICENSE

Copyright [1999-2016] Wellcome Trust Sanger Institute and the EMBL-European Bioinformatics Institute

Licensed under the Apache License, Version 2.0 (the "License");
you may not use this file except in compliance with the License.
You may obtain a copy of the License at

     http://www.apache.org/licenses/LICENSE-2.0

Unless required by applicable law or agreed to in writing, software
distributed under the License is distributed on an "AS IS" BASIS,
WITHOUT WARRANTIES OR CONDITIONS OF ANY KIND, either express or implied.
See the License for the specific language governing permissions and
limitations under the License.

=cut

package EnsEMBL::Draw::GlyphSet::fg_bigbed;

### Draw a Regulation track from a bigBed file 

use strict;

use EnsEMBL::Web::File::Utils::IO qw(file_exists);

use parent qw(EnsEMBL::Draw::GlyphSet::bigbed);

sub supports_subtitles { 0; }

sub get_data {
  my $self    = shift;
  my $slice   = $self->{'container'}; 
  return if $slice->isa('Bio::EnsEMBL::Compara::AlignSlice::Slice'); # XXX Seems not to have adaptors?

  my $config  = $self->{'config'};

  if ($slice->length > 200000) {
    if ($config->{'_sent_bigbed_error_track'}) {
      return undef;
    } else {
      $config->{'_sent_bigbed_error_track'} = 1;
      $self->{'no_empty_track_message'}  = 1;
      return $self->errorTrack('BigBed tracks are only viewable on images less than 200kb in size');
    }
  }
 
  my $bigbed_file = $self->get_filename;
  return unless $bigbed_file;
  
  my $file_path = join '/', $self->species_defs->DATAFILE_BASE_PATH, lc $self->species, $self->species_defs->ASSEMBLY_VERSION;
  $bigbed_file = "$file_path/$bigbed_file" unless $bigbed_file =~ /^$file_path/;
  ## Clean up any whitespace
  $bigbed_file =~ s/\s//g;
  
  my $check = file_exists($bigbed_file, {'nice' => 1});
  if ($check->{'error'}) {
<<<<<<< HEAD
    $self->no_file($check->{'error'}->[0]);
=======
    $self->no_file('555');
>>>>>>> d4fa2308
    return [];
  }

  return $self->SUPER::get_data($bigbed_file);
}

1;<|MERGE_RESOLUTION|>--- conflicted
+++ resolved
@@ -55,11 +55,7 @@
   
   my $check = file_exists($bigbed_file, {'nice' => 1});
   if ($check->{'error'}) {
-<<<<<<< HEAD
-    $self->no_file($check->{'error'}->[0]);
-=======
     $self->no_file('555');
->>>>>>> d4fa2308
     return [];
   }
 
