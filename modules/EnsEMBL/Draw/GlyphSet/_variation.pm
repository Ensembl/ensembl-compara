=head1 LICENSE

Copyright [1999-2016] Wellcome Trust Sanger Institute and the EMBL-European Bioinformatics Institute

Licensed under the Apache License, Version 2.0 (the "License");
you may not use this file except in compliance with the License.
You may obtain a copy of the License at

     http://www.apache.org/licenses/LICENSE-2.0

Unless required by applicable law or agreed to in writing, software
distributed under the License is distributed on an "AS IS" BASIS,
WITHOUT WARRANTIES OR CONDITIONS OF ANY KIND, either express or implied.
See the License for the specific language governing permissions and
limitations under the License.

=cut

package EnsEMBL::Draw::GlyphSet::_variation;

### Draws a SNP track

use strict;

use List::Util qw(min);

use Bio::EnsEMBL::Variation::Utils::Constants;
use Bio::EnsEMBL::Variation::VariationFeature;

use base qw(EnsEMBL::Draw::GlyphSet_simpler);

sub depth {
  my $self   = shift;
  my $length = $self->{'container'}->length;

  if ($self->{'display'} =~ /labels/ || ($self->{'display'} eq 'normal' && $length <= 2e5) || $length <= 101) {
    return $length > 1e4 ? 20 : undef;
  }
  
  return $self->SUPER::depth;
}

sub label_overlay { return 1; }

sub render_labels {
  my ($self, $labels) = @_;
  $self->{'show_labels'} = 1 if $self->{'container'}->length <= 1e4;
  return $self->render_normal;
}

sub _init {
  my $self = shift;
  $self->{'my_config'}->set('no_label', 1) unless $self->{'show_labels'};
  return $self->SUPER::_init(@_);
}

sub my_label { 
  my $self  = shift;  
  my $label = $self->type =~ /somatic/ ? 'Somatic Mutations' : 'Variations'; 
  return $label; 
}

sub features {
  my $self         = shift;
  my $max_length   = $self->my_config('threshold') || 1000;
  my $slice_length = $self->{'container'}->length;

  my $hub = $self->{'config'}{'hub'};  

  #$self->{'legend'}{'variation_legend'}{$_->display_consequence} ||= $self->get_colours($_)->{'feature'} for @$snps;
  
  if ($slice_length > $max_length * 1010) {
    $self->errorTrack("Variation features are not displayed for regions larger than ${max_length}Kb");
    return [];
  } else {
    my $features_list = $hub->get_query('GlyphSet::Variation')->go($self,{
      species => $hub->species,
      slice => $self->{'container'},
      id => $self->{'my_config'}->id,
      config => [qw(filter source sources sets set_name style no_label)],
      var_db => $self->my_config('db') || 'variation',
      config_type => $self->{'config'}{'type'},
      type => $self->type,
    });
    if (!scalar(@$features_list)) {
      my $track_name = $self->my_config('name'); 
      $self->errorTrack("No $track_name data for this region");
      return [];
    }
    else {
      return $features_list;
    }
  }
}

<<<<<<< HEAD
=======
sub check_set {
  my ($self, $f, $sets) = @_; 
  
  foreach (@{$f->get_all_VariationSets}) {
    return 1 if $sets->{$_->short_name};
  }
  
  return 0;
}

sub check_source {
  my ($self, $f, $sources) = @_;
  
  foreach (@{$f->get_all_sources}) { 
    return 1 if $sources->{$_};
  }
  
  return 0;
}

sub fetch_features {
  my $self   = shift;
  my $config = $self->{'config'};
  my $slice  = $self->{'container'};
  my $id     = $self->{'my_config'}->id;
  my $var_db = $self->my_config('db') || 'variation';
  
  if (!$self->cache($id)) {
    my $variation_db_adaptor = $config->hub->database($var_db, $self->species);
    my $vf_adaptor = $variation_db_adaptor->get_VariationFeatureAdaptor;
    my $src_adaptor = $variation_db_adaptor->get_SourceAdaptor;
    my $orig_failed_flag     = $variation_db_adaptor->include_failed_variations;
    
    $variation_db_adaptor->include_failed_variations(0); # Disable the display of failed variations by default
  
    # different retrieval method for somatic mutations
    if ($id =~ /somatic/) {
      my @somatic_mutations;
      
      if ($self->my_config('filter')) { 
        @somatic_mutations = @{$vf_adaptor->fetch_all_somatic_with_phenotype_by_Slice($slice, undef, undef, $self->my_config('filter')) || []};
      } elsif ($self->my_config('source')) {
        my $source = $src_adaptor->fetch_by_name($self->my_config('source'));
        @somatic_mutations = @{$vf_adaptor->fetch_all_somatic_by_Slice_Source($slice, $source) || []};
      } else { 
        @somatic_mutations = @{$vf_adaptor->fetch_all_somatic_by_Slice($slice) || []};
      }

      $self->cache($id, \@somatic_mutations);

    } else { # get standard variations
      my $sources = $self->my_config('sources'); 
         $sources = { map { $_ => 1 } @$sources } if $sources; 
      my $sets    = $self->my_config('sets');
         $sets    = { map { $_ => 1 } @$sets } if $sets;
      my %ct      = map { $_->SO_term => $_->rank } values %Bio::EnsEMBL::Variation::Utils::Constants::OVERLAP_CONSEQUENCES;
      my @vari_features;
      
      if ($id =~ /set/) {
        my $short_name = ($self->my_config('sets'))->[0];
        my $track_set  = $self->my_config('set_name');
        my $set_object = $variation_db_adaptor->get_VariationSetAdaptor->fetch_by_short_name($short_name);
    
        # Enable the display of failed variations in order to display the failed variation track
        $variation_db_adaptor->include_failed_variations(1) if $track_set =~ /failed/i;
        my $vf_adaptor = $variation_db_adaptor->get_VariationFeatureAdaptor;
        @vari_features = @{$vf_adaptor->fetch_all_by_Slice_VariationSet($slice, $set_object) || []};
        
        # Reset the flag for displaying of failed variations to its original state
        $variation_db_adaptor->include_failed_variations($orig_failed_flag);
      } else {
        my $vf_adaptor = $variation_db_adaptor->get_VariationFeatureAdaptor;
        my @temp_variations = @{$vf_adaptor->fetch_all_by_Slice($slice) || []}; 
        
        ## Add a filtering step here
        @vari_features =
          map  { $_->[1] }                                                ## Quick indexing schwartzian transform
          sort { $a->[0] <=> $b->[0] }                                    ## to make sure that "most functional" snps appear first
          map  { [ $ct{$_->display_consequence} * 1e9 + $_->start, $_ ] }
          grep { $sources ? $self->check_source($_, $sources) : 1 }       ## If sources filter by source
          grep { $sets ? $self->check_set($_, $sets) : 1 }                ## If sets filter by set
          @temp_variations;
      }

      # Reset the flag for displaying of failed variations to its original state
      $variation_db_adaptor->include_failed_variations($orig_failed_flag);

      $self->cache($id, \@vari_features);
    }
  }

  my $snps = $self->cache($id) || [];

  $self->{'legend'}{'variation_legend'}{$_->display_consequence} ||= $self->get_colours($_)->{'feature'} for @$snps;
  
  return $snps;
}

sub title {
  my ($self, $f) = @_;
  my $vid     = $f->variation_name;
  my $type    = $f->display_consequence;
  my $dbid    = $f->dbID;
  my ($s, $e) = $self->slice2sr($f->start, $f->end);
  my $loc     = $s == $e ? $s : $s <  $e ? "$s-$e" : "Between $s and $e";
  
  return "Variation: $vid; Location: $loc; Consequence: $type; Ambiguity code: ". $f->ambig_code;
}

sub href {
  my ($self, $f)  = @_;
  
  return $self->_url({
    species  => $self->species,
    type     => 'Variation',
    v        => $f->variation_name,
    vf       => $f->dbID,
    vdb      => $self->my_config('db'),
    snp_fake => 1,
    config   => $self->{'config'}{'type'},
    track    => $self->type
  });
}

sub tag {
  my ($self, $f) = @_;
  my $colour_key = $self->colour_key($f);
  my $colour     = $self->my_colour($colour_key);
  my $label      = $f->ambig_code;
     $label      = '' if $label eq '-';
  my @tags;
  
  if ($self->my_config('style') eq 'box') {
    my $style        = $f->start > $f->end ? 'left-snp' : $f->var_class eq 'in-del' ? 'delta' : 'box';
    my $label_colour = $self->my_colour($colour_key, 'label');
    
    push @tags, {
      style        => $style,
      colour       => $colour,
      letter       => $style eq 'box' ? $label : '',
      label_colour => $label_colour && $label_colour ne $colour ? $label_colour : 'black',
      start        => $f->start
    };
  } else {
    if (!$self->my_config('no_label')) {
      my $label = ' ' . $f->variation_name; # Space at the front provides a gap between the feature and the label
      my (undef, undef, $text_width) = $self->get_text_width(0, $label, '', $self->get_font_details($self->my_config('font') || 'innertext', 1));
      
      push @tags, {
        style  => 'label',
        label  => $label,
        colour => $self->my_colour($colour_key, 'tag') || $colour,
        start  => $f->end,
        end    => $f->end + 1 + $text_width / $self->scalex,
      };
    }
    
    push @tags, { style => 'insertion', colour => $colour, feature => $f } if $f->start > $f->end;
  }
  
  return @tags;
}

>>>>>>> 91a5206e
sub render_tag {
  my ($self, $tag, $composite, $slice_length, $height, $start, $end) = @_;
  my $pix_per_bp = $self->scalex;
  my @glyph;
  my %font = $self->get_font_details($self->my_config('font') || 'innertext', 1);

  if ($tag->{'style'} eq 'insertion') {
    push @glyph, $self->Triangle({
      mid_point  => [ $start - 1, $height - 1 ],
      colour     => $tag->{'colour'},
      absolutey  => 1,
      width      => 4 / $pix_per_bp,
      height     => 3,
      direction  => 'up',
    });
    
    my $width = min(1, 16 / $pix_per_bp);
    
    # invisible box to make inserts more clickable
    $composite->push($self->Rect({
      x         => $start - 1 - $width / 2,
      y         => 0,
      absolutey => 1,
      width     => $width,
      height    => $height + 2,
      href      => $tag->{'href'}
    }));
  } elsif ($start <= $tag->{'start'}) {
    my $box_width = 8 / $pix_per_bp;
    
    if ($tag->{'style'} eq 'box') {
      my (undef, undef, $text_width, $text_height) = $self->get_text_width(0, $tag->{'letter'}, '', %font);
      my $width  = $text_width / $pix_per_bp;
      my $box_x  = $start - 4 / $pix_per_bp;
      my $text_x = $box_width < $width ? $box_x : $start + 0.5 - ($width / 2);
      
      $composite->push($self->Rect({
        x         => $box_x - 0.5,
        y         => 0,
        width     => $box_width,
        height    => $height,
        colour    => $tag->{'colour'},
        absolutey => 1
      }), $self->Text({
        x         => $text_x,
        y         => ($height - $text_height) / 2,
        width     => $width,
        textwidth => $text_width,
        height    => $text_height,
        halign    => 'center',
        colour    => $tag->{'label_colour'},
        text      => $tag->{'letter'},
        absolutey => 1,
        %font
      }));
    } elsif ($tag->{'style'} =~ /^(delta|left-snp)$/) {
      push @glyph, $self->Triangle({
        mid_point => [ $start - 0.5, $tag->{'style'} eq 'delta' ? $height : 0 ],
        colour    => $tag->{'colour'},
        absolutey => 1,
        width     => $box_width,
        height    => $height,
        direction => $tag->{'style'} eq 'delta' ? 'down' : 'up',
      });
      
      # invisible box to make inserts more clickable
      $composite->push($self->Rect({
        x         => $start - 1 - $box_width / 2,
        y         => 0,
        absolutey => 1,
        width     => $box_width,
        height    => $height,
      }));
    }
  }
  
  if ($tag->{'style'} eq 'label') {
    my $text_width = [$self->get_text_width(0, $tag->{'label'}, '', %font)]->[2];
    
    $composite->push($self->Text({
      x         => $tag->{'start'},
      y         => 0,
      height    => $height,
      textwidth => $text_width,
      width     => $text_width / $pix_per_bp,
      halign    => 'left',
      colour    => $tag->{'colour'},
      text      => $tag->{'label'},
      absolutey => 1,
      %font
    }));
  }
  
  return @glyph;
}

sub highlight {
  my $self = shift; 
  my ($f, $composite, $pix_per_bp, $h, $hi_colour) = @_;
  my %highlights = map { $_ => 1 } $self->highlights;

  if ($self->{'config'}->core_object('variation')){
    my $var_id = $self->{'config'}->core_object('variation')->name;
       $var_id =~ s/rs//;
       
    $highlights{$var_id} = 1;
  }

  # Are we going to highlight self item
  my $id = $f->{'variation_name'};  
     $id =~ s/^rs//;
 
  return unless $self->{'config'}->get_option('opt_highlight_feature') != 0 && ($highlights{$id} || $highlights{"rs$id"});
  
  $composite->z(20);
  
  my $z = $f->{'start'} > $f->{'end'} ? 0 : 18;
  
  foreach (@{$composite->{'composite'}}) {
    $self->unshift($self->Rect({
      x      => $composite->x + $_->x - 2 / $pix_per_bp,
      y      => $composite->y + $_->y - 2,
      width  => $_->width  + 4 / $pix_per_bp,
      height => $_->height + 4,
      colour => 'black',
      z      => $z,
    }));
  }
}

sub export_feature {
  my $self = shift;
  my ($feature) = @_;
  
  my $variation_name = $feature->variation_name;
  
  return if $self->{'export_cache'}{"variation:$variation_name"};
  
  $self->{'export_cache'}{"variation:$variation_name"} = 1;
  
  return $self->_render_text($feature, 'Variation', { 
    headers => [ 'variation_name', 'alleles', 'class', 'type' ],
    values  => [ $variation_name, $feature->allele_string, $feature->var_class, $feature->display_consequence ]
  });
}

sub supports_subtitles { return 1; }

1;<|MERGE_RESOLUTION|>--- conflicted
+++ resolved
@@ -93,8 +93,6 @@
   }
 }
 
-<<<<<<< HEAD
-=======
 sub check_set {
   my ($self, $f, $sets) = @_; 
   
@@ -258,7 +256,6 @@
   return @tags;
 }
 
->>>>>>> 91a5206e
 sub render_tag {
   my ($self, $tag, $composite, $slice_length, $height, $start, $end) = @_;
   my $pix_per_bp = $self->scalex;
