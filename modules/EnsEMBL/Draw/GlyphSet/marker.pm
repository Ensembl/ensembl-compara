=head1 LICENSE

Copyright [1999-2015] Wellcome Trust Sanger Institute and the EMBL-European Bioinformatics Institute

Licensed under the Apache License, Version 2.0 (the "License");
you may not use this file except in compliance with the License.
You may obtain a copy of the License at

     http://www.apache.org/licenses/LICENSE-2.0

Unless required by applicable law or agreed to in writing, software
distributed under the License is distributed on an "AS IS" BASIS,
WITHOUT WARRANTIES OR CONDITIONS OF ANY KIND, either express or implied.
See the License for the specific language governing permissions and
limitations under the License.

=cut

package EnsEMBL::Draw::GlyphSet::marker;

### Draws marker track

use strict;

use EnsEMBL::Draw::Style::Feature;

use base qw(EnsEMBL::Draw::GlyphSet);

sub render_normal {
  my $self = shift;

  return unless $self->strand == -1;

  my $slice  = $self->{'container'};
  my $length = $slice->length;
  if ($length > 5e7) {
    $self->errorTrack('Markers only displayed for less than 50Mb.');
    return;
  }

  $self->{'my_config'}->set('show_labels', 1);
  $self->{'my_config'}->set('bumped', 'labels_only');

  my @logic_names    = @{$self->my_config('logic_names') || []};
  my $logic_name     = $logic_names[0];
  ## Fetch all markers if this isn't a subset, e.g. SATMap
  $logic_name        = undef if $logic_name eq 'marker';
<<<<<<< HEAD
  my $features       = [{ 'features' => $self->features($logic_name) }];
=======
  my $data           = [{'features' => $self->features($logic_name)}];
>>>>>>> 2132665f

  my $config = $self->track_style_config;
  my $style  = EnsEMBL::Draw::Style::Feature->new($config, $data);
  $self->push($style->create_glyphs);
}

sub render_text {
  my $self = shift;
  return join '', map $self->_render_text($_, 'Marker', { headers => [ 'id' ], values => [ $_->{'drawing_id'} ] }), @{$self->features};
}

sub features {
  my ($self, $logic_name) = @_;

  my $hub = $self->{'config'}{'hub'}; 
  return $hub->get_query('Marker')->go_marker($self,{
    slice => $self->{'container'},
    species => $hub->species,
    logic_name => $logic_name,
    priority => $self->my_config('priority'),
    marker_id => $self->my_config('marker_id')
  });
}

1;<|MERGE_RESOLUTION|>--- conflicted
+++ resolved
@@ -45,11 +45,7 @@
   my $logic_name     = $logic_names[0];
   ## Fetch all markers if this isn't a subset, e.g. SATMap
   $logic_name        = undef if $logic_name eq 'marker';
-<<<<<<< HEAD
-  my $features       = [{ 'features' => $self->features($logic_name) }];
-=======
   my $data           = [{'features' => $self->features($logic_name)}];
->>>>>>> 2132665f
 
   my $config = $self->track_style_config;
   my $style  = EnsEMBL::Draw::Style::Feature->new($config, $data);
