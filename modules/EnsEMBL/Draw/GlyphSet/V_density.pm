=head1 LICENSE

Copyright [1999-2015] Wellcome Trust Sanger Institute and the EMBL-European Bioinformatics Institute

Licensed under the Apache License, Version 2.0 (the "License");
you may not use this file except in compliance with the License.
You may obtain a copy of the License at

     http://www.apache.org/licenses/LICENSE-2.0

Unless required by applicable law or agreed to in writing, software
distributed under the License is distributed on an "AS IS" BASIS,
WITHOUT WARRANTIES OR CONDITIONS OF ANY KIND, either express or implied.
See the License for the specific language governing permissions and
limitations under the License.

=cut

package EnsEMBL::Draw::GlyphSet::V_density;
use strict;
use base qw(EnsEMBL::Draw::GlyphSet);
use Data::Dumper;

### Parent module for vertical density tracks - does some generic data munging
### and draws the histogram/graph components

### Accepts a data hash in the format:
### $data = {
###     'scores'    => [],
###     'mins'      => [], #optional
###     'maxs'      => [], #optional
###     'display    => '_method',   # optional
###     'histogram' => 'bar_style', # optional
###     'colour'    => '',
###     'sort'      => 0,
### };

sub build_tracks {
  ## Does data munging common to vertical density tracks
  ## and draws optional max/min lines, as they are needed only once per glyphset
  my ($self, $data) = @_;
  my $chr = $self->{'chr'} || $self->{'container'}->{'chr'};
  my $image_config  = $self->{'config'};
  my $track_config  = $self->{'my_config'};
  
  $data ||= $self->{'data'}{$chr};
  
  ## Translate legacy styles into internal ones
  my $display       = $self->{'display'};
  if ($display) {
    $display =~ s/^density//;
  }
  my $histogram;
  if ($display eq '_bar') {
    $display = '_histogram';
    $histogram = 'fill';
  }
  elsif ($display eq '_outline' || $display eq 'histogram') {
    $display = '_histogram';
  }

  ## Build array of track settings
  my @settings;
	my $chr_min_data ;
  my $chr_max_data  = 0;
	my $slice			    = $self->{'container'}->{'sa'}->fetch_by_region(undef, $chr);
  my $width         = $image_config->get_parameter( 'width') || 80;
  my $max_value     = $image_config->get_parameter( 'max_value' ) || 1;
  my $max_mean      = $image_config->get_parameter( 'max_mean' ) || 1;
  my $bins          = $image_config->get_parameter('bins') || 150;
  my $max_len       = $image_config->container_width();
  my $bin_size      = int($max_len/$bins);
  my $v_offset      = $max_len - ($slice->length() || 1);

  my @sorted = sort {$a->{'sort'} <=> $b->{'sort'}} values %$data;

  foreach my $info (@sorted) {
    my $T = {};
    my $scores = $info->{'scores'};
    next unless $scores && ref($scores) eq 'ARRAY' && scalar(@$scores);
    
    $T->{'style'}     = $info->{'display'} || $display;
    $T->{'histogram'} = $info->{'histogram'} || $histogram;
    $T->{'width'}     = $width;
    $T->{'colour'}    = $info->{'colour'};
    $T->{'max_value'} = $max_value;
    $T->{'max_mean'}  = $max_mean;
    $T->{'max_len'}   = $max_len;
    $T->{'bin_size'}  = $bin_size;
    $T->{'v_offset'}  = $v_offset;

    my $scaled_scores = [];
    my $mins          = [];
    my $maxs          = [];
    foreach(@$scores) { 
      my $mean = $_;
      if (ref($_) eq 'HASH') {
        $mean = $_->{'mean'};
        push $mins, $_->{'min'};
        push $maxs, $_->{'max'};
      } 
      ## Use real values for max/min labels
		  $chr_min_data = $mean if ($mean < $chr_min_data || $chr_min_data eq undef); 
		  $chr_max_data = $mean if $mean > $chr_max_data;
      ## Scale data for actual display
<<<<<<< HEAD
      my $max = $chr_max_data || 1; 
      push @$scaled_scores, $mean/$max * $width;
=======
      my $max = $max_data || $chr_max_data || 1; 
      push @$scaled_scores, $_/$max * $width;
>>>>>>> 139086d9
	  }
    $T->{'scores'} = $scaled_scores;
    $T->{'mins'}   = $mins;
    $T->{'maxs'}   = $maxs;
    push @settings, $T;
  }
  
  ## Add max/min lines if required
  if ($display eq '_line' && $track_config->get('maxmin') && scalar @settings) {
    $self->label2('Min:'.$chr_min_data.' Max:'.$chr_max_data); 
    $self->push( $self->Space( {
      'x' => 1, 'width' => 3, 'height' => $width, 'y' => 0, 'absolutey'=>1 
    } ));
    # max line (max)
    $self->push( $self->Line({
      'x'      => $v_offset ,
      'y'      => $chr_max_data,
     'width'  => $max_len - $v_offset ,
     'height' => 0,
     'colour' => 'lavender',
     'absolutey' => 1,
    }) );
    # base line (0)
    $self->push( $self->Line({
      'x'      => $v_offset ,
      'y'      => 0 ,
      'width'  => $max_len - $v_offset,
      'height' => 0,
      'colour' => 'lavender',
      'absolutey' => 1,
    }) );
    if ($image_config->get_parameter('all_chromosomes') eq 'yes') {
      # global max line (global max)
      $self->push( $self->Line({
        'x'      => $v_offset,
        'y'      => $width,
        'width'  => $max_len - $v_offset,
        'height' => 0,
        'colour' => 'lightblue',
        'absolutey' => 1,
      }) );
    }
	}

  ## Now add the data tracks
  foreach (@settings) {
    my $style = $_->{'style'};
    $self->$style($_);
  } 
}

sub _whiskers {
  my ($self, $T) = @_;
  $self->_line($T, {'whiskers' => 1});
}

sub _raw {
  my ($self, $T) = @_;
  $self->_line($T, {'scale_to_mean' => 1});
}

sub _line {
  my ($self, $T, $options) = @_;
  my @scores  =  @{$T->{'scores'}};
  my @mins    =  @{$T->{'mins'}};
  my @maxs    =  @{$T->{'maxs'}};
  ## These two options are mutually exclusive
  my $draw_whiskers = $options->{'whiskers'};
  my $scale_to_mean  = $draw_whiskers ? 0 : $options->{'scale_to_mean'};

  my $old_y = undef;
  for(my $x = $T->{'v_offset'} - $T->{'bin_size'}; $x < $T->{'max_len'}; $x += $T->{'bin_size'}) {
<<<<<<< HEAD
    my $datum       = shift @scores;
    my $max_value   = $T->{'max_value'} || 1;
    my $max_mean    = $T->{'max_mean'} || 1;
    my $scale       = $scale_to_mean ? $T->{'width'} / $max_mean
                                     : $T->{'width'} / $max_value;
    my $new_y       = $datum * $scale;
    my $min_whisker = (shift @mins) * $scale;
    my $max_whisker = (shift @maxs) * $scale;
=======
    my $datum = shift @data;
    my $scale = $self->_set_scale($T);
    my $new_y = $datum * $scale;
   
>>>>>>> 139086d9
    if(defined $old_y) {
      
      $self->push( $self->Line({
        'x'      => $x ,
        'y'      => $old_y,
	      'width'  => $T->{'bin_size'},
 	      'height' => $new_y-$old_y,
 	      'colour' => $T->{'colour'},
 	      'absolutey' => 1,
      }) );			
    }
    if ($draw_whiskers && $min_whisker && $max_whisker) {
      my $whisker_len = $T->{'bin_size'};
      ## NOTE These x coordinates are based more on trial-and-error
      ## than on maths - I'm not sure how correct they are! 
      ## Main whisker line (min to max)
      $self->push( $self->Line({
        'x'      => $x + ($whisker_len * 2), 
        'y'      => $min_whisker,
        'width'  => 0,
 	      'height' => $max_whisker,
 	      'colour' => 'black',
 	      'absolutey' => 1,
      }) );
      ## Min whisker end
      $self->push( $self->Line({
        'x'      => $x + ($whisker_len * 1.5), 
        'y'      => $min_whisker,
	      'width'  => $whisker_len,
 	      'height' => 0, 
 	      'colour' => 'black',
 	      'absolutey' => 1,
      }) );
      ## Max whisker end
      $self->push( $self->Line({
        'x'      => $x + ($whisker_len * 1.5), 
        'y'      => $max_whisker,
	      'width'  => $whisker_len,
 	      'height' => 0, 
 	      'colour' => 'black',
 	      'absolutey' => 1,
      }) );
    }
    $old_y = $new_y;
  }
} 

sub _histogram {
  my ($self, $T)    = @_;
  my @data =  @{$T->{'scores'}};

  my $style = $T->{'histogram'} eq 'fill' ? 'colour' : 'bordercolour';
  my $bar_width = $T->{'histogram'} eq 'narrow' ? 0 : $T->{'bin_size'}; # * 2;

  my $old_y;
  for(my $x = $T->{'v_offset'}; $x < $T->{'max_len'}; $x += $T->{'bin_size'}) {
    my $datum = shift @data;
<<<<<<< HEAD
    my $new_y = $datum / $T->{'max_value'} * $T->{'width'};
=======
    my $scale = $self->_set_scale($T);
    my $new_y = $datum * $scale;
>>>>>>> 139086d9

    if(defined $old_y) {
      $self->push( $self->Rect({
        'x'         => $x ,
        'y'         => 0, ## $old_y
        'width'     => $bar_width,
        'height'    => $datum, #$new_y-$old_y,
         $style     => $T->{'colour'},
        'absolutey' => 1,
      }) );
    }
    $old_y = $new_y;
  }
}

sub _set_scale {
  my ($self, $T) = @_;
  return $T->{'max_data'} ? $T->{'width'} / $T->{'max_data'} : $T->{'width'};
}

1;<|MERGE_RESOLUTION|>--- conflicted
+++ resolved
@@ -103,13 +103,8 @@
 		  $chr_min_data = $mean if ($mean < $chr_min_data || $chr_min_data eq undef); 
 		  $chr_max_data = $mean if $mean > $chr_max_data;
       ## Scale data for actual display
-<<<<<<< HEAD
-      my $max = $chr_max_data || 1; 
-      push @$scaled_scores, $mean/$max * $width;
-=======
       my $max = $max_data || $chr_max_data || 1; 
       push @$scaled_scores, $_/$max * $width;
->>>>>>> 139086d9
 	  }
     $T->{'scores'} = $scaled_scores;
     $T->{'mins'}   = $mins;
@@ -182,7 +177,6 @@
 
   my $old_y = undef;
   for(my $x = $T->{'v_offset'} - $T->{'bin_size'}; $x < $T->{'max_len'}; $x += $T->{'bin_size'}) {
-<<<<<<< HEAD
     my $datum       = shift @scores;
     my $max_value   = $T->{'max_value'} || 1;
     my $max_mean    = $T->{'max_mean'} || 1;
@@ -191,12 +185,6 @@
     my $new_y       = $datum * $scale;
     my $min_whisker = (shift @mins) * $scale;
     my $max_whisker = (shift @maxs) * $scale;
-=======
-    my $datum = shift @data;
-    my $scale = $self->_set_scale($T);
-    my $new_y = $datum * $scale;
-   
->>>>>>> 139086d9
     if(defined $old_y) {
       
       $self->push( $self->Line({
@@ -254,12 +242,7 @@
   my $old_y;
   for(my $x = $T->{'v_offset'}; $x < $T->{'max_len'}; $x += $T->{'bin_size'}) {
     my $datum = shift @data;
-<<<<<<< HEAD
     my $new_y = $datum / $T->{'max_value'} * $T->{'width'};
-=======
-    my $scale = $self->_set_scale($T);
-    my $new_y = $datum * $scale;
->>>>>>> 139086d9
 
     if(defined $old_y) {
       $self->push( $self->Rect({
