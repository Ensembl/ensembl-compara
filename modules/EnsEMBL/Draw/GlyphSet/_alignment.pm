--- conflicted
+++ resolved
@@ -477,11 +477,7 @@
     }
     $y_offset -= $strand * ($self->_max_bump_row * ($h + $gap + $label_h) + 6);
   }
-<<<<<<< HEAD
-  if ($cumul_count && $overflow && $overflow > 0) {
-=======
   if ($off_screen) {
->>>>>>> a87193ee
     my $default = $depth == $default_depth ? 'by default' : '';
     my $text = "Showing $on_screen of $off_screen features, due to track being limited to $depth rows $default - click to show more";
     my $y = $track_height + $fontsize * 2 + 10;
