=head1 LICENSE

Copyright [1999-2015] Wellcome Trust Sanger Institute and the EMBL-European Bioinformatics Institute
Copyright [2016-2018] EMBL-European Bioinformatics Institute

Licensed under the Apache License, Version 2.0 (the "License");
you may not use this file except in compliance with the License.
You may obtain a copy of the License at

     http://www.apache.org/licenses/LICENSE-2.0

Unless required by applicable law or agreed to in writing, software
distributed under the License is distributed on an "AS IS" BASIS,
WITHOUT WARRANTIES OR CONDITIONS OF ANY KIND, either express or implied.
See the License for the specific language governing permissions and
limitations under the License.

=cut

package EnsEMBL::Draw::GlyphSet::vcf;

### Module for drawing data in VCF format (either user-attached, or
### internally configured via an ini file or database record

use strict;
no warnings 'uninitialized';

use List::Util qw(max);

use Role::Tiny::With;
with 'EnsEMBL::Draw::Role::Wiggle';
with 'EnsEMBL::Draw::Role::Default';

use EnsEMBL::Web::IOWrapper::Indexed;
use Bio::EnsEMBL::Variation::DBSQL::VariationFeatureAdaptor;
use Bio::EnsEMBL::Variation::Utils::Constants;

use parent qw(EnsEMBL::Draw::GlyphSet::UserData);

sub init {
  my $self = shift;

  ## Cache raw VCF features
  $self->{'data'} = $self->get_data;
}

############# RENDERING ########################

sub render_histogram {
  my $self = shift;
  my $features = $self->get_data->[0]{'features'};
  if ($features) {
    return scalar @$features > 200 ? $self->render_density_bar : $self->render_simple;
  }
  else {
    $self->no_features;
  }
}

sub render_simple {
  my $self = shift;
  my $features = $self->get_data->[0]{'features'};
  if ($features) {
    if (scalar @$features > 200) {
      $self->too_many_features;
      return undef;
    }
    else {
      ## Convert raw features into correct data format 
      $self->{'my_config'}->set('height', 12);
      $self->{'my_config'}->set('show_overlay', 1);
      $self->{'my_config'}->set('default_strand', 1);
      $self->{'my_config'}->set('drawing_style', ['Feature::Variant']);

      ## Loop through features and get consequence colour from db
      unless ($self->{'data'}[0]{'metadata'}{'has_consequences'}) {
        my $vfa = Bio::EnsEMBL::Variation::DBSQL::VariationFeatureAdaptor->new_fake($self->species);
        my %overlap_cons = %Bio::EnsEMBL::Variation::Utils::Constants::OVERLAP_CONSEQUENCES;
        my $colours = $self->species_defs->colour('variation');

        foreach (@{$self->{'data'}[0]{'features'}||[]}) {     
          my $snp = {
                      seqname          => '',
                      start            => $_->{'start'},
                      end              => $_->{'end'},
                      strand           => 1,
                      slice            => $self->{'container'},
                      allele_string    => $_->{'alleles'},
                      variation_name   => $_->{'vf_name'},
                      map_weight       => 1,
                      adaptor          => $vfa,
                      consequence_type => $_->{'consequence_type'}
                    };
          bless $snp, 'Bio::EnsEMBL::Variation::VariationFeature';
          $snp->get_all_TranscriptVariations;
          my $consequence  = $snp->display_consequence;

          ## Set colour by consequence
          if ($consequence && defined($overlap_cons{$consequence})) {
            $_->{'colour'} = $colours->{lc $consequence}->{'default'};
          }
        }
      }

      $self->draw_features;
    }
  }
  else {
    $self->no_features;
  }
}

sub render_density_bar {
  my $self        = shift;
  $self->{'my_config'}->set('height', 20);
  $self->{'my_config'}->set('no_guidelines', 1);
  $self->{'my_config'}->set('integer_score', 1);
  my $colours = $self->species_defs->colour('variation');
  $self->{'my_config'}->set('colour', $colours->{'default'}->{'default'});

  ## Convert raw features into correct data format 
  my $density_features = $self->density_features;
  if ($density_features) {
    $self->{'data'}[0]{'features'} = $density_features;
    $self->{'my_config'}->set('max_score', max(@$density_features));
    $self->{'my_config'}->set('drawing_style', ['Graph::Histogram']);
    $self->_render_aggregate;
  }
  else {
    $self->no_features;
  }

}

############# DATA ACCESS & PROCESSING ########################

sub get_data {
### Fetch and cache raw features - we'll process them later as needed
  my ($self, $url) = @_;
  return $self->{'data'} if scalar @{$self->{'data'}||[]};

  $self->{'my_config'}->set('show_subtitle', 1);

  my $container   = $self->{'container'};
  my $hub         = $self->{'config'}->hub;
  $url          ||= $self->my_config('url');
  $self->{'data'} ||= [];

  unless (scalar @{$self->{'data'}}) {
    my $args = { 'options' => {
                                'hub'         => $hub,
                                'config_type' => $self->{'config'}{'type'},
                                'track'       => $self->{'my_config'}{'id'},
                               },
               };

    #my $iow = EnsEMBL::Web::IOWrapper::Indexed::open($url, 'VCF4Tabix', $args);
    my $iow = $self->get_iow($url, $args);

    if ($iow) {
      my $colours   = $self->species_defs->colour('variation');
      my $colour    = $colours->{'default'}->{'default'}; 
      my $metadata  = {
                      'name'    => $self->{'my_config'}->get('name'),
                      'colour'  => $colour,
                    };
      
      $self->{'data'} = $iow->create_tracks($container, $metadata);
    }
  }
  return $self->{'data'};
}

<<<<<<< HEAD
sub get_iow {
  my ($self, $url, $args) = @_;
  return EnsEMBL::Web::IOWrapper::Indexed::open($url, 'VCF4Tabix', $args);
=======
sub consensus_features {
### Turn raw features into consensus features for drawing
### @return Arrayref of hashes
  my $self = shift;
  my $raw_features  = $self->{'data'}[0]{'features'};
  my $config        = $self->{'config'};
  my $slice         = $self->{'container'};
  my $start         = $slice->start;
  my $species       = $self->{'config'}->hub->species;
  my $features      = [];

  my $vfa = $config->hub->database('variation')->get_VariationFeatureAdaptor;
  my %overlap_cons = %Bio::EnsEMBL::Variation::Utils::Constants::OVERLAP_CONSEQUENCES;
  my $colours = $self->species_defs->colour('variation');
   
  foreach my $f (@$raw_features) {
    my $type         = undef;
    my $unknown_type = 1;
    my $vs           = $f->{'POS'} - $start + 1;
    my $ve           = $vs;
    my $sv           = $f->{'INFO'}{'SVTYPE'};
    my $info_string;
    $info_string .= ";  $_: $a->{'INFO'}{$_}" for sort keys %{$a->{'INFO'} || {}};

    ## N.B. Compensate for VCF indel start including the bp before the variant
    if ($sv) {
      $unknown_type = 0;

      if ($sv eq 'DEL') {
        $type = 'deletion';
        my $svlen = $f->{'INFO'}{'SVLEN'} || 0;
        $vs++;
        $ve       = $vs + abs $svlen;

        $f->{'REF'} = substr($f->{'REF'}, 0, 30) . ' ...' if length $f->{'REF'} > 30;
      } 
      elsif ($sv eq 'TDUP') {
        my $svlen = $f->{'INFO'}{'SVLEN'} || 0;
        $ve       = $vs + $svlen + 1;
      } 
      elsif ($sv eq 'INS') {
        $type = 'insertion';
        $vs++;
        $ve = $vs -1;
      }
    } 
    else {
      my ($reflen, $altlen) = (length $f->{'REF'}, length $f->{'ALT'}[0]);

      if ($altlen > $reflen) {
        $vs++;
        $type = 'insertion';
      }
      elsif ($altlen < $reflen) {
        $vs++;
        $type = 'deletion';
      }

      if ($reflen > 1) {
        $ve = $vs + $reflen - 1;
      } 
      elsif ($altlen > 1) {
        $ve = $vs - 1;
      }
      $sv = 'OTHER';
    }

    my $allele_string = join '/', $f->{'REF'}, @{$f->{'ALT'} || []};
    my $vf_name       = $f->{'ID'} eq '.' ? "$f->{'CHROM'}_$f->{'POS'}_$allele_string" : $f->{'ID'};

    ## Flip for drawing
    if ($slice->strand == -1) {
      my $flip = $slice->length + 1;
      ($vs, $ve) = ($flip - $ve, $flip - $vs);
    }

    ## Zmenu
    my %lookup = (
                  'INS'   => 'Insertion',
                  'DEL'   => 'Deletion',
                  'TDUP'  => 'Duplication',
                  );
    my $location = sprintf('%s:%s', $slice->seq_region_name, $vs + $slice->start - 1);
    $location   .= '-'.($ve + $slice->start - 2) if ($ve && $ve != $vs);

    my $title = "$vf_name; Location: $location; Allele: $allele_string";
    $title .= 'Type: '.$lookup{$sv}.'; ' if $lookup{$sv};
    if (keys %{$f->{'INFO'}||{}}) {
      $title .= '; INFO: --------------------------';
      foreach (sort keys %{$f->{'INFO'}}) {
        $title .= sprintf('; %s: %s', $_, $f->{'INFO'}{$_} || '');
      }
    }

    my $colour  = $colours->{'default'}->{'default'};

    ## Get consequence type
    my ($consequence, $ambig_code);
    if (defined($f->{'INFO'}->{'VE'})) {
      $consequence = (split /\|/, $f->{'INFO'}->{'VE'})[0];
    }
    elsif ($vfa) {
      ## Not defined in file, so look up in database
      my $snp = {
        start            => $vs, 
        end              => $ve, 
        strand           => 1, 
        slice            => $slice,
        allele_string    => $allele_string,
        variation_name   => $vf_name,
        map_weight       => 1, 
        adaptor          => $vfa, 
        seqname          => $info_string ? "; INFO: --------------------------$info_string" : '',
        consequence_type => $unknown_type ? ['INTERGENIC'] : ['COMPLEX_INDEL']
      };
      bless $snp, 'Bio::EnsEMBL::Variation::VariationFeature';

      $snp->get_all_TranscriptVariations;

      $consequence = $snp->display_consequence;
      $ambig_code  = $snp->ambig_code;
    }
      
    ## Set colour by consequence
    if ($consequence && defined($overlap_cons{$consequence})) {
      $colour = $colours->{lc $consequence}->{'default'};
    }

    my $fhash = {
                  start         => $vs,
                  end           => $ve,
                  strand        => 1,
                  colour        => $colour,       
                  label         => $vf_name, 
                  text_overlay  => $ambig_code,
                  title         => $title,
                  type          => $type,
                };

    push @$features, $fhash;
  }
  return $features;
>>>>>>> 2c395dd8
}


sub density_features {
### Merge the features into bins
### @return Arrayref of hashes
  my $self     = shift;
  my $slice    = $self->{'container'};
  my $start    = $slice->start - 1;
  my $length   = $slice->length;
  my $im_width = $self->{'config'}->image_width;
  my $divlen   = $length / $im_width;
  $self->{'data'}[0]{'metadata'}{'unit'} = $divlen;
  ## Prepopulate bins, as histogram requires data at every point
  my %density  = map {$_, 0} (1..$im_width);
  foreach (@{$self->{'data'}[0]{'features'}}) {
    my $key = $_->{'start'} / $divlen;
    $density{int($_->{'start'} / $divlen)}++;
  }

  my $density_features = [];
  foreach (sort {$a <=> $b} keys %density) {
    push @$density_features, $density{$_};
  }
  return $density_features;
}

1;<|MERGE_RESOLUTION|>--- conflicted
+++ resolved
@@ -74,30 +74,33 @@
 
       ## Loop through features and get consequence colour from db
       unless ($self->{'data'}[0]{'metadata'}{'has_consequences'}) {
-        my $vfa = Bio::EnsEMBL::Variation::DBSQL::VariationFeatureAdaptor->new_fake($self->species);
-        my %overlap_cons = %Bio::EnsEMBL::Variation::Utils::Constants::OVERLAP_CONSEQUENCES;
-        my $colours = $self->species_defs->colour('variation');
-
-        foreach (@{$self->{'data'}[0]{'features'}||[]}) {     
-          my $snp = {
-                      seqname          => '',
-                      start            => $_->{'start'},
-                      end              => $_->{'end'},
-                      strand           => 1,
-                      slice            => $self->{'container'},
-                      allele_string    => $_->{'alleles'},
-                      variation_name   => $_->{'vf_name'},
-                      map_weight       => 1,
-                      adaptor          => $vfa,
-                      consequence_type => $_->{'consequence_type'}
-                    };
-          bless $snp, 'Bio::EnsEMBL::Variation::VariationFeature';
-          $snp->get_all_TranscriptVariations;
-          my $consequence  = $snp->display_consequence;
-
-          ## Set colour by consequence
-          if ($consequence && defined($overlap_cons{$consequence})) {
-            $_->{'colour'} = $colours->{lc $consequence}->{'default'};
+        my $vfa = $self->{'config'}->hub->database('variation')->get_VariationFeatureAdaptor; 
+  
+        if ($vfa) {
+          my %overlap_cons = %Bio::EnsEMBL::Variation::Utils::Constants::OVERLAP_CONSEQUENCES;
+          my $colours = $self->species_defs->colour('variation');
+
+          foreach (@{$self->{'data'}[0]{'features'}||[]}) {     
+            my $snp = {
+                        seqname          => '',
+                        start            => $_->{'start'},
+                        end              => $_->{'end'},
+                        strand           => 1,
+                        slice            => $self->{'container'},
+                        allele_string    => $_->{'alleles'},
+                        variation_name   => $_->{'vf_name'},
+                        map_weight       => 1,
+                        adaptor          => $vfa,
+                        consequence_type => $_->{'consequence_type'}
+                      };
+            bless $snp, 'Bio::EnsEMBL::Variation::VariationFeature';
+            $snp->get_all_TranscriptVariations;
+            my $consequence  = $snp->display_consequence;
+
+            ## Set colour by consequence
+            if ($consequence && defined($overlap_cons{$consequence})) {
+              $_->{'colour'} = $colours->{lc $consequence}->{'default'};
+            }
           }
         }
       }
@@ -171,154 +174,9 @@
   return $self->{'data'};
 }
 
-<<<<<<< HEAD
 sub get_iow {
   my ($self, $url, $args) = @_;
   return EnsEMBL::Web::IOWrapper::Indexed::open($url, 'VCF4Tabix', $args);
-=======
-sub consensus_features {
-### Turn raw features into consensus features for drawing
-### @return Arrayref of hashes
-  my $self = shift;
-  my $raw_features  = $self->{'data'}[0]{'features'};
-  my $config        = $self->{'config'};
-  my $slice         = $self->{'container'};
-  my $start         = $slice->start;
-  my $species       = $self->{'config'}->hub->species;
-  my $features      = [];
-
-  my $vfa = $config->hub->database('variation')->get_VariationFeatureAdaptor;
-  my %overlap_cons = %Bio::EnsEMBL::Variation::Utils::Constants::OVERLAP_CONSEQUENCES;
-  my $colours = $self->species_defs->colour('variation');
-   
-  foreach my $f (@$raw_features) {
-    my $type         = undef;
-    my $unknown_type = 1;
-    my $vs           = $f->{'POS'} - $start + 1;
-    my $ve           = $vs;
-    my $sv           = $f->{'INFO'}{'SVTYPE'};
-    my $info_string;
-    $info_string .= ";  $_: $a->{'INFO'}{$_}" for sort keys %{$a->{'INFO'} || {}};
-
-    ## N.B. Compensate for VCF indel start including the bp before the variant
-    if ($sv) {
-      $unknown_type = 0;
-
-      if ($sv eq 'DEL') {
-        $type = 'deletion';
-        my $svlen = $f->{'INFO'}{'SVLEN'} || 0;
-        $vs++;
-        $ve       = $vs + abs $svlen;
-
-        $f->{'REF'} = substr($f->{'REF'}, 0, 30) . ' ...' if length $f->{'REF'} > 30;
-      } 
-      elsif ($sv eq 'TDUP') {
-        my $svlen = $f->{'INFO'}{'SVLEN'} || 0;
-        $ve       = $vs + $svlen + 1;
-      } 
-      elsif ($sv eq 'INS') {
-        $type = 'insertion';
-        $vs++;
-        $ve = $vs -1;
-      }
-    } 
-    else {
-      my ($reflen, $altlen) = (length $f->{'REF'}, length $f->{'ALT'}[0]);
-
-      if ($altlen > $reflen) {
-        $vs++;
-        $type = 'insertion';
-      }
-      elsif ($altlen < $reflen) {
-        $vs++;
-        $type = 'deletion';
-      }
-
-      if ($reflen > 1) {
-        $ve = $vs + $reflen - 1;
-      } 
-      elsif ($altlen > 1) {
-        $ve = $vs - 1;
-      }
-      $sv = 'OTHER';
-    }
-
-    my $allele_string = join '/', $f->{'REF'}, @{$f->{'ALT'} || []};
-    my $vf_name       = $f->{'ID'} eq '.' ? "$f->{'CHROM'}_$f->{'POS'}_$allele_string" : $f->{'ID'};
-
-    ## Flip for drawing
-    if ($slice->strand == -1) {
-      my $flip = $slice->length + 1;
-      ($vs, $ve) = ($flip - $ve, $flip - $vs);
-    }
-
-    ## Zmenu
-    my %lookup = (
-                  'INS'   => 'Insertion',
-                  'DEL'   => 'Deletion',
-                  'TDUP'  => 'Duplication',
-                  );
-    my $location = sprintf('%s:%s', $slice->seq_region_name, $vs + $slice->start - 1);
-    $location   .= '-'.($ve + $slice->start - 2) if ($ve && $ve != $vs);
-
-    my $title = "$vf_name; Location: $location; Allele: $allele_string";
-    $title .= 'Type: '.$lookup{$sv}.'; ' if $lookup{$sv};
-    if (keys %{$f->{'INFO'}||{}}) {
-      $title .= '; INFO: --------------------------';
-      foreach (sort keys %{$f->{'INFO'}}) {
-        $title .= sprintf('; %s: %s', $_, $f->{'INFO'}{$_} || '');
-      }
-    }
-
-    my $colour  = $colours->{'default'}->{'default'};
-
-    ## Get consequence type
-    my ($consequence, $ambig_code);
-    if (defined($f->{'INFO'}->{'VE'})) {
-      $consequence = (split /\|/, $f->{'INFO'}->{'VE'})[0];
-    }
-    elsif ($vfa) {
-      ## Not defined in file, so look up in database
-      my $snp = {
-        start            => $vs, 
-        end              => $ve, 
-        strand           => 1, 
-        slice            => $slice,
-        allele_string    => $allele_string,
-        variation_name   => $vf_name,
-        map_weight       => 1, 
-        adaptor          => $vfa, 
-        seqname          => $info_string ? "; INFO: --------------------------$info_string" : '',
-        consequence_type => $unknown_type ? ['INTERGENIC'] : ['COMPLEX_INDEL']
-      };
-      bless $snp, 'Bio::EnsEMBL::Variation::VariationFeature';
-
-      $snp->get_all_TranscriptVariations;
-
-      $consequence = $snp->display_consequence;
-      $ambig_code  = $snp->ambig_code;
-    }
-      
-    ## Set colour by consequence
-    if ($consequence && defined($overlap_cons{$consequence})) {
-      $colour = $colours->{lc $consequence}->{'default'};
-    }
-
-    my $fhash = {
-                  start         => $vs,
-                  end           => $ve,
-                  strand        => 1,
-                  colour        => $colour,       
-                  label         => $vf_name, 
-                  text_overlay  => $ambig_code,
-                  title         => $title,
-                  type          => $type,
-                };
-
-    push @$features, $fhash;
-  }
-  return $features;
->>>>>>> 2c395dd8
 }
 
 
