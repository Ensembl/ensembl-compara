--- conflicted
+++ resolved
@@ -49,25 +49,16 @@
 sub render_histogram {
   my $self = shift;
   my $features = $self->get_data->[0]{'features'};
-<<<<<<< HEAD
-  return scalar @{$features||[]} > 200 ? $self->render_density_bar : $self->render_simple;
-=======
   if ($features) {
     return scalar @$features > 200 ? $self->render_density_bar : $self->render_simple;
   }
   else {
     $self->no_features;
   }
->>>>>>> 14e02774
 }
 
 sub render_simple {
   my $self = shift;
-<<<<<<< HEAD
-  if (scalar @{$self->get_data->[0]{'features'}||[]} > 200) {
-    $self->too_many_features;
-    return undef;
-=======
   my $features = $self->get_data->[0]{'features'};
   if ($features) {
     if (scalar @$features > 200) {
@@ -82,7 +73,6 @@
       $self->{'data'}[0]{'features'} = $self->consensus_features;
       $self->draw_features;
     }
->>>>>>> 14e02774
   }
   else {
     $self->no_features;
