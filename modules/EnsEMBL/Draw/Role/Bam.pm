=head1 LICENSE

Copyright [1999-2015] Wellcome Trust Sanger Institute and the EMBL-European Bioinformatics Institute
Copyright [2016] EMBL-European Bioinformatics Institute

Licensed under the Apache License, Version 2.0 (the "License");
you may not use this file except in compliance with the License.
You may obtain a copy of the License at

     http://www.apache.org/licenses/LICENSE-2.0

Unless required by applicable law or agreed to in writing, software
distributed under the License is distributed on an "AS IS" BASIS,
WITHOUT WARRANTIES OR CONDITIONS OF ANY KIND, either express or implied.
See the License for the specific language governing permissions and
limitations under the License.

=cut

package EnsEMBL::Draw::Role::Bam;

### Module for drawing data in BAM or CRAM format (either user-attached,
### or internally configured via an ini file or database record
### Note: uses Inline C for faster handling of these huge files

### Note also that because of the file size, we do not use standard
### ensembl-io parsers with an IOWrapper module, but instead use an 
### adaptor and then munge the data here

use strict;

use Role::Tiny;

use Bio::EnsEMBL::DBSQL::DataFileAdaptor;
use Bio::EnsEMBL::IO::Adaptor::HTSAdaptor;
use EnsEMBL::Web::File::Utils::IO qw(file_exists);
<<<<<<< HEAD
=======
use EnsEMBL::Web::Constants;
>>>>>>> d4fa2308

sub my_empty_label {
  return 'No data found for this region';
}

############# RENDERING ########################

sub render_coverage_with_reads {
### Standard rendering style 
  my $self = shift;
  $self->_render({'coverage' => 1, 'reads' => 1});
}

sub render_unlimited {
### 'External' rendering style
### Coverage and reads
  my $self = shift;
  $self->{'my_config'}->set('depth', 500);
  $self->_render({'coverage' => 1, 'reads' => 1});
}

sub render_histogram {
### 'External' rendering style
### Coverage only - no reads
  my $self = shift;
  $self->_render({'coverage' => 1, 'reads' => 0});
}

sub render_text {
### Text export
  my $self = shift;
  warn 'No text render implemented for bam';
  return '';
}

sub _render_coverage {
### Draw the coverage subtrack, using Style modules
  my $self = shift;

  ## Process the data using Inline C
  my @coverage = @{$self->calc_coverage};

  my $max = (sort {$b <=> $a} @coverage)[0];
  return if $max == 0; ## nothing to show

  ## Some useful stuff, mainly to do with rendering differently at different scales
  my $slice         = $self->{'container'};
  my $slice_start   = $slice->start;
  my $smax          = 100; ## Cutoff for values
  my $scale         = 3;
  my $pix_per_bp    = $self->scalex;

  ## Set some defaults for this graph
  my $default_colour = $self->my_colour('consensus');
  $self->{'my_config'}->set('axis_colour', $default_colour);
  $self->{'my_config'}->set('height', int($smax/$scale));
  $self->{'my_config'}->set('no_guidelines', 1);
  $self->{'my_config'}->set('baseline_zero', 1);
  $self->{'my_config'}->set('subtitle_y', -4);

  ## Do we want to show the consensus base? (ACTG)
  my $consensus;
  if ($pix_per_bp > 1) {
    $consensus = $self->consensus_features;
    $self->{'my_config'}->set('overlay_label', 1);
    $self->{'my_config'}->set('hide_subtitle', 1);
  }
  elsif ($pix_per_bp < 1) {
    ## Graph won't draw without this. Because reasons.
    $self->{'my_config'}->set('absolutex', 1);
  }

  my ($min_score,$max_score);
  my $viewLimits = $self->my_config('viewLimits');
  if ($viewLimits) {
    ($min_score,$max_score) = split ":",$viewLimits;
    $max = $max_score;
  }

  ## Munge into a format suitable for the Style module
  my $name = $self->{'my_config'}->get('short_name') || $self->{'my_config'}->get('name');
  my $data = {'features' => [], 
              'metadata' => {
                             'name'      => $name,
                             'colour'    => $default_colour,
                             'max_score' => $max, 
                             'min_score' => $min_score || 0
                             }
              };

  my %config                = %{$self->track_style_config};
  $config{'pix_per_score'}  = $smax / ($scale * $max); 
  $config{'line_score'}     = 0;
  $config{'cutoff'}         = $smax;

  foreach my $i (0..$#coverage) {
    my $cvrg = $coverage[$i];
    my $cons = $consensus->{$slice_start + $i};

    my ($colour, $label);
    if ($pix_per_bp < 1 || !$cons) {
      $colour =  $default_colour;
    } else {
      $label  = $cons;
      $colour = $self->my_colour(lc($cons));
    }

    my $start = $i + 1;

    my $title = 'Coverage' .
                  "; Location: ".sprintf('%s:%s-%s',  $slice->seq_region_name, 
                                                      $start + $slice_start, 
                                                      $start + $slice_start) .
                  "; Score: $cvrg";

    my $hash = {
                  'start'   => $start,
                  'end'     => $start,
                  'score'   => $cvrg,
                  'label'   => $label,
                  'colour'  => $colour,
                  'title'   => $title,
                };
    
    push @{$data->{'features'}}, $hash;
  }
  #use Data::Dumper; warn Dumper($data);

  ## Draw coverage track
  my $style_class = 'EnsEMBL::Draw::Style::Graph::Bar';
  if ($self->dynamic_use($style_class)) {
    my $style = $style_class->new(\%config, [$data]);
    $self->push($style->create_glyphs);
  }

  ## This is clunky, but it's the only way we can make the new code
  ## work in a nice backwards-compatible way right now!
  ## Get label position, which is set in Style::Graph
  $self->{'label_y_offset'} = $self->{'my_config'}->get('label_y_offset');

  ## Everything went OK, so no error to return
  return 0;
}

sub _render_reads {
### Draw the reads subtrack, using Style modules
  my $self = shift;

  ## Establish defaults
  my $max_depth   = $self->my_config('depth') || 50;
  my $pix_per_bp  = $self->scalex; # pixels per base pair
  my $slice       = $self->{'container'};
  my $slicestart  = $slice->start;
  my $sliceend    = $slice->end;
  my $slicelength = $slice->length;
  my $slicestrand = $slice->strand;
  my $read_colour = $self->my_colour('read');
  $self->{'my_config'}->set('insert_colour', $self->my_colour('read_insert'));

  my $fs = [ map { $_->[1] } sort { $a->[0] <=> $b->[0] } map { [$_->start, $_] } 
            @{$self->get_data->[0]{'features'}} ];

  my $features = pre_filter_depth($fs, $max_depth, $pix_per_bp, $slice->start, $slice->end);
  $features = [reverse @$features] if $slice->strand == -1;

  ## Do some text scaling calculations, so we know if it's worth fetching the data
  my($font, $fontsize) = $self->get_font_details( $self->can('fixed') ? 'fixed' : 'innertext' );
  my($tmp1, $tmp2, $font_w, $font_h) = $self->get_text_width(0, 'X', '', 'font' => $font, 'ptsize' => $fontsize);
  my $text_fits = $font_w * $slice->length <= int($slice->length * $pix_per_bp);

  ## Now set some positioning
  my $y_start = $self->{'my_config'}->get('height');
  $y_start += $text_fits ? 10 : 2;
  $self->{'my_config'}->set('y_start', $y_start);
  $self->{'my_config'}->set('height', 1);
  $self->{'my_config'}->set('bumped', 1);
  $self->{'my_config'}->set('vspacing', 0);

  my $total_count = scalar @$fs;
  my $drawn_count = scalar @$features;
  my $data = {'features' => [], 'metadata' => {'not_drawn' => $total_count - $drawn_count}};

  foreach my $f (@$features) {
    my $fstart  = $f->start;
    my $fend    = $f->end;
    my $strand  = $f->reversed ? -1 : 1;

    next unless $fstart and $fend and $strand == $self->strand;
    ## Munge coordinates
    my $start  = $slicestrand == -1 ? $sliceend - $fend   + 1 : $fstart - $slicestart;
    my $end    = $slicestrand == -1 ? $sliceend - $fstart + 1 : $fend   - $slicestart;

    ## Build the feature hash  
    my $fhash = {
                'start'     => $start,
                'end'       => $end + 1,
                'strand'    => $strand,
                'colour'    => $read_colour,
                'title'     => $self->_feature_title($f),
                'arrow'     => {},
                'inserts'   => [],
                'consensus' => [],
    };

    ## Work out details of arrow, if any
    if (($strand == -1 and $fstart >= $slicestart) or ($strand == 1 and $fend <= $sliceend)) {
      $fhash->{'arrow'}{'colour'}     = $self->my_colour('type_' . $self->_read_type($f));
      $fhash->{'arrow'}{'position'}   = $f->reversed ^ ($slicestrand == -1) ? 'start' : 'end';
    }

    ## Are we at a high enough scale to show text?
    if ($text_fits) {
      $self->{'my_config'}->set('height', 8);
      $self->{'my_config'}->set('vspacing', 4);
      $self->{'my_config'}->set('y_offset', -10);

      my $consensus       = $self->consensus_features;
      my ($seq, $inserts) = $self->_get_sequence_window($f);

      # render inserts
      if (@{$inserts}) {
        $fhash->{'insert_colour'} = $self->my_colour('read_insert');
        foreach my $ins (@{$inserts}) {
          push @{$fhash->{'inserts'}}, $ins->{'pos'};
        }
      }

      my $i = 0;
      foreach( split //, $seq ) {
        my $drawn_start   = $slicestart + $i;
        $drawn_start     += $start if $start > 0; 
        my $consensus_seq = $consensus->{$drawn_start} || '';
        my $cons_colour   = $self->my_colour($consensus_seq eq $_ ? 'consensus_match' : 'consensus_mismatch');
        push @{$fhash->{'consensus'}}, [$i, $_, $cons_colour];
        $i++;
      }
    }

    push @{$data->{'features'}}, $fhash;
  }

  ## Draw read track
  my %config      = %{$self->track_style_config};
  my $style_class = 'EnsEMBL::Draw::Style::Feature::Read';
  if ($self->dynamic_use($style_class)) {
    my $style = $style_class->new(\%config, [$data]);
    $self->push($style->create_glyphs);
  }

  ## Everything went OK, so no error to return
  return 0;
}

sub _render {
### Wrapper around the individual subtrack renderers, with lots of
### error/timeout handling to cope with the large size of BAM files
  my ($self, $options) = @_;

  ## check threshold
  my $slice = $self->{'container'};
  if (my $threshold = $self->my_config('threshold')) {
    if (($threshold * 1000) < $slice->length) {
      $self->errorTrack($self->error_track_name. " is displayed only for regions less then $threshold Kbp (" . $slice->length . ")");
      return;
    }
  }

  $self->{_yoffset} = 0; # used to track the y offset as we draw

  # wrap the rendering within a timeout alarm
  my $timeout = 30; # seconds
  eval {
    local $SIG{ALRM} = sub { die "alarm\n" }; # NB: \n required
    alarm $timeout;
<<<<<<< HEAD
    # render
    die "no_file:". $self->get_data->[1][0] . "\n" if $self->get_data->[0] eq 'file_error';
=======
    ## Creating the adaptor checks if the file exists
    my $adaptor = $self->bam_adaptor;
    die if $self->{'file_error'};
    # try to render
>>>>>>> d4fa2308
    my $features = $self->get_data->[0]{'features'};
    if (!scalar(@$features)) {
      $self->no_features;
    } else {
      #warn "Rendering coverage";
      $self->_render_coverage if $options->{coverage};
      #warn "Done rendering coverage";
      #warn "Rendering reads";
      $self->_render_reads if $options->{reads};
      #warn "Done rendering reads";
    }
    alarm 0;
  };

  if ($@) {
    my $error_message;
    if ($@ eq "alarm\n") {
      $error_message = " could not be rendered within the specified time limit (${timeout} sec)";
<<<<<<< HEAD
    } elsif ($@ =~ /no_file/) {
      ($error_message = $@) =~ s/no_file//gi;
    } else {
      $error_message = ' could not be retrieved.';
=======
    } elsif ($self->{'file_error'}) {
      my $custom_error = $self->{'my_config'}->get('on_error');
      if ($custom_error) {     
        my %messages = EnsEMBL::Web::Constants::ERROR_MESSAGES;
        my $message  = $messages{$custom_error};
        $error_message = $message->[1];
      }
      else {
        $error_message = $self->{'file_error'};
      }
    } else {
      $error_message = 'could not retrieve BAM file';
>>>>>>> d4fa2308
      warn "######## BAM ERROR: $@"; # propagate unexpected errors
    }
    $self->reset;
    return $self->errorTrack($self->error_track_name . ': ' . $error_message);
  }
}

sub reset {
### Delete glyphs and reset parameters if the calls time out
  my ($self) = @_;
  $self->{'glyphs'} = [];
  foreach (qw(x y width minx miny maxx maxy bumped)) {
      delete $self->{$_};
  }
}

############# DATA ACCESS & PROCESSING ########################

sub get_data {
## get the alignment features
  my $self = shift;
  my $adaptor = $self->bam_adaptor;
  if ($self->{'file_error'}) {
    return [];
  }

  my $slice = $self->{'container'};
  if (!exists($self->{_cache}->{data})) {
    
    ## Allow for seq region synonyms
    my $seq_region_names = [$slice->seq_region_name];
    if ($self->{'config'}->hub->species_defs->USE_SEQREGION_SYNONYMS) {
      push @$seq_region_names, map {$_->name} @{ $slice->get_all_synonyms };
    }

    my $data;

    foreach my $seq_region_name (@$seq_region_names) {
<<<<<<< HEAD
      return ['file_error', $self->bam_adaptor->{'error'}] if($self->bam_adaptor->{'error'});
      $data = $self->bam_adaptor->fetch_alignments_filtered($seq_region_name, $slice->start, $slice->end) || [];
=======
      $data = $adaptor->fetch_alignments_filtered($seq_region_name, $slice->start, $slice->end) || [];
>>>>>>> d4fa2308
      last if @$data;
    }

    $self->{_cache}->{data} = $data;

    ## Explicitly close file, otherwise it can cause errors
    $adaptor->htsfile_close;
  }

  ## Return data in standard format expected by other modules
  return [{'features' => $self->{_cache}->{data},
            'metadata' => {'zmenu_caption' => 'Aligned reads'},
          }];
} 

sub consensus_features {
  my $self = shift;
  unless ($self->{_cache}->{consensus_features}) {

    my $adaptor = $self->bam_adaptor;
    if ($self->{'file_error'}) {
      return {};
    }

    my $slice = $self->{'container'};
    
    ## Allow for seq region synonyms
    my $seq_region_names = [$slice->seq_region_name];
    if ($self->{'config'}->hub->species_defs->USE_SEQREGION_SYNONYMS) {
      push @$seq_region_names, map {$_->name} @{ $slice->get_all_synonyms };
    }

    my $consensus;
    foreach my $seq_region_name (@$seq_region_names) {
      $consensus = $adaptor->fetch_consensus($seq_region_name, $slice->start, $slice->end) || [];
      last if @$consensus;
    }    

    my $cons_lookup = {};
    foreach (@$consensus) {
      $cons_lookup->{$_->{'x'}} = $_->{'bp'};
    }
    $self->{_cache}->{consensus_features} = $cons_lookup;
  }
  return $self->{_cache}->{consensus_features}; 
}

sub _read_type {
  my ($self, $f) = @_;
  my $type = '';

  if ($f->proper_pair) {
    $type = 'regular';
  } elsif ($f->paired) {
    if ($f->get_tag_values('UNMAPPED') or $f->get_tag_values('M_UNMAPPED')) {
      $type = 'singleton';
    } else {
      $type = 'chimera';
    }
  } else {
    $type = 'singleton'
  }
 
  return $type;
}

sub _get_sequence_window {
## return just the sequence within the current window
  my ($self, $f, $s) = @_;

  my $slice = $self->{container};
  my $fend = $f->end;

  my $start = $f->start - $slice->start;
  my $end = $fend - $slice->start;

  my ($seq, $inserts) =  $self->_get_sequence($f, $s) ;

  if ($start < 0) {
    $seq = substr($seq, abs($start));
  }

  if ($end > $slice->length) {
    $seq = substr($seq, 0, $slice->end - $fend);
  }

  $inserts = [grep {$_->{pos} >= $start && $_->{pos} <= $end } @{$inserts || []}];

  return $seq, $inserts;

}

sub _get_sequence {
## build the sequence for the given feature based on the cigar string
  my ($self, $a, $s) = @_;

#  my $seq = $a->qdna;
  my $seq = $a->query->dna;
  my $cl = $a->cigar_str;
  my @inserts = () ;

  # D - delete
  # I - insert
  # S - soft clip : effectively we need to cut the sequence by that match  or shift it left by this amount

  if ($cl =~ /D|I|S|N/) {
    my @c1 = split /(M|D|I|S|N)/, $cl;

    my $s2;
    my $i = 0;
    my $pos = 0;
    my $spos = 0;

    while ($i < scalar(@c1)) {
      my $os = $c1[$i++];
      my $op = $c1[$i++];

      if ($os !~ /\d+/) {
        $os = 1;
        $i--;
      }

      if ($op eq 'M') {
        $s2 .= substr($seq, $pos, $os);
        $pos += $os;
      } elsif ($op eq 'D' || $op eq 'N') {
        $s2 .= '-'x$os;
      } elsif ($op eq 'I') {
        push @inserts, {
          pos => $s + $pos - $spos,
          s => substr($seq, $pos, $os)
        };
        $pos += $os;
      } elsif ($op eq 'S') {
        $pos += $os;

        # we need to count the positions shifted by S so the inserts are in the right place;
        $spos += $os;
      }

    }
    $seq = $s2;
  }

  return ($seq, \@inserts);
}

sub _feature_title {
  ## generate zmenu info for the feature
  my ($self, $f) = @_;
  my $slice  = $self->{'container'};
  my $seq_id = $slice->seq_region_name();

  my $title = $f->qname .
              "; Score: ".       $f->qual .
              "; Cigar: ".       $f->cigar_str .
              "; Location: ".    $seq_id . ":" . $f->start . "-" . $f->end .
              "; Strand: ".      ($f->reversed ? 'Reverse' : 'Forward') .
              "; Length: ".      ($f->end - $f->start +1) .
             # "; Type: ".        $self->get_atype($f) . ###### $f->atype .
              "; Insert size: ". abs($f->isize) .
              "; Paired: ".       ($f->paired ? 'Yes' : 'No');

  if ($f->paired) {
    $title .= "; Mate: " . (($f->flag & 0x80) ? 'Second' : ($f->flag & 0x40) ? 'First' : 'Unknown');
  }

  return $title;
}

sub bam_adaptor {
## get a bam adaptor
  my $self = shift;
  return $self->{_cache}->{_bam_adaptor} if $self->{_cache}->{_bam_adaptor};

  my $url = $self->my_config('url');
<<<<<<< HEAD
=======
  my $check = {};
>>>>>>> d4fa2308

  if ($url) { ## remote bam file
    if ($url =~ /\#\#\#CHR\#\#\#/) {
      my $region = $self->{'container'}->seq_region_name;
      $url =~ s/\#\#\#CHR\#\#\#/$region/g;
    }
  }
  else { ## Local bam file
    my $config    = $self->{'config'};
    my $hub       = $config->hub;
    my $dba       = $hub->database($self->my_config('type'), $self->species);

    if ($dba) {
      my $dfa = $dba->get_DataFileAdaptor();
      $dfa->global_base_path($hub->species_defs->DATAFILE_BASE_PATH);
      my ($logic_name) = @{$self->my_config('logic_names')||[]};
      my $datafiles = $dfa->fetch_all_by_logic_name($logic_name);
      my ($df) = @{$datafiles};
      $url = $df->path;
<<<<<<< HEAD
      my $check = file_exists($url, {'nice' => 1});
      return $check if ($check->{'error'});
=======
      $check = EnsEMBL::Web::File::Utils::IO::file_exists($url, {'nice' => 1});
>>>>>>> d4fa2308
    }
  }
  $self->{_cache}->{_bam_adaptor} ||= Bio::EnsEMBL::IO::Adaptor::HTSAdaptor->new($url);

  if ($check->{'error'}) {
    $self->{'file_error'} = $check->{'error'}[0];
  }

  return $self->{_cache}->{_bam_adaptor};
}

############## Here we do the heavy lifting! ##################################

# Calculate a machine-unique name for the C for safe copyability
use Digest::MD5 qw(md5_hex);
our $cbuild_dir;
BEGIN {
  my $name = $SiteDefs::ENSEMBL_COHORT;
  $cbuild_dir = "$SiteDefs::ENSEMBL_WEBROOT/.cbuild-".md5_hex($name);
  mkdir $cbuild_dir unless -e $cbuild_dir;
};

use Inline C => Config => INC => "-I$SiteDefs::HTSLIB_DIR/htslib",
                          LIBS => "-L$SiteDefs::HTSLIB_DIR -lhts",
                          DIRECTORY => $cbuild_dir;

use Inline C => <<'END_OF_C_CODE';

#include "sam.h"

AV * pre_filter_depth (SV* features_ref, int depth, double ppbp, int slicestart, int sliceend) {
  AV* filtered = newAV();
  AV* features;
  int *row_ends = calloc(depth+2,sizeof(int));
  int num_rows = 0;
  int i;
  int nfeatures;
  int slicelength = sliceend-slicestart+1;

  for (i=0;i<depth+2;i++) {
    row_ends[i] = -1;
  }

  if (! SvROK(features_ref)) {
    croak("features_ref is not a reference");
  }

  features = (AV*)SvRV(features_ref);

  nfeatures = av_len(features)+1;

//  fprintf(stderr,"Filtering %d features maximum depth %d\n",nfeatures,depth);
//  fflush(stderr);

  for (i=0; i<nfeatures; i++) {
    SV** elem = av_fetch(features, i, 0);
    bam1_t *f;
    int fstart;
    int start;
    int bumpstart;
    int max;
    int row_num;

      
    if (elem == NULL) {
      continue;
    }

    f = (bam1_t *)SvIV(SvRV(*elem));

    //fprintf(stderr,"f = %x diff = %d size = %d\n",f,(int)f-(int)prev, sizeof(bam1_t));
    //fflush(stderr);


    //fstart = SvIV(*hv_fetchs(f,"start",0));
    //D fstart = f->core.pos+1;
    fstart = f->core.pos+1;

    start = fstart - slicestart;
    if (start < 0) start = 0;

    bumpstart = (int)(start * ppbp);

    //fprintf(stderr,"fstart = %d\n",fstart);
    //fflush(stderr);
   
    max = num_rows+1 > depth ? depth : num_rows+1;

    for (row_num=0; row_num<max; row_num++) {
      //Dif (fstart > row_ends[row_num]) {
      if (bumpstart > row_ends[row_num]) {
        //int fend = SvIV(*hv_fetchs(f,"end",0));
        int end;
        int bumpend;
        int width;
        int fend = bam_endpos(f);

        end = fend - slicestart;
        if (end < 0) end = 0;
        if (end > slicelength) end = slicelength;
        width = end - start + 1;
        bumpend = bumpstart + (int)(width * ppbp) + 1;

        //fprintf(stderr,"fend = %d\n",fend);
        //fflush(stderr);
        //D row_ends[row_num] = fend;
        row_ends[row_num] = bumpend;

        av_push(filtered,*elem);

        if (row_num == num_rows) {
          num_rows++;
        }
        break; 
      }
    }
  }
  free(row_ends);

  //fprintf(stderr,"Filtered to %d features after pre bump (num rows %d)\n",av_len(filtered)+1,num_rows);
  //fflush(stderr);

  return filtered;
}

END_OF_C_CODE

sub calc_coverage {
## calculate the coverage
  my ($self) = @_;

  my $features    = $self->get_data->[0]{'features'};

  my $slice       = $self->{'container'};
  my $START       = $slice->start;
  my $pix_per_bp  = $self->scalex;
  my $slength     = $slice->length;

  my $pcx = $slength * $pix_per_bp;
  my $bpx = $slength / $pcx;

  my $sample_size = $slength / $pcx;
  my $lbin = $pcx;

  if ($sample_size < 1) {
    $sample_size = 1;
    $lbin = $slength;
  }

  #warn "sample_size = $sample_size";

  my $coverage = $self->c_coverage($features, $sample_size, $lbin, $START, $self->strand);
     $coverage = [reverse @$coverage] if $slice->strand == -1;

  return $coverage;
}

use Inline C => <<'END_OF_CALC_COV_C_CODE';

#include "sam.h"
AV * c_coverage(SV *self, SV *features_ref, double sample_size, int lbin, int START, int STRAND) {
  AV *ret_cov = newAV();
  int *coverage = calloc(lbin+1,sizeof(int));
  int i;
  AV* features;

  if (! SvROK(features_ref)) {
    croak("features_ref is not a reference");
    fflush(stderr);
  }

  features = (AV*)SvRV(features_ref);

  //fprintf(stderr,"calc coverage for %d features, lbin = %d\n",av_len(features)+1,lbin);
  //fflush(stderr);

   for (i=0; i<=av_len(features); i++) {
    SV** elem = av_fetch(features, i, 0);
    bam1_t *f;
    int fstart;
    int fend;
    int sbin;
    int ebin;
    int j;

    if (elem == NULL) {
      continue;
    }

    f = (bam1_t *)SvIV(SvRV(*elem));

    if ((bam_is_rev(f) && STRAND == 1) || (!bam_is_rev(f) && STRAND == -1)) {
      continue;
    }

    fstart = f->core.pos+1;
    fend = bam_endpos(f);

    sbin = (int)((fstart - START) / sample_size);
    ebin = (int)((fend - START) / sample_size);

    if (sbin < 0) sbin = 0;
    if (ebin > lbin) ebin = lbin;

    for (j = sbin; j <= ebin; j++) {
      coverage[j]++;
    }
  }

  av_extend(ret_cov, lbin);
  for (i = 0; i <= lbin; i++) {
    av_push(ret_cov,  newSViv(coverage[i]));
  }

  free(coverage);

  //fprintf(stderr, "Done c_coverage\n");
  //fflush(stderr);
  return ret_cov;
}

END_OF_CALC_COV_C_CODE

1;<|MERGE_RESOLUTION|>--- conflicted
+++ resolved
@@ -34,10 +34,7 @@
 use Bio::EnsEMBL::DBSQL::DataFileAdaptor;
 use Bio::EnsEMBL::IO::Adaptor::HTSAdaptor;
 use EnsEMBL::Web::File::Utils::IO qw(file_exists);
-<<<<<<< HEAD
-=======
 use EnsEMBL::Web::Constants;
->>>>>>> d4fa2308
 
 sub my_empty_label {
   return 'No data found for this region';
@@ -312,15 +309,10 @@
   eval {
     local $SIG{ALRM} = sub { die "alarm\n" }; # NB: \n required
     alarm $timeout;
-<<<<<<< HEAD
-    # render
-    die "no_file:". $self->get_data->[1][0] . "\n" if $self->get_data->[0] eq 'file_error';
-=======
     ## Creating the adaptor checks if the file exists
     my $adaptor = $self->bam_adaptor;
     die if $self->{'file_error'};
     # try to render
->>>>>>> d4fa2308
     my $features = $self->get_data->[0]{'features'};
     if (!scalar(@$features)) {
       $self->no_features;
@@ -339,12 +331,6 @@
     my $error_message;
     if ($@ eq "alarm\n") {
       $error_message = " could not be rendered within the specified time limit (${timeout} sec)";
-<<<<<<< HEAD
-    } elsif ($@ =~ /no_file/) {
-      ($error_message = $@) =~ s/no_file//gi;
-    } else {
-      $error_message = ' could not be retrieved.';
-=======
     } elsif ($self->{'file_error'}) {
       my $custom_error = $self->{'my_config'}->get('on_error');
       if ($custom_error) {     
@@ -357,7 +343,6 @@
       }
     } else {
       $error_message = 'could not retrieve BAM file';
->>>>>>> d4fa2308
       warn "######## BAM ERROR: $@"; # propagate unexpected errors
     }
     $self->reset;
@@ -396,12 +381,7 @@
     my $data;
 
     foreach my $seq_region_name (@$seq_region_names) {
-<<<<<<< HEAD
-      return ['file_error', $self->bam_adaptor->{'error'}] if($self->bam_adaptor->{'error'});
-      $data = $self->bam_adaptor->fetch_alignments_filtered($seq_region_name, $slice->start, $slice->end) || [];
-=======
       $data = $adaptor->fetch_alignments_filtered($seq_region_name, $slice->start, $slice->end) || [];
->>>>>>> d4fa2308
       last if @$data;
     }
 
@@ -578,10 +558,7 @@
   return $self->{_cache}->{_bam_adaptor} if $self->{_cache}->{_bam_adaptor};
 
   my $url = $self->my_config('url');
-<<<<<<< HEAD
-=======
   my $check = {};
->>>>>>> d4fa2308
 
   if ($url) { ## remote bam file
     if ($url =~ /\#\#\#CHR\#\#\#/) {
@@ -601,12 +578,7 @@
       my $datafiles = $dfa->fetch_all_by_logic_name($logic_name);
       my ($df) = @{$datafiles};
       $url = $df->path;
-<<<<<<< HEAD
-      my $check = file_exists($url, {'nice' => 1});
-      return $check if ($check->{'error'});
-=======
       $check = EnsEMBL::Web::File::Utils::IO::file_exists($url, {'nice' => 1});
->>>>>>> d4fa2308
     }
   }
   $self->{_cache}->{_bam_adaptor} ||= Bio::EnsEMBL::IO::Adaptor::HTSAdaptor->new($url);
