--- conflicted
+++ resolved
@@ -164,13 +164,7 @@
 }
 
 sub draw_focus_variant {
-<<<<<<< HEAD
-  my ($self, $height, $feature) = @_;
-
-  my $pix_per_bp = $self->image_config->transform_object->scalex;
-=======
   my ($self, $feature, $options) = @_;
->>>>>>> 7f2f366e
 
   my $pix_per_bp = $self->{'pix_per_bp'};
 
