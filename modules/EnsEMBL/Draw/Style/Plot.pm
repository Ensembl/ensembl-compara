=head1 LICENSE
Copyright [1999-2015] Wellcome Trust Sanger Institute and the EMBL-European Bioinformatics Institute
Copyright [2016] EMBL-European Bioinformatics Institute
Licensed under the Apache License, Version 2.0 (the "License");
you may not use this file except in compliance with the License.
You may obtain a copy of the License at
     http://www.apache.org/licenses/LICENSE-2.0
Unless required by applicable law or agreed to in writing, software
distributed under the License is distributed on an "AS IS" BASIS,
WITHOUT WARRANTIES OR CONDITIONS OF ANY KIND, either express or implied.
See the License for the specific language governing permissions and
limitations under the License.
=cut

package EnsEMBL::Draw::Style::Plot;

=pod
Renders a track as a scatter plot, i.e. points arranged in two dimensions 
This module expects data in the following format:
  $data = [
            {
              'start'         => 123456,
              'end'           => 123789,
              'colour'        => 'red',                             # mandatory unless bordercolour set
              'score'         => 0.9,                               # mandatory (corresponds to the value of the point)
              'label'         => 'Feature 1',                       # optional
              'href'          => '/Location/View?r=123456-124789',  # optional   
            }
          ];
=cut

use strict;
use warnings;
no warnings 'uninitialized';

use POSIX qw(floor ceil);

use parent qw(EnsEMBL::Draw::Style);

sub create_glyphs {
  ### Create all the glyphs required by this style
  ### @return ArrayRef of EnsEMBL::Web::Glyph objects
  my $self = shift;

  my $data          = $self->data;
  my $track_config  = $self->track_config;

  ## Set some track-wide variables
  my $height        = $track_config->get('height') || 40;
  my $plot_diameter = $track_config->get('plot_diameter') || 6; 

  # Left-hand side menu
  my $max_score = $track_config->get('max_score');
  my $min_score = $track_config->get('min_score');
  if (defined($max_score)) {
    $self->_draw_score(0, $max_score); # Max
  }
  if (defined($min_score)) {
    $self->_draw_score($height, $min_score); # Min
  }

  ## Single line? Build into singleton set.
  $data = [{'features' => $data}] if ref $data->[0] ne 'HASH';

  # Draw plots
  my $options = {
                'diameter'  => $track_config->get('plot_diameter') || 6,
                'filled'    => $track_config->get('filled') || 0,
                'height'    => $height,
                };
  foreach my $track (@$data) {
    $self->draw_plots($track, $options);
  }
  return @{$self->glyphs||[]};
}

sub draw_plots {
  my ($self, $track, $options) = @_;

  my $metadata  = $track->{'metadata'} || {};
  my $features  = $track->{'features'} || [];

  ## Convert wiggle array to feature hash if necessary
  my $wiggle = (defined $features->[0] && ref $features->[0] eq 'HASH') ? 0 : 1;
  my $bin_x = 0;

  foreach my $feature (@{$track->{'features'}||[]}) {
    if ($wiggle) {
      if (defined $feature) {
        $feature = {
                    start   => $bin_x,
                    score   => $feature,
                    colour  => $metadata->{'colour'},
                    };
      }
      $bin_x += $metadata->{'unit'};      
    }
    $self->draw_plot($feature, $options);
  }
}

sub draw_plot {
  my ($self, $feature, $options) = @_;

<<<<<<< HEAD
  my $pix_per_bp = $self->image_config->transform_object->scalex;
  my $radius = $diam/2;
=======
  my $pix_per_bp  = $self->{'pix_per_bp'};
  my $diam    = $options->{'diameter'};
  my $radius  = $diam/2;
  my $filled  = $options->{'filled'};
  my $height  = $options->{'height'};
>>>>>>> 7f2f366e

  my $score  = $feature->{'score'};
  my $start  = $feature->{'start'};
  my $colour = $feature->{'colour'};
  my $offset = $radius/$pix_per_bp;

  my $y = $self->get_y($height,$score) + $radius;
     $y = $height if ($y > $height);

  push @{$self->glyphs}, $self->Circle({
    x             => $start + $radius/$pix_per_bp,
    y             => $y,
    diameter      => $diam,
    colour        => $colour,
    absolutewidth => 1,
    filled        => $filled,
  });

  # Invisible rectangle with a link to the ZMenu
  push @{$self->glyphs}, $self->Rect({
    x         => $start - $radius/$pix_per_bp,
    y         => $y - $diam,
    width     => $diam/$pix_per_bp,
    height    => $diam,
    href      => $feature->{'href'}
  });
}

sub _draw_score {
  my ($self, $y, $score, $label) = @_;

  my $pix_per_bp = $self->image_config->transform_object->scalex;

  $label //= ($score == 0) ? $score : sprintf('%.2f', $score);
  my $text_info   = $self->get_text_info($label);
  my $text_width  = $text_info->{'width'};
  my $text_height = $text_info->{'height'};
  my $twidth      = $text_width / $pix_per_bp;
  my $colour      = 'blue'; #$parameters->{'axis_colour'} || $self->my_colour('axis')  || 'blue';

  push @{$self->glyphs}, $self->Text({
    text          => $label,
    height        => $text_height,
    width         => $text_width,
    textwidth     => $text_width,
    halign        => 'right',
    colour        => $colour,
    y             => $y - $text_height/2 -2,
    x             => -2 - $text_width,
    absolutey     => 1,
    absolutex     => 1,
    absolutewidth => 1,
    font          => $self->{'font_name'},
    ptsize        => $self->{'font_size'}
  }), $self->Rect({
    height        => 0,
    width         => 5,
    colour        => $colour,
    y             => $y,
    x             => -8,
    absolutey     => 1,
    absolutex     => 1,
    absolutewidth => 1,
  });
}

sub get_y {
  my $self    = shift;
  my $h       = shift;
  my $value   = shift;
  my $is_line = shift;

  my $y = $h - ($h * $value);

  return ($is_line) ? floor($y) : ceil($y);
}

1;<|MERGE_RESOLUTION|>--- conflicted
+++ resolved
@@ -102,16 +102,11 @@
 sub draw_plot {
   my ($self, $feature, $options) = @_;
 
-<<<<<<< HEAD
-  my $pix_per_bp = $self->image_config->transform_object->scalex;
-  my $radius = $diam/2;
-=======
   my $pix_per_bp  = $self->{'pix_per_bp'};
   my $diam    = $options->{'diameter'};
   my $radius  = $diam/2;
   my $filled  = $options->{'filled'};
   my $height  = $options->{'height'};
->>>>>>> 7f2f366e
 
   my $score  = $feature->{'score'};
   my $start  = $feature->{'start'};
