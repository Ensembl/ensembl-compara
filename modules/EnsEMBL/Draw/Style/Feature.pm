--- conflicted
+++ resolved
@@ -85,11 +85,7 @@
 
     my @features = @{$subtrack->{'features'}||[]}; 
 
-<<<<<<< HEAD
-
-=======
     foreach my $feature (@features) {
->>>>>>> 91a5206e
       ## Are we drawing transcripts or just genes?
       next if $feature->{'type'} && $feature->{'type'} eq 'gene'        && !$track_config->{'hide_transcripts'};
       next if $feature->{'type'} && $feature->{'type'} eq 'transcript'  && $track_config->{'hide_transcripts'};
