=head1 LICENSE

Copyright [1999-2015] Wellcome Trust Sanger Institute and the EMBL-European Bioinformatics Institute
Copyright [2016] EMBL-European Bioinformatics Institute

Licensed under the Apache License, Version 2.0 (the "License");
you may not use this file except in compliance with the License.
You may obtain a copy of the License at

     http://www.apache.org/licenses/LICENSE-2.0

Unless required by applicable law or agreed to in writing, software
distributed under the License is distributed on an "AS IS" BASIS,
WITHOUT WARRANTIES OR CONDITIONS OF ANY KIND, either express or implied.
See the License for the specific language governing permissions and
limitations under the License.

=cut

package EnsEMBL::Draw::Style::Feature;

=pod
Renders a track as a series of simple rectangular blocks

Also a parent module to most styles that render individual features
rather than graphs or other aggregate data.

This module expects data in the following format:

  $data = [
            {
            'metadata' => {},
            'features' => [
                {
                'start'         => 123456,
                'end'           => 123789,
                'colour'        => 'red',                             # mandatory unless bordercolour set
                'bordercolour'  => 'black',                           # optional
                'label'         => 'Feature 1',                       # optional
                'label_colour'  => 'red',                             # optional
                'join_colour'   => 'red',                             # optional
                'href'          => '/Location/View?r=123456-124789',  # optional  
                'title'         => 'Some text goes here',             # optional  
                },
              ],
            }
          ];
=cut

use strict;
use warnings;
no warnings 'uninitialized';

use POSIX qw(ceil);
use List::Util qw(max);

use parent qw(EnsEMBL::Draw::Style);

sub create_glyphs {
### Create all the glyphs required by this style
### @return Array of EnsEMBL::Web::Glyph objects
  my $self = shift;

  my $data            = $self->data;
  my $image_config    = $self->image_config;
  my $track_config    = $self->track_config;
  ## Set some track-wide variables
  my $slice_width     = $image_config->container_width;
  my $bumped          = $track_config->get('bumped');
  my $vspacing        = defined($track_config->get('vspacing')) ? $track_config->get('vspacing') : 4;
  my $label_padding   = 10; ## Prevent labels from running into one another
  ## In case the file contains multiple tracks, start each subtrack below the previous one
  my $y_start         = $track_config->get('y_start') || 0;
  my $subtrack_start  = $y_start;
  my $label_height    = 0;
  my $total_height    = 0;

  ## Strand settings
  foreach my $subtrack (@$data) {
    ## Keep track of all the feature heights so we can calculate a correct total height
    my $heights = {};

    ## Draw title over track
    if ($track_config->get('show_subtitle')) {
      $self->track_config->set('subtitle_y', 0);
      my $subtitle_height = $self->draw_subtitle($subtrack->{'metadata'}, $total_height);
      $subtrack_start .= $subtitle_height + 2;
    }

    my @features = @{$subtrack->{'features'}||[]}; 
    my $label_height;

    ## FIRST LOOP - process features
    foreach my $feature (@features) {
      ## Are we drawing transcripts or just genes?
      #next if $feature->{'type'} && $feature->{'type'} eq 'gene'        && !$track_config->{'hide_transcripts'};
      #next if $feature->{'type'} && $feature->{'type'} eq 'transcript'  && $track_config->{'hide_transcripts'};

      my $text_info   = $self->get_text_info($feature->{'label'});
      my $show_label  = $track_config->get('show_labels') && $feature->{'label'} ? 1 : 0;
      my $overlay     = $track_config->get('overlay_label');
      my $alongside   = $track_config->get('bumped') eq 'labels_alongside';

      ## Default colours, if none set in feature
      ## Note that a feature must have either a border colour or a fill colour,
      ## but doesn't need to have both. However we do set join and label colours,
      ## because other configuration options determine whether they are used
      if (!$feature->{'bordercolour'}) {
        $feature->{'colour'} ||= $track_config->get('default_colour') || $subtrack->{'metadata'}{'colour'} || 'black';
      }
      $feature->{'join_colour'}   ||= $feature->{'colour'} || $feature->{'bordercolour'};
      $feature->{'label_colour'}  ||= $feature->{'colour'} || $feature->{'bordercolour'};
      $feature->{'_bstart'} = $feature->{'start'};
      $feature->{'_bend'} = $feature->{'end'};
      if ($show_label && !$overlay) {
        ## Round up, since we're working in base-pairs - otherwise we may still overlap the next feature
        my $lwidth_bp = ceil(($text_info->{'width'} + $label_padding) / $self->{'pix_per_bp'});
        $feature->{'_bend'} = $alongside ? $feature->{'_bend'} + $lwidth_bp
                                         : max($feature->{'_bend'}, $feature->{'_bstart'} + $lwidth_bp);
        $label_height = max($label_height, $text_info->{'height'});
      }
    }
    EnsEMBL::Draw::GlyphSet::do_bump($self,\@features);

    ## SECOND LOOP - draw features
    foreach my $feature (@features) {
      my $new_y;
      my $feature_row = 0;
      my $label_row   = 0;
      my $text_info   = $self->get_text_info($feature->{'label'});
      ## Work out if we're bumping the whole feature or just the label
      if ($bumped) {
        my $bump = $feature->{'_bump'};
        $label_row   = $bump unless $bumped eq 'features_only';
        $feature_row = $bump unless $bumped eq 'labels_only';       
      }
      next if $feature_row < 0; ## Bumping code returns -1 if there's a problem 

      ## Work out where to place the feature
      my $feature_height  = $track_config->get('height') || $text_info->{'height'};
      my $feature_width   = $feature->{'end'} - $feature->{'start'} + 1;

      if ($feature_width == 0) {
        ## Fix for single base-pair features
        $feature_width = 1;
      }
      else {
        ## Truncate to viewport - but don't alter feature hash because we may need it
        my ($drawn_start, $drawn_end) = $feature->{'end'} - $feature->{'start'}
                                        ? ($feature->{'start'}, $feature->{'end'})
                                        : ($feature->{'end'}, $feature->{'start'});
        $drawn_start        = 0 if $drawn_start < 0;
        $drawn_end          = $slice_width if $drawn_end > $slice_width;
        $feature_width      = $drawn_end - $drawn_start + 1; 
      }

      my $labels_height   = $label_row * $label_height;
      ## Only "ordinary" bumping requires adding the label to the feature height
      my $add_labels      = ($bumped && $bumped eq '1') ? $labels_height : 0;
      my $y               = $subtrack_start + ($feature_row * ($feature_height + $vspacing)) + $add_labels;

      my $position  = {
                      'y'           => $y,
                      'width'       => $feature_width,
                      'height'      => $feature_height,
                      'image_width' => $slice_width,
                      };
      
      ## Get the real height of the feature e.g. if it includes any tags or extra glyphs
      $self->draw_feature($feature, $position);
      my $extra = $self->track_config->get('extra_height') || 0;
      my $approx_height = $feature_height + $extra;
      push @{$heights->{$feature_row}}, ($approx_height + $vspacing + $add_labels);
    
      ## Optional label(s)
      my $font_size     = $self->{'font_size'};
      my $text_width    = $text_info->{'width'};
      my $text_height   = $text_info->{'height'};

      ## Regular labels (outside feature)
      if ($track_config->get('show_labels') && !$track_config->get('overlay_label') && $feature->{'label'}) {
        
        my ($new_x, $new_y);

        if ($bumped eq 'labels_alongside') {
          $new_x      = $feature->{'end'} + (4 / $self->{'pix_per_bp'});
          $new_y      = $position->{'y'} + $approx_height - $text_height;
          ## Reduce text size slightly so it doesn't take up too much space
          $font_size *= 0.9;
        }
        else {
          $new_x = $feature->{'start'} - 1;
          $new_x = 0 if $new_x < 0;
          $new_y = $position->{'y'} + $approx_height;
          $new_y += $labels_height if ($bumped eq 'labels_only');
          ## Pad width to match bumped position
          $text_width += 10;
        }

        $position = {
                      'x'           => $new_x,
                      'y'           => $new_y,
                      'height'      => $text_info->{'height'},
                      'width'       => $position->{'width'},
                      'text_width'  => $text_width, 
                      'image_width' => $slice_width,
                      'font_size'   => $font_size,
                    };
        $self->add_label($feature, $position);
      }

      ## Overlaid labels (on top of feature)
      ## Note that we can have these as well as regular labels, e.g. on variation tracks
      if (($track_config->get('overlay_label') && $feature->{'label'}) ## Overlay the standard label
          || ($track_config->get('show_overlay') && $feature->{'text_overlay'}) ## Separate text on feature
        ) {
       
        my $label_text;
        my $bp_textwidth;

        ## If overlay text is different from main label, adjust accordingly
        if ($track_config->get('show_overlay') && $feature->{'text_overlay'}) {
          $label_text = $feature->{'text_overlay'};
          my $overlay_info  = $self->get_text_info($label_text);
          $bp_textwidth     = $overlay_info->{'width'};
        }
        else {  
          $label_text = $feature->{'label'};
          $bp_textwidth = $feature_width / $self->{'pix_per_bp'};
        }

        ## Reduce text size slightly for wider single-letter labels (A, M, V, W)
        my $tmp_textwidth = $bp_textwidth;
        if ($bp_textwidth >= $feature_width && length $label_text == 1) {
          $font_size       *= 0.9;
          my $tmp_text_info = $self->get_text_info($label_text);
          $text_width       = $tmp_text_info->{'width'};
          $text_height      = $tmp_text_info->{'height'};
          $tmp_textwidth    = $text_width / $self->{'pix_per_bp'};
        }

        if ($feature_width > $tmp_textwidth) { ## OK, so there's space for the overlay
          my $new_x = $feature->{'start'} - 1;
          $new_x = 0 if $new_x < 0;
          my $new_y = $position->{'y'} + $approx_height - $text_height;
          $position = {
                      'x'           => $new_x + (($feature_width - ($tmp_textwidth)) / 2),
                      'y'           => $new_y,
                      'height'      => $text_info->{'height'},
                      'width'       => $feature_width,
                      'text_width'  => $text_width, 
                      'image_width' => $slice_width,
                      'font_size'   => $font_size,
                    };
          $self->add_label($feature, $position, 'overlay');
        }
      }
    }

    ## Set the height of the track, in case we want anything in the lefthand margin
    my $subtrack_height = 0;
    while (my($row, $values) = each(%$heights)) {
      my $max = max(@$values);
      $subtrack_height += $max;
    }
    $subtrack_start += $subtrack_height;
    $total_height   += $subtrack_height;
    $track_config->set('real_feature_height', $subtrack_height);
    $self->add_messages($subtrack->{'metadata'}, $subtrack_height);
  }

  $self->draw_hidden_bgd($total_height);
  my $track_height = $track_config->get('total_height') || 0;
  $track_config->set('total_height', $track_height + $total_height);

  $track_config->set('y_start', $y_start + $total_height);
  return @{$self->glyphs||[]};
}

sub draw_feature {
### Create a glyph that's a simple filled rectangle
### @param feature Hashref - data for a single feature
### @param position Hashref - information about the feature's size and position
  my ($self, $feature, $position) = @_;

  return unless ($feature->{'colour'} || $feature->{'bordercolour'});

  ## Set parameters
  my $x = $feature->{'start'};
  $x    = 1 if $x < 1;
  my $params = {
                  x            => $x-1,
                  y            => $position->{'y'},
                  width        => $position->{'width'},
                  height       => $position->{'height'},
                  href         => $feature->{'href'},
                  title        => $feature->{'title'},
                  absolutey    => 1,
                };
  $params->{'colour'}       = $feature->{'colour'} if $feature->{'colour'};
  $params->{'bordercolour'} = $feature->{'bordercolour'} if $feature->{'bordercolour'};

  ## Are we highlighting this feature? Default is no!
  my $highlight = $self->highlight($feature, $params);

  if ($highlight) {
    push @{$self->glyphs}, $highlight;
  }
  push @{$self->glyphs}, $self->Rect($params);
}

sub highlight {
  my ($self, $feature, $params) = @_;
  return unless $feature->{'highlight'};

  my $colour = $feature->{'highlight_colour'} || 'black';

  ## Put feature in front of this highlight 
  $params->{'z'} = 20;

  return $self->Rect({
      x      => $params->{'x'} - 2 / $self->{'pix_per_bp'},
      y      => $params->{'y'} - 2,
      width  => $params->{'width'}  + 4 / $self->{'pix_per_bp'},
      height => $params->{'height'} + 4,
      colour => $colour,
      z      => 10,
  });

}

sub add_label {
### Create a text label
### @param feature Hashref - data for a single feature
### @param position Hashref - information about the label's size and position
<<<<<<< HEAD
  my ($self, $feature, $position) = @_;
  my $start = $feature->{'start'};  

  ## Only show labels if they're shorter than the visible portion of the feature
=======
  my ($self, $feature, $position, $type) = @_;

  ## Only show labels if they're shorter than the visible portion of the feature
  my $start = $feature->{'start'};  
>>>>>>> d4fa2308
  if ($start < 0) {
    my $feature_visible = $feature->{'end'} * $self->{'pix_per_bp'};
    return unless $feature_visible > $position->{'width'};
  }

<<<<<<< HEAD
  my $colour = $feature->{'label_colour'} || $feature->{'colour'};
  if ($colour) {
    $colour = $self->make_readable($colour);
=======
  my ($text, $colour, $halign);
  if ($type && $type eq 'overlay') {
    $text   = $feature->{'text_overlay'} || $feature->{'label'};
    $colour = $self->make_contrasting($feature->{'colour'});
    $halign = 'left'; 
>>>>>>> d4fa2308
  }
  else {
    $text   = $feature->{'label'};
    $colour = $feature->{'label_colour'} || $feature->{'colour'};
    if ($colour) {
      $colour = $self->make_readable($colour);
    }
    else {
      $colour = 'black';
    }
    $halign = $self->track_config->get('centre_labels') ? 'center' : 'left';
  }

  my $label = {
<<<<<<< HEAD
                font      => $self->{'font_name'},
                colour    => $colour,
                ptsize    => $self->{'font_size'},
                text      => $feature->{'label'},
                x         => $start - 1,
=======
                x         => $position->{'x'},
>>>>>>> d4fa2308
                y         => $position->{'y'},
                height    => $position->{'height'},
                width     => $position->{'width'},
                textwidth => $position->{'text_width'},
                text      => $text,
                colour    => $colour,
                font      => $self->{'font_name'},
                ptsize    => $position->{'font_size'} || $self->{'font_size'},
                halign    => $halign,
                valign    => 'center',
                href      => $feature->{'href'},
                title     => $feature->{'title'},
                absolutey => 1,
              };

  push @{$self->glyphs}, $self->Text($label);
}


1;<|MERGE_RESOLUTION|>--- conflicted
+++ resolved
@@ -333,33 +333,20 @@
 ### Create a text label
 ### @param feature Hashref - data for a single feature
 ### @param position Hashref - information about the label's size and position
-<<<<<<< HEAD
-  my ($self, $feature, $position) = @_;
-  my $start = $feature->{'start'};  
-
-  ## Only show labels if they're shorter than the visible portion of the feature
-=======
   my ($self, $feature, $position, $type) = @_;
 
   ## Only show labels if they're shorter than the visible portion of the feature
   my $start = $feature->{'start'};  
->>>>>>> d4fa2308
   if ($start < 0) {
     my $feature_visible = $feature->{'end'} * $self->{'pix_per_bp'};
     return unless $feature_visible > $position->{'width'};
   }
 
-<<<<<<< HEAD
-  my $colour = $feature->{'label_colour'} || $feature->{'colour'};
-  if ($colour) {
-    $colour = $self->make_readable($colour);
-=======
   my ($text, $colour, $halign);
   if ($type && $type eq 'overlay') {
     $text   = $feature->{'text_overlay'} || $feature->{'label'};
     $colour = $self->make_contrasting($feature->{'colour'});
     $halign = 'left'; 
->>>>>>> d4fa2308
   }
   else {
     $text   = $feature->{'label'};
@@ -374,15 +361,7 @@
   }
 
   my $label = {
-<<<<<<< HEAD
-                font      => $self->{'font_name'},
-                colour    => $colour,
-                ptsize    => $self->{'font_size'},
-                text      => $feature->{'label'},
-                x         => $start - 1,
-=======
                 x         => $position->{'x'},
->>>>>>> d4fa2308
                 y         => $position->{'y'},
                 height    => $position->{'height'},
                 width     => $position->{'width'},
