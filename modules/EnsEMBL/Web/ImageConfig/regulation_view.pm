--- conflicted
+++ resolved
@@ -22,14 +22,9 @@
 use strict;
 use warnings;
 
-<<<<<<< HEAD
-use parent qw(EnsEMBL::Web::ImageConfig);
-=======
 use EnsEMBL::Web::Utils::Sanitize qw(clean_id);
 
-use base qw(EnsEMBL::Web::ImageConfig);
->>>>>>> 7f2f366e
-
+use parent qw(EnsEMBL::Web::ImageConfig);
 
 sub cache_key        { return $_[0]->code eq 'cell_line' ? '' : $_[0]->SUPER::cache_key; }
 sub load_user_tracks { return $_[0]->SUPER::load_user_tracks($_[1]) unless $_[0]->code eq 'set_evidence_types'; } # Stops unwanted cache tags being added for the main page (not the component)
