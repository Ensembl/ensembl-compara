=head1 LICENSE

Copyright [1999-2015] Wellcome Trust Sanger Institute and the EMBL-European Bioinformatics Institute
Copyright [2016] EMBL-European Bioinformatics Institute

Licensed under the Apache License, Version 2.0 (the "License");
you may not use this file except in compliance with the License.
You may obtain a copy of the License at

     http://www.apache.org/licenses/LICENSE-2.0

Unless required by applicable law or agreed to in writing, software
distributed under the License is distributed on an "AS IS" BASIS,
WITHOUT WARRANTIES OR CONDITIONS OF ANY KIND, either express or implied.
See the License for the specific language governing permissions and
limitations under the License.

=cut

package EnsEMBL::Web::ViewConfig::Gene::ComparaTree;

use strict;
use warnings;

use parent qw(EnsEMBL::Web::ViewConfig);

sub _new {
  ## @override
  ## Code depends upon referer
  ## TODO use of hub->referer should go away
  my $self = shift->_new(@_);

  $self->{'function'} = $self->hub->referer->{'ENSEMBL_FUNCTION'};
  $self->{'code'}     = join '::', 'Gene::ComparaTree', $self->{'function'} || ();

  return $self;
}

sub init_cacheable {
  ## @override
  my $self = shift;

  my $defaults = {
    'collapsability'  => 'gene',
    'clusterset_id'   => 'default',
    'colouring'       => 'background',
    'exons'           => 'on',
    'super_tree'      => 'off',
  };

  # This config is stored in DEFAULTS.ini
  my $species_defs = $self->hub->species_defs;
  my @bg_col = @{ $species_defs->TAXON_GENETREE_BGCOLOUR };
  my @fg_col = @{ $species_defs->TAXON_GENETREE_FGCOLOUR };
  foreach my $name ( @{ $species_defs->TAXON_ORDER } ) {
    my $this_bg_col = shift @bg_col;
    my $this_fg_col = shift @fg_col;
    $defaults->{"group_${name}_bgcolour"} = $this_bg_col if $this_bg_col ne '0';
    $defaults->{"group_${name}_fgcolour"} = $this_fg_col if $this_fg_col ne '0';
    $defaults->{"group_${name}_display"} = 'default';
  }

  $self->set_default_options($defaults);
  $self->image_config_type('genetreeview');
  $self->title('Gene Tree');
}

sub field_order {
  ## Abstract method implementation
  my $self = shift;

  return qw(collapsability clusterset_id exons super_tree colouring), map sprintf('group_%s_display', $_), $self->_groups;
}

sub form_fields {
<<<<<<< HEAD
  ## Abstract method implementation
  my $self      = shift;
  my $fields    = {};
  my $function  = $self->{'function'};

  $fields->{'collapsability'} = {
    'type'    => 'dropdown',
    'select'  => 'select',
    'name'    => 'collapsability',
    'label'   => 'Display options for tree image',
    'values'  => [
      { 'value' => 'gene',         'caption' => 'Show current gene only'        },
      { 'value' => 'paralogs',     'caption' => 'Show paralogs of current gene' },
      { 'value' => 'duplications', 'caption' => 'Show all duplication nodes'    },
      { 'value' => 'all',          'caption' => 'Show fully expanded tree'      }
    ],
  };
=======
  my $self = shift;
  my $fields = {};
  
  $fields->{'collapsability'} = {
                                  type   => 'DropDown',
                                  select => 'select',
                                  name   => 'collapsability',
                                  label  => "Display options for tree image",
                                  values => [ 
                                              { value => 'gene',         caption => "Show current gene only" },
                                              { value => 'paralogs',     caption => "Show paralogs of current gene" },
                                              { value => 'duplications', caption => "Show all duplication nodes" },
                                              { value => 'all',          caption => "Show fully expanded tree" }
                                            ],
                                };

  my %other_clustersets;
  if ($self->hub->core_object('gene')) {
    my $function = $self->hub->referer->{'ENSEMBL_FUNCTION'};
    my $cdb = $function && $function eq 'pan_compara' ? 'compara_pan_ensembl' : 'compara';
    my $tree = $self->hub->core_object('gene')->get_GeneTree($cdb);
    my $adaptor = $self->hub->database($cdb)->get_adaptor('GeneTree');
    %other_clustersets = map {$_->clusterset_id => 1} @{$adaptor->fetch_all_linked_trees($tree->tree)};
    $other_clustersets{$tree->tree->clusterset_id} = 1;
    delete $other_clustersets{default};
  }
>>>>>>> 7f2f366e

  $fields->{'clusterset_id'} = {
    'type'    => 'dropdown',
    'name'    => 'clusterset_id',
    'label'   => 'Model used for the tree reconstruction',
    'values'  => [ { 'value' => 'default', 'caption' => 'Final (merged) tree' } ], # more values inserted by init_form_non_cacheable method
  };

  $fields->{'exons'} = {
    'type'  => 'checkbox',
    'label' => 'Show exon boundaries',
    'name'  => 'exons',
    'value' => 'on',
  };

  $fields->{'super_tree'} = {
    'type'  => 'checkbox',
    'label' => 'Show super-tree',
    'name'  => 'super_tree',
    'value' => 'on',
  };

  my @groups = $self->_groups;

  if (@groups) {

    my $taxon_labels = $self->hub->species_defs->TAXON_LABEL;

    $fields->{'colouring'} = {
      'type'    => 'dropdown',
      'select'  => 'select',
      'name'    => 'colouring',
      'label'   => 'Colour tree according to taxonomy',
      'values'  => [
        { 'value' => 'none',       'caption' => 'No colouring'  },
        { 'value' => 'background', 'caption' => 'Background'    },
        { 'value' => 'foreground', 'caption' => 'Foreground'    }
      ],
    };

    foreach my $group (@groups) {
      $fields->{"group_${group}_display"} = {
        'type'    => 'dropdown',
        'select'  => 'select',
        'name'    => "group_${group}_display",
        'label'   => "Display options for ".($taxon_labels && $taxon_labels->{$group} || $group),
        'values'  => [
          { 'value' => 'default',  'caption' => 'Default behaviour' },
          { 'value' => 'hide',     'caption' => 'Hide genes'        },
          { 'value' => 'collapse', 'caption' => 'Collapse genes'    }
        ],
      };
    }
  }

  return $fields;
}

sub init_form_non_cacheable {
  ## @override
  my $self  = shift;
  my $hub   = $self->hub;
  my $gene  = $hub->core_object('gene');
  my $form  = $self->SUPER::init_form_non_cacheable(@_);

  my %other_clustersets;
  if ($gene) {
    my $gene_tree       = $gene->get_GeneTree;
    %other_clustersets  = map { $_->clusterset_id => 1 } @{$hub->database('compara')->get_adaptor('GeneTree')->fetch_all_linked_trees($gene_tree->tree)};

    $other_clustersets{$gene_tree->tree->clusterset_id} = 1;
    delete $other_clustersets{'default'};
  }

  if (my $dropdown = $form->get_elements_by_name('clusterset_id')->[0]) {
    $dropdown->add_option({ 'value' => $_, 'caption' => $_ }) for sort keys %other_clustersets;
  }

  return $form;
}

sub _groups {
  ## @private
  ## LOWCOVERAGE is a special group, populated in the ConfigPacker, and whose name is also defined in TAXON_LABEL
  return ('LOWCOVERAGE', @{ $_[0]->species_defs->TAXON_ORDER });
}

1;<|MERGE_RESOLUTION|>--- conflicted
+++ resolved
@@ -73,7 +73,6 @@
 }
 
 sub form_fields {
-<<<<<<< HEAD
   ## Abstract method implementation
   my $self      = shift;
   my $fields    = {};
@@ -91,34 +90,6 @@
       { 'value' => 'all',          'caption' => 'Show fully expanded tree'      }
     ],
   };
-=======
-  my $self = shift;
-  my $fields = {};
-  
-  $fields->{'collapsability'} = {
-                                  type   => 'DropDown',
-                                  select => 'select',
-                                  name   => 'collapsability',
-                                  label  => "Display options for tree image",
-                                  values => [ 
-                                              { value => 'gene',         caption => "Show current gene only" },
-                                              { value => 'paralogs',     caption => "Show paralogs of current gene" },
-                                              { value => 'duplications', caption => "Show all duplication nodes" },
-                                              { value => 'all',          caption => "Show fully expanded tree" }
-                                            ],
-                                };
-
-  my %other_clustersets;
-  if ($self->hub->core_object('gene')) {
-    my $function = $self->hub->referer->{'ENSEMBL_FUNCTION'};
-    my $cdb = $function && $function eq 'pan_compara' ? 'compara_pan_ensembl' : 'compara';
-    my $tree = $self->hub->core_object('gene')->get_GeneTree($cdb);
-    my $adaptor = $self->hub->database($cdb)->get_adaptor('GeneTree');
-    %other_clustersets = map {$_->clusterset_id => 1} @{$adaptor->fetch_all_linked_trees($tree->tree)};
-    $other_clustersets{$tree->tree->clusterset_id} = 1;
-    delete $other_clustersets{default};
-  }
->>>>>>> 7f2f366e
 
   $fields->{'clusterset_id'} = {
     'type'    => 'dropdown',
@@ -186,8 +157,11 @@
 
   my %other_clustersets;
   if ($gene) {
-    my $gene_tree       = $gene->get_GeneTree;
-    %other_clustersets  = map { $_->clusterset_id => 1 } @{$hub->database('compara')->get_adaptor('GeneTree')->fetch_all_linked_trees($gene_tree->tree)};
+    my $function        = $self->referer->{'ENSEMBL_FUNCTION'};
+    my $cdb             = $function && $function eq 'pan_compara' ? 'compara_pan_ensembl' : 'compara';
+    my $gene_tree       = $gene->get_GeneTree($cdb);
+    my $adaptor         = $self->database($cdb)->get_adaptor('GeneTree');
+    %other_clustersets  = map { $_->clusterset_id => 1 } @{$adaptor->fetch_all_linked_trees($gene_tree->tree)};
 
     $other_clustersets{$gene_tree->tree->clusterset_id} = 1;
     delete $other_clustersets{'default'};
