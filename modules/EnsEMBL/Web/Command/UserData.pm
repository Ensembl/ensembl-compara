--- conflicted
+++ resolved
@@ -92,15 +92,11 @@
     $params->{'species'}  = $hub->param('species') || $hub->species;
     $params->{'format'}   = $iow->format;
     $params->{'code'}     = $file->code;
-<<<<<<< HEAD
     # Store last uploaded userdata to highlight on pageload
     $hub->session->add_data(
       type => 'userdata_upload_code',
       upload_code => $file->code
     );
-=======
-
->>>>>>> a92879c2
   } 
  
   return $params;
