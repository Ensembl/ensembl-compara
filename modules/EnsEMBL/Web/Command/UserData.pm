--- conflicted
+++ resolved
@@ -106,57 +106,6 @@
   return $params;
 }
 
-<<<<<<< HEAD
-sub check_attachment {
-  my ($self, $url) = @_;
-  my $hub = $self->hub;
-  my $species_defs = $hub->species_defs;
-
-  my $already_attached = 0;
-  my ($redirect, $params, $menu);
-
-  ## Check for pre-configured hubs
-  my %preconfigured = %{$species_defs->ENSEMBL_INTERNAL_TRACKHUB_SOURCES||{}};
-  while (my($k, $v) = each (%preconfigured)) {
-    my $hub_info = $species_defs->get_config($hub->species, $k);
-    if ($hub_info->{'url'} eq $url) {
-      $already_attached = 'preconfig';
-      ## Probably a submenu, so get full id
-      my $menu_tree = EnsEMBL::Web::ImageConfig::menus({});
-      my $menu_settings = $menu_tree->{$v};
-      if (ref($menu_settings) eq 'ARRAY') {
-        $menu = $menu_settings->[1].'-'.$v;
-      }
-      else {
-        $menu = $v;
-      }
-      last;
-    }
-  }
-
-  ## Check user's own data
-  unless ($already_attached) {
-    my @attachments = $hub->session->get_records_data({'type' => 'url'});
-    foreach (@attachments) {
-      if ($_->{'url'} eq $url) {
-        $already_attached = 'user';
-        $menu = $_->{'name'} =~ s/ /_/r;
-        last;
-      }
-    }
-  }
-
-  if ($already_attached) {
-    $redirect = 'RemoteFeedback';
-    $params = {'format' => 'TRACKHUB', 'reattach' => $already_attached};
-    $params->{'menu'} = $menu if $menu;
-  }
-
-  return ($redirect, $params);
-}
-
-=======
->>>>>>> 7f2f366e
 sub attach {
 ### Attach a remote file and return the parameters needed for a redirect
 ### @param attachable EnsEMBL::Web::File::AttachedFormat object
