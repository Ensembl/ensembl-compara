=head1 LICENSE

Copyright [1999-2015] Wellcome Trust Sanger Institute and the EMBL-European Bioinformatics Institute
Copyright [2016] EMBL-European Bioinformatics Institute

Licensed under the Apache License, Version 2.0 (the "License");
you may not use this file except in compliance with the License.
You may obtain a copy of the License at

     http://www.apache.org/licenses/LICENSE-2.0

Unless required by applicable law or agreed to in writing, software
distributed under the License is distributed on an "AS IS" BASIS,
WITHOUT WARRANTIES OR CONDITIONS OF ANY KIND, either express or implied.
See the License for the specific language governing permissions and
limitations under the License.

=cut

package EnsEMBL::Web::Command::UserData;

use strict;

use HTML::Entities qw(encode_entities);
use Digest::MD5 qw(md5_hex);

use EnsEMBL::Web::File::User;
use EnsEMBL::Web::IOWrapper;
use EnsEMBL::Web::ImageConfig;

use base qw(EnsEMBL::Web::Command);

sub ajax_redirect {
  ## Provide default value for redirectType and modalTab
  my ($self, $url, $param, $anchor, $redirect_type, $modal_tab) = @_;
  $self->SUPER::ajax_redirect($url, $param, $anchor, $redirect_type || 'modal', $modal_tab || 'modal_user_data');
}

sub upload {
### Simple wrapper around File::User 
  my ($self, $method, $format, $renderer, $size_limit) = @_;
  my $hub       = $self->hub;
  my $params    = {};

  my $file  = EnsEMBL::Web::File::User->new('hub' => $hub, 'empty' => 1);
  my $error = $file->upload('method' => $method, 'format' => $format, 'renderer' => $renderer, 'size_limit' => $size_limit || 0);

  ## Validate format
  my $iow;
  unless ($error) {
    $iow  = EnsEMBL::Web::IOWrapper::open($file, 'hub' => $hub);
    if ($iow) {
      $error = $iow->validate;
    }
    else {
      $error = 'Could not parse file';
    }
  }

  if ($error) {
    $params->{'restart'} = 1;
    $hub->session->add_data(
      type     => 'message',
      code     => 'userdata_error',
      message  => "There was a problem uploading your data: $error.<br />Please try again.",
      function => '_error'
    );
  } else {
    ## Get description from file and save to session
    my $description = $iow->get_metadata_value('description');
    if ($description) {
      if ($hub->user) {
        my ($record) = grep {$_->code eq $file->code} $hub->user->get_records('uploads');
        if ($record) {
          $record->data->{'description'} = $description;
          $record->save('user' => $hub->user);
        }
      }
      else {
        my $data = $hub->session->get_data('type' => 'upload', 'code' => $file->code);
        $data->{'description'} = $description;
        $hub->session->set_data(%$data);
      }
    }

    ## Look for the nearest feature
    my ($chr, $start, $end, $count) = $iow->nearest_feature;
    if ($chr && $start) {
      $params->{'nearest'} = sprintf('%s:%s-%s', $chr, $start, $end);
    }
    $params->{'count'}   = $count;

    $params->{'species'}  = $hub->param('species') || $hub->species;
    $params->{'format'}   = $iow->format;
    $params->{'code'}     = $file->code;
    # Store last uploaded userdata to highlight on pageload
    $hub->session->add_data(
      type => 'userdata_upload_code',
      upload_code => $file->code
    );
  } 
 
  return $params;
}

sub check_attachment {
  my ($self, $url) = @_;
  my $hub = $self->hub;
  my $species_defs = $hub->species_defs;

  my $already_attached = 0;
  my ($redirect, $params, $menu);

  ## Check for pre-configured hubs
  my %preconfigured = %{$species_defs->ENSEMBL_INTERNAL_TRACKHUB_SOURCES||{}};
  while (my($k, $v) = each (%preconfigured)) {
    my $hub_info = $species_defs->get_config($hub->species, $k);
    if ($hub_info->{'url'} eq $url) {
      $already_attached = 'preconfig';
      ## Probably a submenu, so get full id
      my $menu_tree = EnsEMBL::Web::ImageConfig::menus({});
      my $menu_settings = $menu_tree->{$v};
      if (ref($menu_settings) eq 'ARRAY') {
        $menu = $menu_settings->[1].'-'.$v;
      }
      else {
        $menu = $v;
      }
      last;
    }
  }

  ## Check user's own data
  unless ($already_attached) {
    my @attachments = $hub->session->get_data('type' => 'url');
    foreach (@attachments) {
      if ($_->{'url'} eq $url) {
        $already_attached = 'user';
        ($menu = $_->{'name'}) =~ s/ /_/;
        last;
      }
    }
  }

  if ($already_attached) {
    $redirect = 'RemoteFeedback';
    $params = {'format' => 'TRACKHUB', 'reattach' => $already_attached};
    $params->{'menu'} = $menu if $menu;
  }

  return ($redirect, $params);
}

sub attach {
### Attach a remote file and return the parameters needed for a redirect
### @param attachable EnsEMBL::Web::File::AttachedFormat object
### @return array - redirect action plus hashref of parameters
  my ($self, $attachable, $filename) = @_;
  my $hub = $self->hub;

  ## For datahubs, pass assembly info so we can check if there's suitable data
  my $ensembl_assemblies = $hub->species_defs->assembly_lookup;

  my ($url, $error, $options) = $attachable->check_data($ensembl_assemblies);
  my ($redirect, $params);

  if ($error) {
    $redirect = 'SelectFile';

    $hub->session->add_data(
                        type     => 'message',
                        code     => 'AttachURL',
                        message  => $error,
                        function => '_error'
                      );
  } 
  else {
    ## This next bit is a hack - we need to implement userdata configuration properly! 
    my $extra_config_page = $attachable->extra_config_page;
    my $name              = $hub->param('name') || $options->{'name'} || $filename;
    $redirect             = $extra_config_page || 'RemoteFeedback';

    delete $options->{'name'};

    my $assemblies = $options->{'assemblies'} || [$hub->species_defs->get_config($hub->data_species, 'ASSEMBLY_VERSION')];

    my ($flag_info, $code);

    foreach (@$assemblies) {

      ## Try with and without species name, as it depends on format
      my ($current_species, $assembly, $is_old) = @{$ensembl_assemblies->{$_}
                                                    || $ensembl_assemblies->{$hub->species.'_'.$_} || []};
      


      ## This is a bit messy, but there are so many permutations!
      if ($assembly) {
        if ($current_species eq $hub->param('species')) {
          $flag_info->{'species'}{'this'} = 1;
          if ($is_old) {
            $flag_info->{'assembly'}{'this_old'} = 1;
          }
          else {
            $flag_info->{'assembly'}{'this_new'} = 1;
          }
        }
        else {
          $flag_info->{'species'}{'other'}++;
          if ($is_old) {
            $flag_info->{'assembly'}{'other_old'} = 1;
          }
          else {
            $flag_info->{'assembly'}{'other_new'} = 1;
          }
        }

        my $t_code = join('_', md5_hex($name . $current_species . $assembly . $url), 
                                  $hub->session->create_session_id); 
        unless ($is_old) {
          my $data = $hub->session->add_data(
                                        type        => 'url',
<<<<<<< HEAD
                                        code        => $t_code,
=======
                                        code        => join('_', md5_hex($name . $current_species . $assembly . $url), 
                                                                  $hub->session->session_id),
>>>>>>> 7291e5d3
                                        url         => $url,
                                        name        => $name,
                                        format      => $attachable->name,
                                        style       => $attachable->trackline,
                                        species     => $current_species,
                                        assembly    => $assembly,
                                        timestamp   => time,
                                        %$options,
                                        );

          $hub->session->configure_user_data('url', $data);

          $code = $data->{'code'};
          # Store last uploaded userdata to highlight on pageload
          $hub->session->add_data(
            type => 'userdata_upload_code',
            upload_code => $code
          );    
          $self->object->move_to_user(type => 'url', code => $data->{'code'}) if $hub->param('save');
        }
      }
    }   

    ## For datahubs, work out what feedback we need to give the user
    my ($species_flag, $assembly_flag);
    if ($flag_info->{'species'}{'other'} && !$flag_info->{'species'}{'this'}) {
      $species_flag = 'other_only';
    }

    if ($flag_info->{'assembly'}{'this_new'} && $flag_info->{'assembly'}{'this_old'}) {
      $assembly_flag = 'old_and_new';
    }
    elsif (!$flag_info->{'assembly'}{'this_new'} && !$flag_info->{'assembly'}{'other_new'}) {
      $assembly_flag = 'old_only';
    }

    $params = {
                format          => $attachable->name,
                name            => $name,
                species         => $hub->param('species') || $hub->species,
                species_flag    => $species_flag,
                assembly_flag   => $assembly_flag,
                code            => $code,
                };
  }

  return ($redirect, $params);
}

1;<|MERGE_RESOLUTION|>--- conflicted
+++ resolved
@@ -216,16 +216,11 @@
         }
 
         my $t_code = join('_', md5_hex($name . $current_species . $assembly . $url), 
-                                  $hub->session->create_session_id); 
+                                  $hub->session->session_id); 
         unless ($is_old) {
           my $data = $hub->session->add_data(
                                         type        => 'url',
-<<<<<<< HEAD
                                         code        => $t_code,
-=======
-                                        code        => join('_', md5_hex($name . $current_species . $assembly . $url), 
-                                                                  $hub->session->session_id),
->>>>>>> 7291e5d3
                                         url         => $url,
                                         name        => $name,
                                         format      => $attachable->name,
