--- conflicted
+++ resolved
@@ -43,11 +43,7 @@
 sub extra_data_order { return $_[0]->{'__order__'}; }
 
 sub real_name {
-<<<<<<< HEAD
-  return $_[0]->{'__names__'}{$_[1]} if $_[0]->{'__names__'};
-=======
   return $_[0]->{'__names__'}{$_[1]} || $_[1] if $_[0]->{'__names__'};
->>>>>>> a87193ee
   return $_[1];
 }
 
