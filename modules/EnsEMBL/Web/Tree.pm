--- conflicted
+++ resolved
@@ -19,23 +19,17 @@
 
 package EnsEMBL::Web::Tree;
 
-<<<<<<< HEAD
-=======
-use EnsEMBL::Web::Utils::Sanitize qw(clean_id);
-
-use base qw(EnsEMBL::Web::DOM::Node::Element::Generic);
-
->>>>>>> 7f2f366e
 use strict;
 use warnings;
 
 use EnsEMBL::Web::Attributes;
 use EnsEMBL::Web::TreeNode;
 use EnsEMBL::Web::Exceptions qw(WebException);
+use EnsEMBL::Web::Utils::Sanitize qw(clean_id);
 
 sub new {
   ## @constructor
-  ## @param Object with allowed keys if initialising from a cached object
+  ## @param Object with allowed keys if initialising from a cached object
   my ($class, $cached_object) = shift;
 
   my $self = bless {
@@ -55,31 +49,10 @@
   return $self;
 }
 
-<<<<<<< HEAD
 sub get_cacheable_object {
   ## Gets the object that can be safely saved to a cache for this instance
-  ## @return Hashref
+  ## @return Hashref
   my $self = shift;
-=======
-sub id          { return $_[0]->{'id'};                }
-sub data        { return $_[0]->{'data'};              }
-sub user_data   { return $_[0]->{'user_data'};         }
-sub tree_ids    { return $_[0]->{'tree_ids'};          }
-sub parent_key  { return $_[0]->parent_node->id;       }
-sub nodes       { return @{$_[0]->get_all_nodes};      }
-sub descendants { return $_[0]->nodes;                 }
-sub is_leaf     { return !$_[0]->has_child_nodes;      }
-sub previous    { return $_[0]->previous_sibling;      }
-sub next        { return $_[0]->next_sibling;          }
-sub append      { return $_[0]->append_child($_[1]);   }
-sub prepend     { return $_[0]->prepend_child($_[1]);  }
-sub _flush_tree { $_[0]->{'user_data'} = {};           } # TODO: rename to flush_tree - called on Configuration tree in Document::Element::Configurator
-
-sub get_node {
-  my ($self, $id) = @_;
-  return $self->tree_ids->{clean_id($id)};
-}
->>>>>>> 7f2f366e
 
   return { map { $_ => $self->{$_} } $self->_cacheable_keys };
 }
@@ -111,7 +84,6 @@
   return $self->{'_root'} //= $self->create_node;
 }
 
-<<<<<<< HEAD
 sub get_node {
   ## Gets a node with the given id from anywhere in the tree
   ## @param Node id
@@ -120,7 +92,7 @@
 
   throw WebException('Node id is needed to get a node') unless $id;
 
-  my @nodes = @{$self->{'_node_lookup'}{$self->clean_id($id)} || []};
+  my @nodes = @{$self->{'_node_lookup'}{clean_id($id)} || []};
 
   return wantarray ? @nodes : $nodes[0];
 }
@@ -132,27 +104,12 @@
   ## @return TreeNode object
   my ($self, $id, $data, $id_duplicate_ok) = @_;
 
-  $id = $id ? $self->clean_id($id) : $self->_generate_unique_id;
+  $id = $id ? clean_id($id) : $self->_generate_unique_id;
 
   # if node exists, update data and return node object
   if ((my $node = $self->get_node($id)) && !$id_duplicate_ok) {
     $node->set_data($_, $data->{$_}) for keys %{$data || {}};
 
-=======
-sub create_node {
-  ### Node is always created as a "root" node - needs to be appended to another node to make it part of another tree.
-  
-  my ($self, $id, $data) = @_;
-  $id = $id ? clean_id($id) : $self->generate_unique_id;
-  
-  if (exists $self->tree_ids->{$id}) {
-    my $node = $self->get_node($id);
-    
-    if ($data) {
-      $node->data->{$_} = $data->{$_} for keys %$data;
-    }
-    
->>>>>>> 7f2f366e
     return $node;
   }
 
@@ -168,7 +125,7 @@
 sub append_node {
   ## Append a node to the root node
   ## @param As excepted by create_node or a TreeNode object
-  ## @return Newly appended TreeNode object
+  ## @return Newly appended TreeNode object
   my $self = shift;
 
   return $self->root->append_child(UNIVERSAL::isa($_[0], 'EnsEMBL::Web::TreeNode') ? $_[0] : $self->create_node(@_));
@@ -177,7 +134,7 @@
 sub prepend_node {
   ## Inserts a node to the beginning of the root node
   ## @param As excepted by create_node or a TreeNode object
-  ## @return Newly inserted TreeNode object
+  ## @return Newly inserted TreeNode object
   my $self = shift;
 
   return $self->root->prepend_child(UNIVERSAL::isa($_[0], 'EnsEMBL::Web::TreeNode') ? $_[0] : $self->create_node(@_));
@@ -191,11 +148,6 @@
   my ($self, $node, $id) = @_;
 
   return $self->create_node($id // $node->id, { map({ $_ => $node->get_data($_) } $node->data_keys), 'cloned' => 1 }, 1);
-}
-
-sub clean_id {
-  ## Replaces anything other than a word (\w) and a hiphen with underscore
-  return $_[1] =~ s/[^\w-]/_/gr;
 }
 
 sub clear_references {
