=head1 LICENSE

Copyright [1999-2014] Wellcome Trust Sanger Institute and the EMBL-European Bioinformatics Institute

Licensed under the Apache License, Version 2.0 (the "License");
you may not use this file except in compliance with the License.
You may obtain a copy of the License at

     http://www.apache.org/licenses/LICENSE-2.0

Unless required by applicable law or agreed to in writing, software
distributed under the License is distributed on an "AS IS" BASIS,
WITHOUT WARRANTIES OR CONDITIONS OF ANY KIND, either express or implied.
See the License for the specific language governing permissions and
limitations under the License.

=cut

package EnsEMBL::Web::Component::Gene::HomologAlignment;

use strict;

use Bio::AlignIO;

use EnsEMBL::Web::Constants;

use base qw(EnsEMBL::Web::Component::Gene);

sub _init {
  my $self = shift;
  $self->cacheable(1);
  $self->ajaxable(1);
}

sub content {
  my $self         = shift;
  my $hub          = $self->hub;
  my $cdb          = shift || $hub->param('cdb') || 'compara';

  my $species      = $hub->species;
  my $species_defs = $hub->species_defs;
  my $gene_id      = $self->object->stable_id;
  my $second_gene  = $hub->param('g1');
  my $seq          = $hub->param('seq');
  my $text_format  = $hub->param('text_format');
<<<<<<< HEAD
  my (%skipped, $html);

  my $match_type = $hub->action eq 'Compara_Ortholog' ? 'Orthologue' : 'Paralogue';
  my %desc_mapping = $self->object->get_desc_mapping($match_type); 
 
  my $homology_types = EnsEMBL::Web::Constants::HOMOLOGY_TYPES;
 
  my $homologies = $self->get_homologies;
=======
  my $database     = $hub->database($cdb);
  my $qm           = $database->get_GeneMemberAdaptor->fetch_by_stable_id($gene_id);
  my ($homologies, $html, %skipped);

  my $homology_method_link = $hub->action eq 'Compara_Ortholog' ? 'ENSEMBL_ORTHOLOGUES' : 'ENSEMBL_PARALOGUES';
  eval {
    $homologies = $database->get_HomologyAdaptor->fetch_all_by_Member($qm, -METHOD_LINK_TYPE => $homology_method_link);
  };
  warn $@ if $@;
>>>>>>> 82b868c1
 
  foreach my $homology (@{$homologies}) {

    my $sa;
    
    eval {
      if($seq eq 'cDNA') {
        $sa = $homology->get_SimpleAlign(-SEQ_TYPE => 'cds');
      } else {
        $sa = $homology->get_SimpleAlign;
      }
    };
    warn $@ if $@;
    
    if ($sa) {
      my $data = [];
      my $flag = !$second_gene;
      
      foreach my $peptide (@{$homology->get_all_Members}) {
        
        my $gene = $peptide->gene_member;
        $flag = 1 if $gene->stable_id eq $second_gene;
        
        my $member_species = ucfirst $peptide->genome_db->name;
        my $location       = sprintf '%s:%d-%d', $gene->dnafrag->name, $gene->dnafrag_start, $gene->dnafrag_end;
        
        if (!$second_gene && $member_species ne $species && $hub->param('species_' . lc $member_species) eq 'off') {
          $flag = 0;
          $skipped{$species_defs->species_label($member_species)}++;
          next;
        }
        
        if ($gene->stable_id eq $gene_id) {
          push @$data, [
            $species_defs->get_config($member_species, 'SPECIES_SCIENTIFIC_NAME'),
            $gene->stable_id,
            $peptide->stable_id,
            sprintf('%d aa', $peptide->seq_length),
            sprintf('%d %%', $peptide->perc_id),
            sprintf('%d %%', $peptide->perc_cov),
            $location,
          ]; 
        } else {
          push @$data, [
            $species_defs->get_config($member_species, 'SPECIES_SCIENTIFIC_NAME') || $species_defs->species_label($member_species),
            sprintf('<a href="%s">%s</a>',
              $hub->url({ species => $member_species, type => 'Gene', action => 'Summary', g => $gene->stable_id, r => undef }),
              $gene->stable_id
            ),
            sprintf('<a href="%s">%s</a>',
              $hub->url({ species => $member_species, type => 'Transcript', action => 'ProteinSummary', peptide => $peptide->stable_id, __clear => 1 }),
              $peptide->stable_id
            ),
            sprintf('%d aa', $peptide->seq_length),
            sprintf('%d %%', $peptide->perc_id),
            sprintf('%d %%', $peptide->perc_cov),
            sprintf('<a href="%s">%s</a>',
              $hub->url({ species => $member_species, type => 'Location', action => 'View', g => $gene->stable_id, r => $location, t => undef }),
              $location
            )
          ];
        }
      }
      
      next unless $flag;
      
      my $homology_desc_mapped = $Bio::EnsEMBL::Compara::Homology::PLAIN_TEXT_DESCRIPTIONS{$homology->{'_description'}} || $homology->{'_description'} || 'no description';

      $html .= "<h2>Type: $homology_desc_mapped</h2>";
      
      my $ss = $self->new_table([
          { title => 'Species',          width => '15%' },
          { title => 'Gene ID',          width => '15%' },
          { title => 'Peptide ID',       width => '15%' },
          { title => 'Peptide length',   width => '10%' },
          { title => '% identity',       width => '10%' },
          { title => '% coverage',       width => '10%' },
          { title => 'Genomic location', width => '25%' }
        ],
        $data
      );
      
      $html .= $ss->render;

      my $alignio = Bio::AlignIO->newFh(
        -fh     => IO::String->new(my $var),
        -format => $self->renderer_type($text_format)
      );
      
      print $alignio $sa;
      
      $html .= "<pre>$var</pre>";
    }
  }
  
  if (scalar keys %skipped) {
    my $count;
    $count += $_ for values %skipped;
    
    $html .= '<br />' . $self->_info(
      'Orthologues hidden by configuration',
      sprintf(
        '<p>%d orthologues not shown in the table above from the following species. Use the "<strong>Configure this page</strong>" on the left to show them.<ul><li>%s</li></ul></p>',
        $count,
        join "</li>\n<li>", map "$_ ($skipped{$_})", sort keys %skipped
      )
    );
  }
  
  return $html;
}        

sub get_homologies {
  my $self         = shift;
  my $hub          = $self->hub;
  my $cdb          = shift || $hub->param('cdb') || 'compara';
  my $object       = $self->object || $hub->core_object('gene');
  my $gene_id      = $object->stable_id;

  my $database     = $hub->database($cdb);
  my $qm           = $database->get_GeneMemberAdaptor->fetch_by_stable_id($gene_id);
  my $homologies;
  my $ok_homologies = [];
  
  eval {
    $homologies = $database->get_HomologyAdaptor->fetch_all_by_Member($qm);
  };
  warn $@ if $@;
 
  my $match_type    = $hub->action eq 'Compara_Ortholog' ? 'Orthologue' : 'Paralogue';
  my %desc_mapping  = $object->get_desc_mapping($match_type); 
 
  my $homology_types = EnsEMBL::Web::Constants::HOMOLOGY_TYPES;

  foreach my $homology (@{$homologies}) {

    ## filter out non-required types
    my $homology_desc  = $homology_types->{$homology->{'_description'}} || $homology->{'_description'};
    next unless $desc_mapping{$homology_desc}; 
    push @$ok_homologies, $homology;     
  }

  return $homologies;
}

sub renderer_type {
  my $self = shift;
  my $K    = shift;
  my %T    = EnsEMBL::Web::Constants::ALIGNMENT_FORMATS;
  return $T{$K} ? $K : EnsEMBL::Web::Constants::SIMPLEALIGN_DEFAULT;
}

sub export_options { return {'action' => 'Homologs'}; }

sub get_export_data {
## Get data for export
  my ($self, $type) = @_;

  ## Fetch explicitly, as we're probably coming from a DataExport URL
  if ($type && $type eq 'gene') {
    return $self->hub->core_object('gene');
  }

  ## ...or get alignment
  my $simple_alignment;
  my $seq           = $self->hub->param('align');
  my $second_gene   = $self->hub->param('g1');
  my $homologies = $self->get_homologies;
 
  HOMOLOGY:
  foreach my $homology (@{$homologies}) {

    my $sa;
    
    eval {
      if($seq eq 'cDNA') {
        $sa = $homology->get_SimpleAlign(-SEQ_TYPE => 'cds');
      } else {
        $sa = $homology->get_SimpleAlign;
      }
    };
    warn $@ if $@;

    if ($sa) {
      foreach my $peptide (@{$homology->get_all_Members}) {
        my $gene = $peptide->gene_member;
        if ($gene->stable_id eq $second_gene) {
          $simple_alignment = $sa;
          last HOMOLOGY;
        }
      }
    }
  }

  return $simple_alignment;
}

sub buttons {
  my $self    = shift;
  my $hub     = $self->hub;
  my $gene    =  $self->object->Obj;

  my $dxr  = $gene->can('display_xref') ? $gene->display_xref : undef;
  my $name = $dxr ? $dxr->display_id : $gene->stable_id;

  my $params  = {
                  'type'      => 'DataExport', 
                  'action'    => 'Homologs', 
                  'data_type' => 'Gene', 
                  'component' => 'HomologAlignment', 
                  'gene_name' => $name, 
                  'align'     => $hub->param('seq') || 'protein',
                  'g1'        => $hub->param('g1'),
                };

  return {
    'url'     => $hub->url($params),
    'caption' => 'Download alignment',
    'class'   => 'export',
    'modal'   => 1
  };
}


1;
<|MERGE_RESOLUTION|>--- conflicted
+++ resolved
@@ -43,7 +43,6 @@
   my $second_gene  = $hub->param('g1');
   my $seq          = $hub->param('seq');
   my $text_format  = $hub->param('text_format');
-<<<<<<< HEAD
   my (%skipped, $html);
 
   my $match_type = $hub->action eq 'Compara_Ortholog' ? 'Orthologue' : 'Paralogue';
@@ -52,17 +51,6 @@
   my $homology_types = EnsEMBL::Web::Constants::HOMOLOGY_TYPES;
  
   my $homologies = $self->get_homologies;
-=======
-  my $database     = $hub->database($cdb);
-  my $qm           = $database->get_GeneMemberAdaptor->fetch_by_stable_id($gene_id);
-  my ($homologies, $html, %skipped);
-
-  my $homology_method_link = $hub->action eq 'Compara_Ortholog' ? 'ENSEMBL_ORTHOLOGUES' : 'ENSEMBL_PARALOGUES';
-  eval {
-    $homologies = $database->get_HomologyAdaptor->fetch_all_by_Member($qm, -METHOD_LINK_TYPE => $homology_method_link);
-  };
-  warn $@ if $@;
->>>>>>> 82b868c1
  
   foreach my $homology (@{$homologies}) {
 
