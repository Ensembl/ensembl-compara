=head1 LICENSE

Copyright [1999-2015] Wellcome Trust Sanger Institute and the EMBL-European Bioinformatics Institute
Copyright [2016-2022] EMBL-European Bioinformatics Institute

Licensed under the Apache License, Version 2.0 (the "License");
you may not use this file except in compliance with the License.
You may obtain a copy of the License at

     http://www.apache.org/licenses/LICENSE-2.0

Unless required by applicable law or agreed to in writing, software
distributed under the License is distributed on an "AS IS" BASIS,
WITHOUT WARRANTIES OR CONDITIONS OF ANY KIND, either express or implied.
See the License for the specific language governing permissions and
limitations under the License.

=cut

package EnsEMBL::Web::Component::Gene::HomologAlignment;

use strict;

use Bio::AlignIO;
use Bio::EnsEMBL::Compara::Homology;
use EnsEMBL::Web::Constants;

use base qw(EnsEMBL::Web::Component::Gene);

sub _init {
  my $self = shift;
  $self->cacheable(1);
  $self->ajaxable(1);
}

sub content {
  my $self         = shift;
  my $hub          = $self->hub;
  my $cdb          = shift || $hub->param('cdb') || 'compara';

  my $species      = $hub->species;
  my $species_defs = $hub->species_defs;
  my $gene_id      = $self->object->stable_id;
  my $second_gene  = $hub->param('g1');
  my $seq          = $hub->param('seq');
  my $text_format  = $hub->param('text_format');
  my (%skipped, $html);

  my $is_ncrna       = ($self->object->Obj->biotype =~ /RNA/);
  my $gene_product   = $is_ncrna ? 'Transcript' : 'Peptide';
  my $unit           = $is_ncrna ? 'nt' : 'aa';
  my $identity_title = '% identity'.(!$is_ncrna ? " ($seq)" : '');

  my $homologies = $self->get_homologies($cdb);

  # Remove the homologies with hidden species
  foreach my $homology (@{$homologies}) {

    my $compara_seq_type = $seq eq 'cDNA' ? 'cds' : undef;
    $homology->update_alignment_stats($compara_seq_type);
    my $sa;
    
    eval {
      $sa = $homology->get_SimpleAlign(-SEQ_TYPE => $compara_seq_type);
    };
    warn $@ if $@;
    
    if ($sa) {
      my $data = [];
      my $flag = !$second_gene;
      
      my $lookup = $species_defs->prodnames_to_urls_lookup;
      my $pan_lookup = $hub->species_defs->multi_val('PAN_COMPARA_LOOKUP') || {};
      foreach my $peptide (@{$homology->get_all_Members}) {
        my $gene = $peptide->gene_member;
        $flag = 1 if $gene->stable_id eq $second_gene; 

<<<<<<< HEAD
        my $prodname       = $peptide->genome_db->name;
        my $member_species = $lookup->{$prodname};
        my $label          = $species_defs->species_label($member_species);
=======
        my $member_species = $lookup->{$peptide->genome_db->name};
        my $external_species = $member_species ? 0 : 1;
        $member_species =  $pan_lookup->{$peptide->genome_db->name}{'species_url'};
>>>>>>> 7559896c
        my $location       = sprintf '%s:%d-%d', $gene->dnafrag->name, $gene->dnafrag_start, $gene->dnafrag_end;
       
        if (!$second_gene && $member_species ne $species && $hub->param('species_' .$prodname) eq 'off') {
          $flag = 0;
          $skipped{$label}++;
          next;
        }

        if ($gene->stable_id eq $gene_id) {
          push @$data, [
            $label,
            $gene->stable_id,
            $peptide->stable_id,
            sprintf('%d %s', $peptide->seq_length, $unit),
            sprintf('%d %%', $peptide->perc_id),
            sprintf('%d %%', $peptide->perc_cov),
            $location,
          ]; 
        } else {
          my $sp_name   = $external_species ? $pan_lookup->{$peptide->genome_db->name}{'display_name'} : $species_defs->species_label($member_species);
          my $division  = $pan_lookup->{$peptide->genome_db->name}{'division'};
          my $site      = '';
          if ($division) {
            $division = 'www' if $division eq 'vertebrates';
            $site     =  sprintf('https://%s.ensembl.org', $division);
          }
          push @$data, [
<<<<<<< HEAD
            $label,
            sprintf('<a href="%s">%s</a>',
=======
            $sp_name,
            sprintf('<a href="%s%s">%s</a>',
              $site,
>>>>>>> 7559896c
              $hub->url({ species => $member_species, type => 'Gene', action => 'Summary', g => $gene->stable_id, r => undef }),
              $gene->stable_id
            ),
            sprintf('<a href="%s%s">%s</a>',
              $site,
              $hub->url({ species => $member_species, type => 'Transcript', action => 'ProteinSummary', peptide => $peptide->stable_id, __clear => 1 }),
              $peptide->stable_id
            ),
            sprintf('%d %s', $peptide->seq_length, $unit),
            sprintf('%d %%', $peptide->perc_id),
            sprintf('%d %%', $peptide->perc_cov),
            sprintf('<a href="%s%s">%s</a>',
              $site,
              $hub->url({ species => $member_species, type => 'Location', action => 'View', g => $gene->stable_id, r => $location, t => undef }),
              $location
            )
          ];
        }
      }
     
      next unless $flag;
 
      my $homology_desc_mapped = $Bio::EnsEMBL::Compara::Homology::PLAIN_TEXT_DESCRIPTIONS{$homology->{'_description'}} || $homology->{'_description'} || 'no description';

      $html .= "<h2>Type: $homology_desc_mapped</h2>";
      
      my $ss = $self->new_table([
          { title => 'Species',          width => '20%' },
          { title => 'Gene ID',          width => '15%' },
          { title => "$gene_product ID",       width => '15%' },
          { title => "$gene_product length",   width => '10%' },
          { title => $identity_title,    width => '10%' },
          { title => '% coverage',       width => '10%' },
          { title => 'Genomic location', width => '20%' }
        ],
        $data
      );
      
      $html .= $ss->render;

      my $alignio = Bio::AlignIO->newFh(
        -fh     => IO::String->new(my $var),
        -format => $self->renderer_type($text_format)
      );
      
      print $alignio $sa;
      
      $html .= "<pre>$var</pre>";
    }
  }
  
  if (scalar keys %skipped) {
    my $count;
    $count += $_ for values %skipped;
    
    $html .= '<br />' . $self->_info(
      'Orthologues hidden by configuration',
      sprintf(
        '<p>%d orthologues not shown in the table above from the following species. Use the "<strong>Configure this page</strong>" on the left to show them.<ul><li>%s</li></ul></p>',
        $count,
        join "</li>\n<li>", map "$_ ($skipped{$_})", sort keys %skipped
      )
    );
  }
  
  return $html;
}        

sub get_homologies {
  my $self         = shift;
  my $hub          = $self->hub;
  my $cdb          = shift || $hub->param('cdb') || 'compara';
  my $object       = $self->object || $hub->core_object('gene');
  my $gene_id      = $object->stable_id;

  my $database     = $hub->database($cdb);
  my $args         = {'stable_id' => $gene_id, 'cdb' => $cdb};
  my $qm           = $self->object->get_compara_Member($args);
  my $homologies;
  my $ok_homologies = [];
  my $action        = $hub->param('data_action') || $hub->action;
  my $homology_method_link = 'ENSEMBL_PARALOGUES';
  if ( $action =~ /Compara_Ortholog/ ) { $homology_method_link='ENSEMBL_ORTHOLOGUES'; }
  elsif ( $action =~ /Compara_Homoeolog/ ) { $homology_method_link='ENSEMBL_HOMOEOLOGUES'; }
  
  eval {
    $homologies = $database->get_HomologyAdaptor->fetch_all_by_Member($qm, -METHOD_LINK_TYPE => $homology_method_link);
  };
  warn $@ if $@;
 
  return $homologies;
}

sub renderer_type {
  my $self = shift;
  my $K    = shift;
  my %T    = EnsEMBL::Web::Constants::ALIGNMENT_FORMATS;
  return $T{$K} ? $K : EnsEMBL::Web::Constants::SIMPLEALIGN_DEFAULT;
}

sub export_options { return {'action' => 'Homologs'}; }

sub get_export_data {
## Get data for export
  my ($self, $type) = @_;
  my $hub = $self->hub;

  ## Fetch explicitly, as we're probably coming from a DataExport URL
  my $homologies = $self->get_homologies;
  my $second_gene   = $hub->param('g1');
  my $data          = [];

  HOMOLOGY:
  foreach my $homology (@{$homologies}) {

    if ($type && $type eq 'genetree') {
      my $cdb = $hub->param('cdb') || 'compara';
      foreach my $homology (@{$homologies}) {
        foreach my $peptide (@{$homology->get_all_Members}) {
          next unless $peptide->gene_member->stable_id eq $second_gene;
          push @$data, $homology; 
          last HOMOLOGY;
        }
      }
    }
    else { ## ...or get alignment
      my $seq = $hub->param('align');
      my $sa;
    
      eval {
        if($seq eq 'cDNA') {
          $sa = $homology->get_SimpleAlign(-APPEND_SP_SHORT_NAME => 1, -SEQ_TYPE => 'cds');
        } else {
          $sa = $homology->get_SimpleAlign(-APPEND_SP_SHORT_NAME => 1);
        }
      };
      warn $@ if $@;

      if ($sa) {
        foreach my $peptide (@{$homology->get_all_Members}) {
          my $gene = $peptide->gene_member;
          if (!$second_gene || $second_gene eq $gene->stable_id) {
            push @$data, $sa;
            last HOMOLOGY if $second_gene;
          }
        }
      }
    }
  }
  return $data;
}

sub buttons {
  my $self    = shift;
  my $hub     = $self->hub;
  my $gene    =  $self->object->Obj;

  my $dxr  = $gene->can('display_xref') ? $gene->display_xref : undef;
  my $name = $dxr ? $dxr->display_id : $gene->stable_id;

  my $params  = {
                  'type'        => 'DataExport', 
                  'action'      => 'Homologs', 
                  'data_type'   => 'Gene', 
                  'component'   => 'HomologAlignment', 
                  'data_action' => $hub->action,
                  'gene_name'   => $name, 
                  'align'       => $hub->param('seq') || 'protein',
                  'g1'          => $hub->param('g1'),
                  'hom_id'      => $hub->param('hom_id'),
                };

  return {
    'url'     => $hub->url($params),
    'caption' => 'Download homology',
    'class'   => 'export',
    'modal'   => 1
  };
}


1;
<|MERGE_RESOLUTION|>--- conflicted
+++ resolved
@@ -75,15 +75,11 @@
         my $gene = $peptide->gene_member;
         $flag = 1 if $gene->stable_id eq $second_gene; 
 
-<<<<<<< HEAD
-        my $prodname       = $peptide->genome_db->name;
-        my $member_species = $lookup->{$prodname};
-        my $label          = $species_defs->species_label($member_species);
-=======
-        my $member_species = $lookup->{$peptide->genome_db->name};
-        my $external_species = $member_species ? 0 : 1;
-        $member_species =  $pan_lookup->{$peptide->genome_db->name}{'species_url'};
->>>>>>> 7559896c
+        my $prodname          = $peptide->genome_db->name;
+        my $member_species    = $lookup->{$prodname};
+        my $external_species  = $member_species ? 0 : 1;
+        $member_species       ||= $pan_lookup->{$prodname}{'species_url'};
+        my $label             = $external_species ? $pan_lookup->{$prodname}{'display_name'} : $species_defs->species_label($member_species);
         my $location       = sprintf '%s:%d-%d', $gene->dnafrag->name, $gene->dnafrag_start, $gene->dnafrag_end;
        
         if (!$second_gene && $member_species ne $species && $hub->param('species_' .$prodname) eq 'off') {
@@ -103,7 +99,6 @@
             $location,
           ]; 
         } else {
-          my $sp_name   = $external_species ? $pan_lookup->{$peptide->genome_db->name}{'display_name'} : $species_defs->species_label($member_species);
           my $division  = $pan_lookup->{$peptide->genome_db->name}{'division'};
           my $site      = '';
           if ($division) {
@@ -111,14 +106,9 @@
             $site     =  sprintf('https://%s.ensembl.org', $division);
           }
           push @$data, [
-<<<<<<< HEAD
             $label,
-            sprintf('<a href="%s">%s</a>',
-=======
-            $sp_name,
             sprintf('<a href="%s%s">%s</a>',
               $site,
->>>>>>> 7559896c
               $hub->url({ species => $member_species, type => 'Gene', action => 'Summary', g => $gene->stable_id, r => undef }),
               $gene->stable_id
             ),
