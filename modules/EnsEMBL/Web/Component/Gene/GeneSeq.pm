--- conflicted
+++ resolved
@@ -73,16 +73,11 @@
   my $species   = $hub->species;
   my $type      = $hub->type;
   my $site_type = ucfirst(lc $hub->species_defs->ENSEMBL_SITETYPE) || 'Ensembl';
-<<<<<<< HEAD
-  my $html      = $self->tool_buttons;
-  
-=======
   my $html      = $self->tool_buttons({
                     'export' => 1,
                     'blast'  => {'seq' => uc $slice->seq(1)},
                   });
  
->>>>>>> e79a39ea
   if ($length >= $self->{'subslice_length'}) {
     $html .= '<div class="sequence_key"></div>' . $self->chunked_content($length, $self->{'subslice_length'}, { length => $length, name => $slice->name });
   } else {
