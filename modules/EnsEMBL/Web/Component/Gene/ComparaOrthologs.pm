--- conflicted
+++ resolved
@@ -46,12 +46,7 @@
   my $is_ncrna     = ($object->Obj->biotype =~ /RNA/);
   
   my @orthologues = (
-<<<<<<< HEAD
-    $object->get_homology_matches('ENSEMBL_ORTHOLOGUES', undef, undef, $cdb),
-    $object->get_homology_matches('ENSEMBL_PARALOGUES', 'possible_ortholog', undef, $cdb)
-=======
     $object->get_homology_matches('ENSEMBL_ORTHOLOGUES', undef, undef, $cdb), 
->>>>>>> bb8de6d4
   );
 
   my %orthologue_list;
