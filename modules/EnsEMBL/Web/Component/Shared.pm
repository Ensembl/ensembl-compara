--- conflicted
+++ resolved
@@ -496,13 +496,8 @@
     );
 
   my @data;
-<<<<<<< HEAD
-  foreach my $attrib (@{$genome_container->get_all_counts()}) {
-    my ($name,$inner,$type) = ($attrib,'','');
-=======
   foreach my $statistic (@{$genome_container->fetch_all_statistics()}) {
     my ($name,$inner,$type) = ($statistic->statistic,'','');
->>>>>>> 0aa7b512
     if($name =~ s/^(.*?)_(r?)(a?)cnt(_(.*))?$/$1_cnt/) {
       ($inner,$type) = ($2,$3);
       $name .= "/$5" if $5;
@@ -510,15 +505,9 @@
     next unless $type eq $our_type;
     my $i = first_index { $name eq $_ } @order;
     next if $i == -1;
-<<<<<<< HEAD
-    ($data[$i]||={})->{$inner} = $self->object->thousandify($genome_container->get_count($attrib));
-    $data[$i]->{'_key'} = $name;
-    $data[$i]->{'_name'} = $genome_container->get_attrib($attrib)->name() if $inner eq '';
-=======
     ($data[$i]||={})->{$inner} = $self->thousandify($statistic->value);
     $data[$i]->{'_key'} = $name;
     $data[$i]->{'_name'} = $statistic->name if $inner eq '';
->>>>>>> 0aa7b512
     $data[$i]->{'_sub'} = ($name =~ m!/!);
   } 
 
