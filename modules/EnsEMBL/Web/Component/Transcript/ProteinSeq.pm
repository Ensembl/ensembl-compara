=head1 LICENSE

Copyright [1999-2014] Wellcome Trust Sanger Institute and the EMBL-European Bioinformatics Institute

Licensed under the Apache License, Version 2.0 (the "License");
you may not use this file except in compliance with the License.
You may obtain a copy of the License at

     http://www.apache.org/licenses/LICENSE-2.0

Unless required by applicable law or agreed to in writing, software
distributed under the License is distributed on an "AS IS" BASIS,
WITHOUT WARRANTIES OR CONDITIONS OF ANY KIND, either express or implied.
See the License for the specific language governing permissions and
limitations under the License.

=cut

package EnsEMBL::Web::Component::Transcript::ProteinSeq;

use strict;

use base qw(EnsEMBL::Web::Component::TextSequence EnsEMBL::Web::Component::Transcript);

sub get_sequence_data {
  my ($self, $translation, $config) = @_;
  my $object   = $self->object || $self->hub->core_object('transcript');
  my $pep_seq  = $translation->Obj->seq;
  my $strand   = $object->Obj->strand;
  my @sequence = [ map {{ letter => $_ }} split //, uc $pep_seq ];
  my $markup;
  
  $config->{'slices'} = [{ slice => $pep_seq }];
  $config->{'length'} = length $pep_seq;
  
  if ($config->{'exons'}) {
    my $exons = $object->peptide_splice_sites;
    my $flip  = 0;
    
    foreach (sort {$a <=> $b} keys %$exons) {
      last if $_ >= $config->{'length'};
      
      if ($exons->{$_}->{'exon'}) {
        $flip = 1 - $flip;
        push @{$markup->{'exons'}->{$_}->{'type'}}, "exon$flip";
      } elsif ($exons->{$_}->{'overlap'}) {
        push @{$markup->{'exons'}->{$_}->{'type'}}, 'exon2';
      }
    }
    
    $markup->{'exons'}->{0}->{'type'} = [ 'exon0' ];
  }
 
  if ($config->{'snp_display'}) {
    foreach my $snp (reverse @{$object->variation_data($translation->get_Slice, undef, $strand)}) {
      next if $config->{'hide_long_snps'} && $snp->{'vf'}->length > $self->{'snp_length_filter'};
      
      my $pos  = $snp->{'position'} - 1;
      my $dbID = $snp->{'vdbid'};
      $markup->{'variations'}->{$pos}->{'type'}    = lc(($config->{'consequence_filter'} && keys %{$config->{'consequence_filter'}}) ? [ grep $config->{'consequence_filter'}{$_}, @{$snp->{'tv'}->consequence_type} ]->[0] : $snp->{'type'});
      $markup->{'variations'}->{$pos}->{'alleles'} = $snp->{'allele'};
      $markup->{'variations'}->{$pos}->{'href'} ||= {
        type        => 'ZMenu',
        action      => 'TextSequence',
        factorytype => 'Location'
      };
      
      push @{$markup->{'variations'}->{$pos}->{'href'}->{'v'}},  $snp->{'snp_id'};
      push @{$markup->{'variations'}->{$pos}->{'href'}->{'vf'}}, $dbID;
    }
  }
  
  return (\@sequence, [ $markup ]);
}

sub initialize {
  my ($self, $translation) = @_;
  my $hub         = $self->hub;
  my @consequence = $hub->param('consequence_filter');
  
  my $config = {
    display_width   => $hub->param('display_width') || 60,
    species         => $hub->species,
    maintain_colour => 1,
    transcript      => 1,
  };
  
  for (qw(exons snp_display number hide_long_snps)) {
    $config->{$_} = $hub->param($_) =~ /yes|on/ ? 1 : 0;
  }
  
  $config->{'consequence_filter'} = { map { $_ => 1 } @consequence } if $config->{'snp_display'} && join('', @consequence) ne 'off';
  
  my ($sequence, $markup) = $self->get_sequence_data($translation, $config);
  
  $self->markup_exons($sequence, $markup, $config)     if $config->{'exons'};
  $self->markup_variation($sequence, $markup, $config) if $config->{'snp_display'};
  $self->markup_line_numbers($sequence, $config)       if $config->{'number'};
  
  return ($sequence, $config);
}

sub content {
  my $self        = shift;
  my $translation = $self->object->translation_object;
  
  return $self->non_coding_error unless $translation;
  
  my ($sequence, $config) = $self->initialize($translation);
  
<<<<<<< HEAD
  my $html  = $self->tool_buttons;
=======
  my $html  = $self->tool_buttons({
                    'export' => 1,
                    'blast'  => {'seq' => $translation->Obj->seq, 
                                 'peptide' => 1}
              });
>>>>>>> e79a39ea
     $html .= sprintf('<div class="sequence_key">%s</div>', $self->get_key($config));
     $html .= $self->build_sequence($sequence, $config);

  return $html;
}

sub export_type     { return 'Protein'; }

sub initialize_export {
  my $self = shift;
  my $hub = $self->hub;
  my $vc = $hub->get_viewconfig('Transcript', 'ProteinSeq');
  $hub->param('exons', $vc->get('exons'));
  my $transcript = $self->object || $hub->core_object('transcript');
  return $self->initialize($transcript->translation_object);
}

1;<|MERGE_RESOLUTION|>--- conflicted
+++ resolved
@@ -108,15 +108,11 @@
   
   my ($sequence, $config) = $self->initialize($translation);
   
-<<<<<<< HEAD
-  my $html  = $self->tool_buttons;
-=======
   my $html  = $self->tool_buttons({
                     'export' => 1,
                     'blast'  => {'seq' => $translation->Obj->seq, 
                                  'peptide' => 1}
               });
->>>>>>> e79a39ea
      $html .= sprintf('<div class="sequence_key">%s</div>', $self->get_key($config));
      $html .= $self->build_sequence($sequence, $config);
 
