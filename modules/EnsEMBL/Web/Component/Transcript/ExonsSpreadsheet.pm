--- conflicted
+++ resolved
@@ -393,13 +393,7 @@
     $start = 0 if $start < 0;
     $end   = $length if $end > $length;
     
-<<<<<<< HEAD
-    $config->{'key'}{'variants'}{$consequence} = 1;
-=======
-    $consequence ||= lc $variation->display_consequence;
-    
     $config->{'key'}{'variants'}{lc($consequence)} = 1;
->>>>>>> 1cd4335d
     
     for ($start..$end) {
       $class{$_}  = $consequence;
