--- conflicted
+++ resolved
@@ -335,12 +335,7 @@
     transcript => $object->Obj,
     config => $config,
     adorn => $adorn,
-<<<<<<< HEAD
-    conseq_filter => [$hub->param('consequence_filter')],
-=======
     conseq_filter => [$self->param('consequence_filter')],
-    config => \%qconfig,
->>>>>>> ce264e8d
   });
  
   $config->{'names'} = $names;
