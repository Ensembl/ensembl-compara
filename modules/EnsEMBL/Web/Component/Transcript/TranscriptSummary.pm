=head1 LICENSE

Copyright [1999-2014] Wellcome Trust Sanger Institute and the EMBL-European Bioinformatics Institute

Licensed under the Apache License, Version 2.0 (the "License");
you may not use this file except in compliance with the License.
You may obtain a copy of the License at

     http://www.apache.org/licenses/LICENSE-2.0

Unless required by applicable law or agreed to in writing, software
distributed under the License is distributed on an "AS IS" BASIS,
WITHOUT WARRANTIES OR CONDITIONS OF ANY KIND, either express or implied.
See the License for the specific language governing permissions and
limitations under the License.

=cut

package EnsEMBL::Web::Component::Transcript::TranscriptSummary;

use strict;

use base qw(EnsEMBL::Web::Component::Transcript);

sub _init {
  my $self = shift;
  $self->cacheable(0);
  $self->ajaxable(0);
}

sub content {
  my $self         = shift;
  my $object       = $self->object;
  my $hub          = $self->hub;
  my $table        = $self->new_twocol;
  my $species_defs = $hub->species_defs;
  my $sp           = $species_defs->DISPLAY_NAME;
  my $transcript   = $object->Obj;
  my $translation  = $transcript->translation;
  my $db           = $object->get_db;
  my $exons        = @{$transcript->get_all_Exons};
  my $coding_exons = @{$transcript->get_all_translateable_Exons};
  my $basepairs    = $self->thousandify($transcript->seq->length);
  my $residues     = $translation ? $self->thousandify($translation->length) : 0;
  my @CCDS         = grep $_->dbname eq 'CCDS', @{$transcript->get_all_DBLinks};
  my $html         = "<strong>Exons:</strong> $exons <strong>Coding exons:</strong> $coding_exons <strong>Transcript length:</strong> $basepairs bps";
  $html           .= " <strong>Translation length:</strong> $residues residues" if $residues;

  $table->add_row('Statistics', $html);

  ## add CCDS info
  if (scalar @CCDS) {
    my %T = map { $_->primary_id => 1 } @CCDS;
    @CCDS = sort keys %T;
    $table->add_row('CCDS', sprintf('<p>This transcript is a member of the %s CCDS set: %s</p>', $sp, join ', ', map $hub->get_ExtURL_link($_, 'CCDS', $_), @CCDS));
  }

  $table->add_row('Ensembl version', $object->stable_id.'.'.$object->version);

  ## add some Vega info
  if ($db eq 'vega') {
    my $class   = $object->transcript_class;
    my $version = $object->version;
    my $c_date  = $object->created_date;
    my $m_date  = $object->mod_date;
    my $author  = $object->get_author_name;
    my $remarks = $object->retrieve_remarks;

    $table->add_row('Class', qq{<p>$class [<a href="http://vega.sanger.ac.uk/info/about/gene_and_transcript_types.html" target="external" class="constant">Definition</a>]</p>});
    $table->add_row('Version &amp; date', qq{<p>Version $version</p><p>Modified on $m_date (<span class="small">Created on $c_date</span>)<span></p>});
    $table->add_row('Author', "This transcript was annotated by $author");

    if (@$remarks) {
      my $text;

      foreach my $rem (@$remarks) {
        next unless $rem;  # ignore remarks with a value of 0
        $text .= "<p>$rem</p>";
      }

      $table->add_row('Remarks', $text) if $text;
    }
  } else { ## type for core genes
    my $type = $object->transcript_type;
    $table->add_row('Type', $type) if $type;
  }
  ## add prediction method
  my $label = ($db eq 'vega' || $species_defs->ENSEMBL_SITETYPE eq 'Vega' ? 'Curation' : 'Prediction') . ' Method';
  my $text  = "No $label defined in database";

  eval {
    if ($transcript && $transcript->can('analysis') && $transcript->analysis && $transcript->analysis->description) {
      $text = $transcript->analysis->description;
    } elsif ($object->can('gene') && $object->gene->can('analysis') && $object->gene->analysis && $object->gene->analysis->description) {
      $text = $object->gene->analysis->description;
    } else {
      my $logic_name = $transcript->can('analysis') && $transcript->analysis ? $transcript->analysis->logic_name : '';

      if ($logic_name) {
        my $confkey = 'ENSEMBL_PREDICTION_TEXT_' . uc $logic_name;
        $text       = '<strong>FROM CONFIG:</strong> ' . $species_defs->$confkey;
      }

      if (!$text) {
        my $confkey = 'ENSEMBL_PREDICTION_TEXT_' . uc $db;
        $text       = '<strong>FROM DEFAULT CONFIG:</strong> ' . $species_defs->$confkey;
      }
    }
  };

  $table->add_row($label, $text);

  ## add frameshift introns info
  my $frameshift_introns = $object->get_frameshift_introns;

  $table->add_row('Frameshift introns', $self->glossary_mouseover('Frameshift intron', 'Frameshift introns') . " occur at intron number(s)  $frameshift_introns.") if $frameshift_introns;

  ## add stop gained/lost variation info
  my @attrib_codes = qw(StopLost StopGained);
  my $codons;

  foreach my $code (@attrib_codes) {
    my $transcript_attribs = $transcript->get_all_Attributes($code);
    my $description;

    #find which populations are affected by each snp (rsid)
    my %unique;

    foreach my $transc_att (@$transcript_attribs) {
      my ($rsid, $pop) = split /,/, $transc_att->value;
      $unique{$rsid}{$pop} = 1;
    }

    # print the populations for each rsid
    foreach my $id (keys %unique) {
      my $population_string = join ', ', keys %{$unique{$id}};
      my $link = $hub->url({
        type    => 'Variation',
        action  => 'Summary',
        v       => $id,
      });

      my $id_link = qq{<a href="$link">$id</a>}; 

      if ($code eq 'StopLost') {
        $description = "This transcript has a variant, $id_link, that causes a stop codon to be lost in at least 10% of HapMap or 1000 Genome population(s) $population_string.";
      } elsif ($code eq 'StopGained') {
        $description = "This transcript has a variant, $id_link, that causes a stop codon to be gained in at least 10% of HapMap or 1000 Genome population(s) $population_string.";
      }
      $codons .= "$description<br />";
    }
  }

  $table->add_row('Stop codons', $codons) if $codons =~ /^\w/;

  if ($translation && $translation->dbID) {
    my $missing_evidence_attribs = $translation->get_all_Attributes('NoEvidence') || [];

    if (@$missing_evidence_attribs) {
      my $description = lcfirst $missing_evidence_attribs->[0]->description;
      my $string = join ', ', map $_->value, @$missing_evidence_attribs;
      $table->add_row('Evidence Removed', "The following $description: $string");
    }
  }

  ## add alternative transcript info
  my $alt_trans = $self->_matches('alternative_transcripts', 'Alternative transcripts', 'ALT_TRANS', 'show_version');
  $table->add_row('Alternative transcripts', $alt_trans) if $alt_trans;

<<<<<<< HEAD
=======
  my $cv_terms = $object->get_cv_terms;
  if (@$cv_terms) {
    my $first = shift @$cv_terms;
    my $text = qq(<p>$first [<a href="/info/about/annotation_attributes.html">Definitions</a>]</p>);
    foreach my $next (@$cv_terms) {
      $text .= "<p>$next</p>";
    }
    $table->add_row('Annotation Attributes', $text) if $text;;
  }
>>>>>>> 24f8dadc

  ## add gencode basic info
  $table->add_row('GENCODE basic gene', "This transcript is a member of the Gencode basic gene set.") if(@{$transcript->get_all_Attributes('gencode_basic')});

  return $table->render;
}

1;
<|MERGE_RESOLUTION|>--- conflicted
+++ resolved
@@ -167,8 +167,6 @@
   my $alt_trans = $self->_matches('alternative_transcripts', 'Alternative transcripts', 'ALT_TRANS', 'show_version');
   $table->add_row('Alternative transcripts', $alt_trans) if $alt_trans;
 
-<<<<<<< HEAD
-=======
   my $cv_terms = $object->get_cv_terms;
   if (@$cv_terms) {
     my $first = shift @$cv_terms;
@@ -178,7 +176,6 @@
     }
     $table->add_row('Annotation Attributes', $text) if $text;;
   }
->>>>>>> 24f8dadc
 
   ## add gencode basic info
   $table->add_row('GENCODE basic gene', "This transcript is a member of the Gencode basic gene set.") if(@{$transcript->get_all_Attributes('gencode_basic')});
