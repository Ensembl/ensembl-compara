=head1 LICENSE

Copyright [1999-2015] Wellcome Trust Sanger Institute and the EMBL-European Bioinformatics Institute
Copyright [2016] EMBL-European Bioinformatics Institute

Licensed under the Apache License, Version 2.0 (the "License");
you may not use this file except in compliance with the License.
You may obtain a copy of the License at

     http://www.apache.org/licenses/LICENSE-2.0

Unless required by applicable law or agreed to in writing, software
distributed under the License is distributed on an "AS IS" BASIS,
WITHOUT WARRANTIES OR CONDITIONS OF ANY KIND, either express or implied.
See the License for the specific language governing permissions and
limitations under the License.

=cut

package EnsEMBL::Web::Component::DataExport::GeneTree;

use strict;
use warnings;

use EnsEMBL::Web::Constants;

use base qw(EnsEMBL::Web::Component::DataExport::Alignments);

sub _init {
  my $self = shift;
  $self->cacheable( 0 );
  $self->ajaxable(  0 );
  $self->configurable( 0 );
}

sub content {
  my $self  = shift;
  my $hub   = $self->hub;

  ## Get user's current settings
  my $view_config  = $self->view_config;

<<<<<<< HEAD
  my $settings = $viewconfig->form_fields('export');
  $settings->{'Hidden'} = [qw(align align_type node)];
=======
  my $settings = $view_config->form_fields('export');
>>>>>>> 7291e5d3

  ## Add export-specific settings
  my $fields_by_format;
  if ($hub->param('align_type') eq 'msa_dna') {
    $fields_by_format = {'FASTA' => []};
  }
  else {
    my $nhx_values = [];
    my $newick_values = [];

    my %nhx = EnsEMBL::Web::Constants::NHX_OPTIONS;
    foreach my $k (sort {lc($a) cmp lc($b)} keys %nhx) {
      push @$nhx_values, {'value' => $k, 'caption' => $nhx{$k}};
    }  
    my %newick = EnsEMBL::Web::Constants::NEWICK_OPTIONS;
    foreach my $k (sort {lc($a) cmp lc($b)} keys %newick) {
      push @$newick_values, {'value' => $k, 'caption' => $newick{$k}};
    } 

    $settings->{'nhx_mode'}     = {
                              'type'    => 'DropDown',
                              'label'   => 'Mode for NHX tree dumping',
                              'value'   => 'full',
                              'values'  => $nhx_values,
                            };
    $settings->{'newick_mode'}  = {
                              'type'    => 'DropDown',
                              'label'   => 'Mode for Newick tree dumping',
                              'value'   => 'full_web',
                              'values'  => $newick_values,
                              };
    $settings->{'scale'}        = {
                              'type'    => 'NonNegInt',
                              'label'   => 'Scale for text tree dump',
                              'value'   => 150,
                              };

    ## Add phyloxml settings
    my $hash = $self->phyloxml_settings;
    while (my ($key, $params) = each (%$hash)) {
      $settings->{$key} = $params;
    }

    ## Options per format
    $fields_by_format = [{'Tree formats' => {
                                    'Newick'    => [qw(newick_mode clusterset_id)],
                                    'NHX'       => [qw(nhx_mode clusterset_id)],
                                    'Text'      => [qw(scale clusterset_id)],
                                    'OrthoXML'  => [],
                                    'PhyloXML'  => $self->phyloxml_fields, 
                            }}];

    ## Add formats output by BioPerl
    my $align_formats = {};
    foreach ($self->alignment_formats) {
      $align_formats->{$_} = [];
    } 
    push @$fields_by_format, {'Alignment formats' => $align_formats};
  }

  ## Create settings form (comes with some default fields - see parent)
  my $form = $self->create_form($settings, $fields_by_format, 1);

  return $form->render;
}

sub default_file_name {
  my $self = shift;

  my $name = $self->hub->param('gene_name');
  if ($self->hub->param('align_type') && $self->hub->param('align_type') eq 'msa_dna') {
    $name .= '_homologue_sequences';
  }
  else {
    $name .= '_gene_tree';
  }
  return $name;
}

sub phyloxml_settings {
### Needed by child module (SpeciesTree)
  my $self = shift;
  my $settings = {};

  my $gene = $self->hub->core_object('gene');
  my $has_cdna = ($gene && $gene->Obj->canonical_transcript->cdna_coding_start) ? 1 : 0;
  
  if ($has_cdna) {
    $settings->{'cdna'} = {
                            'type'    => 'Checkbox',
                            'label'   => 'cDNA rather than protein sequence',
                            'value'   => 'on',
                            'checked' => 1,
                     };
  }

  $settings->{'aligned'} = {
                            'type'    => 'Checkbox',
                            'label'   => 'Aligned sequences with gaps',
                            'value'   => 'on',
                            'checked' => 1,
                          };
  $settings->{'no_sequences'} = {
                                  'type'    => 'Checkbox',
                                  'label'   => 'Omit sequences',
                                  'value'   => 'on',
                                  'checked' => 0,
                                  };
  return $settings;
}

sub phyloxml_fields {
  return [qw(cdna aligned no_sequences)];
}

1;<|MERGE_RESOLUTION|>--- conflicted
+++ resolved
@@ -40,12 +40,8 @@
   ## Get user's current settings
   my $view_config  = $self->view_config;
 
-<<<<<<< HEAD
-  my $settings = $viewconfig->form_fields('export');
+  my $settings = $view_config->form_fields('export');
   $settings->{'Hidden'} = [qw(align align_type node)];
-=======
-  my $settings = $view_config->form_fields('export');
->>>>>>> 7291e5d3
 
   ## Add export-specific settings
   my $fields_by_format;
