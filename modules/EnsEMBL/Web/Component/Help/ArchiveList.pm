--- conflicted
+++ resolved
@@ -195,11 +195,7 @@
     }
   }
   else {
-<<<<<<< HEAD
-    $string = sprintf('<li><strong><a href="http://%s.ensembl.org/%s">Ensembl %s</a></strong>: %s', lc($date), $url, $date, $archives->{$release}{'description'});
-=======
-    $string = sprintf('<li><strong><a href="//%s.ensembl.org">Ensembl %s</a></strong>: %s', lc($date), $date, $archives->{$release}{'description'});
->>>>>>> e67a6dca
+    $string = sprintf('<li><strong><a href="//%s.ensembl.org/%s">Ensembl %s</a></strong>: %s', lc($date), $url, $date, $archives->{$release}{'description'});
   }
  
   $string .= '</li>';
