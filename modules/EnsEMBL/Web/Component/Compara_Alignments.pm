--- conflicted
+++ resolved
@@ -529,11 +529,7 @@
   } elsif ($class =~ /pairwise/) {
     #Find the non-reference species for pairwise alignments
     #get the non_ref name from the first block
-<<<<<<< HEAD
-    $other_species = $gabs->[0]->get_all_non_reference_genomic_aligns->[0]->genome_db->name;
-=======
     $other_species = $hub->species_defs->prodname_to_url($gabs->[0]->get_all_non_reference_genomic_aligns->[0]->genome_db->name);
->>>>>>> 0de90161
   }
 
   my $merged_blocks = $self->object->build_features_into_sorted_groups($groups);
