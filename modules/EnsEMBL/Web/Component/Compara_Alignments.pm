--- conflicted
+++ resolved
@@ -513,6 +513,7 @@
   my $html                    = '';
 
   my $other_species;
+  my $lookup        = $hub->species_defs->production_name_lookup;
 
   #Find the mapping reference species for EPO_LOW_COVERAGE alignments to distinguish the overlapping blocks
   if ($type =~ /EPO_LOW_COVERAGE/ && $is_low_coverage_species) {
@@ -528,15 +529,10 @@
   } elsif ($class =~ /pairwise/) {
     #Find the non-reference species for pairwise alignments
     #get the non_ref name from the first block
-<<<<<<< HEAD
-    $other_species = $hub->species_defs->prodname_to_url($gabs->[0]->get_all_non_reference_genomic_aligns->[0]->genome_db->name);
-=======
     $other_species = $gabs->[0]->get_all_non_reference_genomic_aligns->[0]->genome_db->name;
->>>>>>> de08b4ab
   }
 
   my $merged_blocks = $self->object->build_features_into_sorted_groups($groups);
-  my $lookup        = $hub->species_defs->production_name_lookup;
 
   #Create table columns
   my @columns = (
