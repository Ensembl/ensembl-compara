--- conflicted
+++ resolved
@@ -112,21 +112,11 @@
   my @all_colours  = @{$hub->species_defs->TRACK_COLOUR_ARRAY||[]};
 
   while (my ($key, $track) = each %$data) {
-<<<<<<< HEAD
-    my $display = $track->{'metadata'} && $track->{'metadata'}{'style'} 
-                    ? $track->{'metadata'}{'style'} : $image_config->get_node($key)->get('display');
-    my ($render, $style) = split '_', $display;
-    $image_config->get_node($key)->set('display', $style);
-    
-    my $colour = $track->{'metadata'} && $track->{'metadata'}{'color'}
-                    ? $track->{'metadata'}{'color'} : $self->_user_track_colour($track); 
-=======
     my $display = $image_config->get_node($key)->get('display');
     my ($render, $style) = split '_', $display;
     $image_config->get_node($key)->set('display', $style);
     
     my $colour = $self->_user_track_colour($track); 
->>>>>>> 29402f66
     if ($used_colour{$colour}) {
       ## pick a unique colour instead
       foreach (@all_colours) {
@@ -140,11 +130,7 @@
     if ($render eq 'highlight') {
       push @pointers, $image->add_pointers($hub, {
         config_name => 'Vkaryotype',
-<<<<<<< HEAD
-        features    => $track->{'bins'},          
-=======
         features    => $track->{'features'},          
->>>>>>> 29402f66
         color       => $colour,
         style       => $style,
         zmenu       => 'VUserData',
