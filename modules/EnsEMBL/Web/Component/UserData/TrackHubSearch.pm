=head1 LICENSE

Copyright [1999-2015] Wellcome Trust Sanger Institute and the EMBL-European Bioinformatics Institute
Copyright [2016] EMBL-European Bioinformatics Institute

Licensed under the Apache License, Version 2.0 (the "License");
you may not use this file except in compliance with the License.
You may obtain a copy of the License at

     http://www.apache.org/licenses/LICENSE-2.0

Unless required by applicable law or agreed to in writing, software
distributed under the License is distributed on an "AS IS" BASIS,
WITHOUT WARRANTIES OR CONDITIONS OF ANY KIND, either express or implied.
See the License for the specific language governing permissions and
limitations under the License.

=cut

package EnsEMBL::Web::Component::UserData::TrackHubSearch;

### Form for inputting search terms to the track hub registry search API

use strict;
use warnings;
no warnings "uninitialized";

use EnsEMBL::Web::REST;

use base qw(EnsEMBL::Web::Component::UserData);

sub _init {
  my $self = shift;
  $self->cacheable( 0 );
  $self->ajaxable(  1 );
}

sub caption {
  my $self = shift;
  return 'Find a Track Hub';
}

sub content {
  my $self            = shift;
  my $hub             = $self->hub;
  my $sd              = $hub->species_defs;
  my $html;

  ## REST call
  my $rest = EnsEMBL::Web::REST->new($hub, $sd->TRACKHUB_REGISTRY_URL);
  return unless $rest;

  ## Compare species available on registry with valid species for this site
  my %local_species = map {$_ => 1} $sd->valid_species;

  my $endpoint = 'api/info/assemblies';
  
  my ($rest_species, $error) = $rest->fetch($endpoint);

  if ($error) {
    $html = $self->warning_panel('Oops!', 'Sorry, we are unable to fetch data from the Track Hub Registry at the moment. You may wish to <a href="http://www.trackhubregistry.org/" rel="external">visit the registry</a> directly to search for a hub.');
  }
  else {
    my $ok_species   = {};

    foreach (keys %{$rest_species||[]}) {
      (my $species = $_) =~ s/ /_/;
      if ($local_species{$species}) {
        my $gca = $sd->get_config($species, 'ASSEMBLY_ACCESSION');
        if (grep $gca, @{$rest_species->{$_}||[]}) {
          $ok_species->{$species} = $_;
        }
      }
    }

    my ($form, $fieldset, $message);

    ## Do we have usable data?
    if (keys %$ok_species) {
      ## Are we on a species page? If not, show all available species
      my $current_species = $hub->species;

<<<<<<< HEAD
      my $form = $self->modal_form('select', $hub->url({'type' => 'UserData', 'action' => 'TrackHubResults'}), {
          'class'             => 'bgcolour',
          'no_button'         => 1
=======
      ## Start creating form, as in most cases we need it
      $form = $self->modal_form('select', $hub->url({'type' => 'UserData', 'action' => 'TrackHubResults'}), {
            'class'             => 'check',
            'no_button'         => 1
>>>>>>> 7f2f366e
      });
      $fieldset = $form->add_fieldset({'no_required_notes' => 1});

      if ($current_species =~ /multi|common/i) {
        # Create a data structure for species, with display labels and their current assemblies
        my @species = sort {$a->{'caption'} cmp $b->{'caption'}} map({'value' => $_, 'caption' => $sd->species_label($_, 1), 'assembly' => $sd->get_config($_, 'ASSEMBLY_VERSION')}, keys %$ok_species);

        ## Show dropdown of all available species
        $fieldset->add_field({
                            'type'          => 'dropdown',
                            'name'          => 'species',
                            'label'         => 'Species',
                            'values'        => \@species,
                            'value'         => $current_species,
                            'class'         => '_stt'
        });

        # Create HTML for showing/hiding assembly names to work with JS
        my $assembly_names = join '', map { sprintf '<span class="_stt_%s">%s</span>', $_->{'value'}, delete $_->{'assembly'} } @species;
        $fieldset->add_field({
                            'type'          => 'noedit',
                            'label'         => 'Assembly',
                            'name'          => 'assembly_name',
                            'value'         => $assembly_names,
                            'no_input'      => 1,
                            'is_html'       => 1,
        });
      }
      else {
        ## Is this species available in the registry?
        if ($ok_species->{$current_species}) {

          ## Only display current species and assembly
          $fieldset->add_field({
                              'type'    => 'noedit',
                              'label'   => 'Species',
                              'name'    => 'species_display',
                              'value'   => $sd->species_label($current_species, 1),
          });
          $form->add_hidden({'name' => 'species', 'value' => $current_species});

          $fieldset->add_field({
                              'type'    => 'noedit',
                              'label'   => 'Assembly',
                              'name'    => 'assembly_display',
                              'value'   => $sd->ASSEMBLY_VERSION,
          });
          $form->add_hidden({'name' => 'assembly_name', 'value' => $sd->ASSEMBLY_VERSION});
        }
        else {
          $message = '<p>Sorry, the Track Hub Registry currently has no trackhubs compatible with this species.</p>';
        }
      }
    }
    else {
      $message = '<p>Sorry, the Track Hub Registry currently has no species compatible with this website.</p>';
    }

    if ($message) {
      $html .= $message;
      $html .= sprintf('<p>Please visit the <a href="%s">Track Hub Registry website</a> for more information.</p>', $rest->server);
    }
    else {
      ## Add remaining fields
      my @data_types = qw(genomics transcriptomics proteomics);
      my $values     = [{'value' => '', 'caption' => '-- all --'}];
      push @$values, {'value' => $_, 'caption' => $_} for @data_types;
      $fieldset->add_field({
                            'type'          => 'dropdown',
                            'name'          => 'data_type',
                            'label'         => 'Data type',
                            'values'        => $values,
                            'value'         => $hub->param('data_type') || '',
      });
   
      $fieldset->add_field({
                            'type'          => 'String',
                            'name'          => 'query',
                            'label'         => 'Text search',
                            'value'         => $hub->param('query') || '',
                            'notes'         => 'Hint: Leave "text search" empty to show all track hubs for this species',
      });
 
      $fieldset->add_button({
                            'type'          => 'Submit',
                            'name'          => 'submit_button',
                            'value'         => 'Search'
      });

      $html .= $form->render;
    }
  }

  return sprintf '<input type="hidden" class="subpanel_type" value="UserData" /><h2>Search the Track Hub Registry</h2>%s', $html;

}

1;<|MERGE_RESOLUTION|>--- conflicted
+++ resolved
@@ -80,16 +80,10 @@
       ## Are we on a species page? If not, show all available species
       my $current_species = $hub->species;
 
-<<<<<<< HEAD
-      my $form = $self->modal_form('select', $hub->url({'type' => 'UserData', 'action' => 'TrackHubResults'}), {
-          'class'             => 'bgcolour',
-          'no_button'         => 1
-=======
       ## Start creating form, as in most cases we need it
       $form = $self->modal_form('select', $hub->url({'type' => 'UserData', 'action' => 'TrackHubResults'}), {
-            'class'             => 'check',
+            'class'             => 'bgcolour',
             'no_button'         => 1
->>>>>>> 7f2f366e
       });
       $fieldset = $form->add_fieldset({'no_required_notes' => 1});
 
