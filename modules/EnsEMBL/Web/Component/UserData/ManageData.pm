=head1 LICENSE

Copyright [1999-2015] Wellcome Trust Sanger Institute and the EMBL-European Bioinformatics Institute
Copyright [2016-2018] EMBL-European Bioinformatics Institute

Licensed under the Apache License, Version 2.0 (the "License");
you may not use this file except in compliance with the License.
You may obtain a copy of the License at

     http://www.apache.org/licenses/LICENSE-2.0

Unless required by applicable law or agreed to in writing, software
distributed under the License is distributed on an "AS IS" BASIS,
WITHOUT WARRANTIES OR CONDITIONS OF ANY KIND, either express or implied.
See the License for the specific language governing permissions and
limitations under the License.

=cut

package EnsEMBL::Web::Component::UserData::ManageData;

use strict;

use Digest::MD5 qw(md5_hex);
use URI::Escape qw(uri_escape);
use HTML::Entities  qw(encode_entities);

use EnsEMBL::Web::File::User;

use base qw(EnsEMBL::Web::Component::UserData);

sub _init {
  my $self = shift;
  $self->cacheable(0);
  $self->ajaxable(0);
}

sub header {
  my $self = shift;

  return sprintf '<h2 class="legend">Your data <span class="_ht"><span class="_ht_tip hidden">%s</span><img src="%s16/info.png" /></span></h2>',
    encode_entities(qq{
      <p>You can rename your uploads and attached URLs by clicking on their current name in the Source column</p>
      <p><a href="/info/website/upload/index.html" class="popup">Help on supported formats, display types, etc</a></p>
    }),
    $self->img_url;
}

sub content {
  my $self            = shift;
  my $hub             = $self->hub;
  my $session         = $hub->session;
  my $user            = $hub->user;
  my $species_defs    = $hub->species_defs;
  my $img_url         = $self->img_url;
  my $not_found       = 0;
  my $all_records     = $self->object->get_userdata_records;

  my @current_records; # Records relevant to this species
  my $old_assemblies        = 0;
  my $data_on_this_species  = 0;
  my $data_elsewhere        = 0;
  my $other_servers         = {};
  my $other_species_data    = {};
  my $multi_trackhubs       = {};
  my ($table, @boxes);

  ## Show table if any user or session record is present
  if (@$all_records) {

    my $old_assemblies  = 0;
    my $here            = $hub->species_defs->ENSEMBL_SERVERNAME;
    my $data_elsewhere  = 0;
    my %other_servers;

    ## Do some preliminary processing to decide which records to show, and to
    ## build messages for unshown records

    foreach my $record_data (@$all_records) {
      my @assemblies = split(', ', $record_data->{'assembly'});
      ## check if we have current assemblies
      $old_assemblies++ if (scalar(@assemblies) < 1);
      foreach (@assemblies) {
        $old_assemblies++ if ($_ ne $hub->species_defs->get_config($record_data->{'species'}, 'ASSEMBLY_VERSION'));
      }

      ## Hide saved records that were not uploaded on the current server
      if ($record_data->{'site'} && $record_data->{'site'} ne $here) {
        $data_elsewhere = 1;
        $other_servers->{$record_data->{'site'}} = 1;
        next;
      }

      ## Data was uploaded on release 84, before we added the site to records
      if (!$record_data->{'site'}) {
        my $path_to_file = $hub->species_defs->ENSEMBL_USERDATA_DIR.'/'.$record_data->{'file'};
        unless (-e $path_to_file) {
          $data_elsewhere = 1;
          next;
        }
      }
    
      ## Data is not on the current species
      if ($record_data->{'species'} ne $hub->species) {
        if ($record_data->{'format'} eq 'TRACKHUB') {
          $multi_trackhubs->{$record_data->{'url'}}{$record_data->{'species'}} = 1;
        } 
        $other_species_data->{$record_data->{'species'}} = 1;
        next;
      }

      ## Record is on current species and assembly - yay!
      push @current_records, $record_data;
    }
  }

  ## Now loop through the desired records to show table rows
  if (@current_records) {

    my @rows;
    my $checkbox = qq(<br/><input type="checkbox" id="selectAllFiles" title="Select All"/>);

    my @columns = (
      { key => 'check',     title => 'Select',        width => '10%',   align => 'center',  sort => 'none', 'extra_HTML' => $checkbox },
      { key => 'type',      title => 'Type',          width => '10%',   align => 'left'                                     },
      { key => 'name',      title => 'Source',        width => '30%',   align => 'left',    sort => 'html', class => 'wrap' },
      { key => 'species',   title => 'Species',       width => '20%',   align => 'left',    sort => 'html'                  },
      { key => 'assembly',  title => 'Assembly',      width => '10%',   align => 'left',    sort => 'html'                  },
      { key => 'date',      title => 'Last updated',  width => '10%',   align => 'left',    sort => 'numeric_hidden'        },
      { key => 'actions',   title => 'Actions',       width => '150px', align => 'center',  sort => 'none'                  },
    );

    foreach my $record_data (@current_records) {
      if ($record_data->{'filename'}) {
        my %args = (
                    'hub'             => $hub,
                    'file'            => $record_data->{'file'},
                    'extension'       => $record_data->{'extension'}
                    );
        if ($record_data->{'prefix'}) {
          $args{'prefix'} = $record_data->{'prefix'};
        }
        else {
          $args{'read_datestamp'} = $record_data->{'datestamp'};
        }
        my $user_file = EnsEMBL::Web::File::User->new(%args);
        if (!$user_file->exists) {
          $record_data->{'name'} .= ' (File could not be found)';
          $not_found++;
        }
      }

      my $row = $self->table_row($record_data, $multi_trackhubs->{$record_data->{'url'}});

      if ($row) {
        push @rows, $row;
        $data_on_this_species++;
      }
    }

    $table  = $self->_add_buttons;
    $table .= $self->new_table(\@columns, \@rows, { id => 'ManageDataTable', data_table => 'no_col_toggle', exportable => 0, class => 'fixed editable' })->render;
    if ($old_assemblies) {
      my $plural = $old_assemblies > 1 ? '' : 's';
      push @boxes, $self->warning_panel('Possible mapping issue', "$old_assemblies of your files contain$plural data on an old or unknown assembly. You may want to convert your data and re-upload, or try an archive site.");
    }

    if ($data_elsewhere) {
      my $message;
      if (scalar keys %$other_servers) {
        $message = 'You also have uploaded data saved on the following sites:<br /><ul>';
        foreach (keys %$other_servers) {
          $message .= sprintf('<li><a href="//%s">%s</a></li>', $_, $_);
        }
        $message .= '</ul>';
      }
      else {
        $message = sprintf 'You also have uploaded data saved on other %s sites (e.g. a mirror or archive) that we cannot show here.', $hub->species_defs->ENSEMBL_SITETYPE;
      }
      push @boxes, $self->info_panel('Saved data on other servers', $message);
    }
  
  }

  my $group_data = $self->group_shared_data;

  if (keys %{$other_species_data}) {
    my @species_list;
    foreach (keys %{$other_species_data}) {
      push @species_list, $hub->species_defs->get_config($_, 'SPECIES_COMMON_NAME');
    }
    my $also = $data_on_this_species > 0 ? 'also' : '';
    my $message = sprintf('You %s have data for the following other species: %s', $also, join(', ', @species_list)); 
    push @boxes, $self->info_panel('Data on other species', $message);
  }

  push @boxes, $self->_warning('File not found', sprintf('<p>The file%s marked not found %s unavailable. Please try again later.</p>', $not_found == 1 ? ('', 'is') : ('s', 'are')), '100%') if $not_found;

  ## Assemble final HTML
  my $html = '<input type="hidden" class="panel_type" value="ManageData" />';
  if ($hub->referer->{'ENSEMBL_ACTION'} eq 'ProteinSummary') {
    $html = $self->info_panel('Custom Tracks Unavailable', 'Sorry, you cannot upload or attach tracks on this view.');
  }
  else {
    my ($table_or_form, $repeat_buttons);

    my @buttons = ($self->trackhub_search);

    if (@current_records) {
      unshift @buttons, sprintf '<a href="%s" class="modal_link inline-button data" rel="modal_user_data">Add more data</a>', $hub->url({'action'=>'SelectFile'});

      ## Show 'add more' link at top as well, if table is long
      $repeat_buttons = 1 if (scalar(@current_records) > 10);
      $table_or_form = $table;

    }
    else {
      $table_or_form = $self->userdata_form;
    }

    my $nav_buttons = sprintf '<p class="tool_buttons">%s</p>', join(' ', @buttons);

    $html .= $nav_buttons if $repeat_buttons;
    $html .= $table_or_form;
    $html .= $nav_buttons;
    $html .= join(' ', @boxes);
  }

  $html .= '<div class="modal_reload"></div>' if $hub->param('reload');
  return $html;
}

sub _icon_inner {
  my ($self, $params) = @_;
  return qq(<span class="sprite _ht $params->{'class'}" title="$params->{'title'}">&nbsp;</span>);
}

sub _icon {
  my ($self, $params) = @_;
  $params->{'link'} ||= '%s';
  $params->{$_} ||= '' for qw(link_class class);

  unless ($params->{'title'}) {
    my $title = ucfirst $params->{'class'};
    $title =~ s/_icon$//;
    $params->{'title'} = $title;
  }

  my $inner = $self->_icon_inner($params);

  return $inner if $params->{'no_link'};
  return qq(<a href="$params->{'link'}" class="$params->{'link_class'} icon_link" rel="modal_user_data" $params->{'link_extra'}>$inner</a>);
}

sub _no_icon {
  return '';
}

sub _add_buttons {
### Buttons for applying methods to all selected files
  my $self    = shift;
  my $hub     = $self->hub;

  my $html = '<div class="tool_buttons">
  <span class="button-label">Update selected</span>: ';

  my @buttons = qw(connect disconnect delete);

  foreach (@buttons) {
    my $url = $hub->url({'action' => 'ModifyData', 'function' => 'mass_update', 'mu_action' => $_});
    $html .= sprintf '<a href="%s" class="%s _mu_button inline-button modal_link">%s</a>', 
                        $url, $_, ucfirst($_);
  }

  $html .= '</div>';

  return $html;
}

sub table_row {
  my ($self, $record_data, $multi_trackhub, $sharers) = @_;
  my $hub          = $self->hub;
  my $img_url      = $self->img_url.'16/';
  my $group_sharing_info = $hub->user && $hub->user->find_admin_groups ? 'You cannot share temporary data with a group until you save it to your account.' : '';
  my $user_record  = $record_data->{'record_type'} eq 'user';
  my $share        = $self->_icon({ link_class => 'modal_link',  class => 'share_icon' });
  my $download     = $self->_no_icon;
  my $reload       = $self->_no_icon;
  my $connect      = $self->_no_icon;
  my $name         = qq(<div><strong class="val" title="Click here to rename your data">$record_data->{'name'}</strong>);
  my %url_params   = ( __clear => 1, source => $record_data->{'url'} ? 'url' : 'upload' );
  my ($save, $assembly);

  if ($record_data->{'prefix'} && $record_data->{'prefix'} eq 'download') {
    my $format   = $record_data->{'format'} eq 'report' ? 'txt' : $record_data->{'format'};
       $download = $self->_icon({ link => sprintf('/%s/download?file=%s;prefix=download;format=%s', $hub->species, $record_data->{'filename'}, $format), class => 'download_icon' });
  }

  if ($user_record) {
    $assembly = $record_data->{'assembly'} || 'Unknown';
    $url_params{'id'} = join '-', $record_data->{'record_id'}, $record_data->{'code'};
    $save = $self->_icon({ no_link => 1, class => 'sprite_disabled save_icon', title => 'Saved data' });
  } else {
    $assembly = $record_data->{'assembly'} || 'Unknown';

    $url_params{'code'} = $record_data->{'code'};

    if ($hub->users_available) {
      my $save_html = $self->_icon({ link_class => 'modal_link', class => 'save_icon'});
      my $save_url  = $hub->url({ action => 'ModifyData', function => $record_data->{'url'} ? 'save_remote' : 'save_upload', code => $record_data->{'code'}, __clear => 1 });

      $save = sprintf $save_html, $hub->user ? ($save_url, 'Save to account') : ($hub->url({ type => 'Account', action => 'Login', __clear => 1, then => uri_escape($save_url), modal_tab => 'modal_user_data' }), 'Log in to save');
    }
  }

  $name .= sprintf(
    '<input type="text" maxlength="255" name="record_name" /><a href="%s" class="save"></a></div>',
    $hub->url({
      action   => 'ModifyData',
      function => $user_record ? 'rename_user_record' : 'rename_session_record',
      %url_params
    })
  );

  if ($record_data->{'nearest'}) {
    $name .= sprintf(
      '<a href="%s;contigviewbottom=%s">View sample location</a><br />',
      $hub->url({
        species  => $record_data->{'species'},
        type     => 'Location',
        action   => 'View',
        function => undef,
        r        => $record_data->{'nearest'},
        __clear  => 1
      }),
      join ',', map $_ ? "$_=on" : (), join '_', $user_record ? 'user' : $record_data->{'type'}, $record_data->{'code'}
    );
  }

  if ($record_data->{'format'} eq 'TRACKHUB') {
    $name .= $record_data->{'description'};
  }
  else {
    $name .= $record_data->{'url'} || sprintf '%s file', $record_data->{'filetype'} || $record_data->{'format'};
  }

<<<<<<< HEAD
  ## Link for valid datahub
  my ($config_link, $conf_template, $menu_name);
  if ($record_data->{'format'} eq 'TRACKHUB' && $hub->species_defs->get_config($record_data->{'species'}, 'ASSEMBLY_VERSION') eq $record_data->{'assembly'}) {
    $conf_template  = $self->_icon({ class => 'config_icon', 'title' => 'Configure hub tracks for '.$hub->species_defs->get_config($record_data->{'species'}, 'SPECIES_COMMON_NAME') });
    my $sample_data = $hub->species_defs->get_config($record_data->{'species'}, 'SAMPLE_DATA') || {};
    my $default_loc = $sample_data->{'LOCATION_PARAM'};
    ($menu_name = $self->strip_HTML($record_data->{'name'})) =~ s/ /_/g;
    $config_link = $hub->url({
        species  => $record_data->{'species'},
        type     => 'Location',
        action   => 'View',
        function => undef,
        r        => $hub->param('r') || $default_loc,
    });
    ## Add menu name here, as we need it in icon link, below this block
    $config_link .= '#modal_config_viewbottom-'.$menu_name;
    $name .= sprintf('<br /><a href="%s">Configure hub</a>',
      $config_link,
    );
  }

  my $config_html = $config_link ? sprintf $conf_template, $config_link : '';
=======
  my $config_html = '';
>>>>>>> 0933e369
  my $share_html  = sprintf $share,  $hub->url({ action => 'SelectShare', %url_params });

  ## DELETE ICON
  #my $delete_class = $sharers ? 'modal_confirm' : 'modal_link';
  #my $title        = $sharers ? ' title="This data is shared with other users"' : '';
  my $title = '';
  my $delete_function;
  my $delete_class = 'modal_link';
  if ($record_data->{'format'} eq 'TRACKHUB') {
    $delete_class .= ' _clear_localcache';
  }

  if ($multi_trackhub) { 
    my @species_list;
    foreach (keys %$multi_trackhub) {
      push @species_list, $hub->species_defs->get_config($_, 'SPECIES_COMMON_NAME');
    }
    $title = sprintf('Delete this trackhub? This will also delete associated data on these species: %s', join(', ', @species_list));
  }
  my $delete = $self->_icon({ link_class => $delete_class, class => 'delete_icon', title => $title });
  if ($record_data->{'format'} eq 'TRACKHUB') {
    $delete_function = 'delete_trackhub';
    foreach my $cache_id (keys %{$record_data->{'cache_ids'}||{}}) {
      my $trackhub_key = $cache_id.'-TrackHubMatrix-'.$record_data->{'species'};
      $delete .= qq(<input class="hidden _trackhub_key" name="$menu_name" value="$trackhub_key" />);
    }
  }
  else {
    $delete_function = lc($record_data->{'type'}) eq 'url' ? 'delete_remote' : 'delete_upload';
  }
  my $delete_html = sprintf $delete, $hub->url({ action => 'ModifyData', function => $delete_function, %url_params });

  if ($record_data->{'format'} eq 'TRACKHUB' || $record_data->{'type'} eq 'upload' && $record_data->{'url'}) {
    my ($reload_action, $reload_text);
    if ($record_data->{'format'} eq 'TRACKHUB') {
      $reload_action = 'RefreshTrackHub';
      $reload_text   = 'Reload this track hub';
    }
    else {
      $reload_action = 'RefreshUpload';
      $reload_text   = 'Reload this file from URL';
    }
    my $reload_url = $hub->url({'action' => $reload_action, %url_params});
    $reload = $self->_icon({'link' => $reload_url, 'title' => $reload_text, 'link_class' => 'modal_link', 'class' => 'reload_icon'});
  }

  my $connect_text;
  my $disconnect    = $record_data->{'disconnected'} ? 0 : 1;
  my $sprite_class  = $disconnect ? 'sprite' : 'sprite_disabled';
  if ($record_data->{'format'} eq 'TRACKHUB') {
    ## 'Disabled' class will show 'connect' version of icon in swp sprite
    $connect_text  = $disconnect ? 'Disconnect' : 'Reconnect';
    $connect_text .= ' this track hub';
  }
  else {
    $connect_text  = $disconnect ? 'Disable' : 'Enable';
    $connect_text .= ' this track';
  }
  my $connect_url   = $hub->url({'action' => 'FlipTrack', 'disconnect' => $disconnect, 'record' => $record_data->{'type'}.'_'.$record_data->{'code'}, 'format' => $record_data->{'format'}});
  $connect = $self->_icon({'link' => $connect_url, 'title' => $connect_text, 'link_class' => 'modal_link', 'class' => "connect_icon $sprite_class"});

  my $checkbox = sprintf '<input type="checkbox" class="mass_update" value="%s_%s" />', $record_data->{'type'}, $record_data->{'code'};

  my $record_type;
  if ($record_data->{'type'} =~ /url/i) {
    $record_type = $record_data->{'format'} eq 'TRACKHUB' ? 'Trackhub' : 'URL';
  }
  else {
    $record_type = ucfirst($record_data->{'type'});
  }

  return {
    check   => $checkbox,
    type    => $record_type,
    status  => ucfirst($record_data->{'status'} || 'Enabled'),
    name    => { value => $name, class => 'wrap editable' },
    species => sprintf('<em>%s</em>', $hub->species_defs->get_config($record_data->{'species'}, 'SPECIES_SCIENTIFIC_NAME')),
    assembly => $assembly,
    date    => sprintf('<span class="hidden">%s</span>%s', $record_data->{'timestamp'} || '-', $self->pretty_date($record_data->{'timestamp'}, 'simple_datetime')),
    actions => join '', grep $_, $config_html, $download, $connect, $reload, $save, $share_html, $delete_html,
  };
}

sub group_shared_data {
  my $self    = shift;
  my $hub     = $self->hub;
  my $user    = $hub->user        or return '';
  my @groups  = @{$user->groups}  or return '';

  my @columns = (
    { key => 'type',    title => 'Type',         width => '10%', align => 'left'                  },
    { key => 'name',    title => 'Source',       width => '39%', align => 'left', class => 'wrap' },
    { key => 'species', title => 'Species',      width => '15%', align => 'left'                  },
    { key => 'date',    title => 'Last updated', width => '16%', align => 'left'                  },
    { key => 'share',   title => '',             width => '20%', align => 'right'                 }
  );

  my $html = '';
  my $other_species_count = 0;

  foreach my $group (@groups) {
    my @rows;

    foreach (grep $_, $group->records('uploads'), $group->records('urls')) {
      my $row = $self->table_row($_);
      if ($row) {
        push @rows, {%$row, share => sprintf('<a href="%s" class="modal_link">Unshare</a>', $hub->url({ action => 'Unshare', id => $_->id, webgroup_id => $group->group_id, __clear => 1 }))
        };
      }
    }

    next unless scalar @rows;

    $html .= sprintf '<h4>Data shared from the <i>%s</i> group</h4>', $group->name;
    $html .= $self->new_table(\@columns, \@rows, { class => 'fixed editable' })->render;
  }

  return $html;
}

1;<|MERGE_RESOLUTION|>--- conflicted
+++ resolved
@@ -344,32 +344,7 @@
     $name .= $record_data->{'url'} || sprintf '%s file', $record_data->{'filetype'} || $record_data->{'format'};
   }
 
-<<<<<<< HEAD
-  ## Link for valid datahub
-  my ($config_link, $conf_template, $menu_name);
-  if ($record_data->{'format'} eq 'TRACKHUB' && $hub->species_defs->get_config($record_data->{'species'}, 'ASSEMBLY_VERSION') eq $record_data->{'assembly'}) {
-    $conf_template  = $self->_icon({ class => 'config_icon', 'title' => 'Configure hub tracks for '.$hub->species_defs->get_config($record_data->{'species'}, 'SPECIES_COMMON_NAME') });
-    my $sample_data = $hub->species_defs->get_config($record_data->{'species'}, 'SAMPLE_DATA') || {};
-    my $default_loc = $sample_data->{'LOCATION_PARAM'};
-    ($menu_name = $self->strip_HTML($record_data->{'name'})) =~ s/ /_/g;
-    $config_link = $hub->url({
-        species  => $record_data->{'species'},
-        type     => 'Location',
-        action   => 'View',
-        function => undef,
-        r        => $hub->param('r') || $default_loc,
-    });
-    ## Add menu name here, as we need it in icon link, below this block
-    $config_link .= '#modal_config_viewbottom-'.$menu_name;
-    $name .= sprintf('<br /><a href="%s">Configure hub</a>',
-      $config_link,
-    );
-  }
-
-  my $config_html = $config_link ? sprintf $conf_template, $config_link : '';
-=======
   my $config_html = '';
->>>>>>> 0933e369
   my $share_html  = sprintf $share,  $hub->url({ action => 'SelectShare', %url_params });
 
   ## DELETE ICON
