=head1 LICENSE

Copyright [1999-2015] Wellcome Trust Sanger Institute and the EMBL-European Bioinformatics Institute
Copyright [2016-2018] EMBL-European Bioinformatics Institute

Licensed under the Apache License, Version 2.0 (the "License");
you may not use this file except in compliance with the License.
You may obtain a copy of the License at

     http://www.apache.org/licenses/LICENSE-2.0

Unless required by applicable law or agreed to in writing, software
distributed under the License is distributed on an "AS IS" BASIS,
WITHOUT WARRANTIES OR CONDITIONS OF ANY KIND, either express or implied.
See the License for the specific language governing permissions and
limitations under the License.

=cut

package EnsEMBL::Web::Component::UserData::ManageData;

use strict;

use Digest::MD5 qw(md5_hex);
use URI::Escape qw(uri_escape);
use HTML::Entities  qw(encode_entities);

use EnsEMBL::Web::File::User;

use base qw(EnsEMBL::Web::Component::UserData);

sub _init {
  my $self = shift;
  $self->cacheable(0);
  $self->ajaxable(0);
}

sub header {
  my $self = shift;

  return sprintf '<h2 class="legend">Your data <span class="_ht"><span class="_ht_tip hidden">%s</span><img src="%s16/info.png" /></span></h2>',
    encode_entities(qq{
      <p>You can rename your uploads and attached URLs by clicking on their current name in the Source column</p>
      <p><a href="/info/website/upload/index.html" class="popup">Help on supported formats, display types, etc</a></p>
    }),
    $self->img_url;
}

sub content {
  my $self            = shift;
  my $hub             = $self->hub;
  my $session         = $hub->session;
  my $user            = $hub->user;
  my $species_defs    = $hub->species_defs;
  my $img_url         = $self->img_url;
  my $not_found       = 0;
  my $all_records     = $self->object->get_userdata_records;

  my @current_records; # Records relevant to this species
  my $old_assemblies        = 0;
  my $data_on_this_species  = 0;
  my $data_elsewhere        = 0;
  my $other_servers         = {};
  my $other_species_data    = {};
  my $multi_trackhubs       = {};
  my $html = '';
  my @rows;

  ## Show table if any user or session record is present
<<<<<<< HEAD
  if (@$records_data) {

    my $old_assemblies  = 0;
    my $here            = $hub->species_defs->ENSEMBL_SERVERNAME;
    my $data_elsewhere  = 0;
    my %other_servers;

    #$html .= sprintf '<div class="js_panel" id="ManageData"><form action="%s">', $hub->url({'action' => 'ModifyData', 'function' => 'mass_update'});
    $html .= $self->_add_buttons;
=======
  if (@$all_records) {
>>>>>>> a0e3113a

    ## Do some preliminary processing to decide which records to show, and to
    ## build messages for unshown records
    my $here = $hub->species_defs->ENSEMBL_SERVERNAME;

    foreach my $record_data (@$all_records) {
      my @assemblies = split(', ', $record_data->{'assembly'});
      ## check if we have current assemblies
      $old_assemblies++ if (scalar(@assemblies) < 1);
      foreach (@assemblies) {
        $old_assemblies++ if ($_ ne $hub->species_defs->get_config($record_data->{'species'}, 'ASSEMBLY_VERSION'));
      }

      ## Hide saved records that were not uploaded on the current server
      if ($record_data->{'site'} && $record_data->{'site'} ne $here) {
        $data_elsewhere = 1;
        $other_servers->{$record_data->{'site'}} = 1;
        next;
      }

      ## Data was uploaded on release 84, before we added the site to records
      if (!$record_data->{'site'}) {
        my $path_to_file = $hub->species_defs->ENSEMBL_USERDATA_DIR.'/'.$record_data->{'file'};
        unless (-e $path_to_file) {
          $data_elsewhere = 1;
          next;
        }
      }
    
      ## Data is not on the current species
      if ($record_data->{'species'} ne $hub->species) {
        if ($record_data->{'format'} eq 'TRACKHUB') {
          $multi_trackhubs->{$record_data->{'url'}}{$record_data->{'species'}} = 1;
        } 
        $other_species_data->{$record_data->{'species'}} = 1;
        next;
      }

      ## Record is on current species and assembly - yay!
      push @current_records, $record_data;
    }
  }

  ## Now loop through the desired records to show table rows
  if (@current_records) {

    $html .= sprintf '<div class="js_panel" id="ManageData"><form action="%s">', $hub->url({'action' => 'ModifyData', 'function' => 'mass_update'});

    my @columns = (
      { key => 'type',      title => 'Type',          width => '10%',   align => 'left'                                     },
      { key => 'name',      title => 'Source',        width => '30%',   align => 'left',    sort => 'html', class => 'wrap' },
      { key => 'species',   title => 'Species',       width => '20%',   align => 'left',    sort => 'html'                  },
      { key => 'assembly',  title => 'Assembly',      width => '15%',   align => 'left',    sort => 'html'                  },
      { key => 'date',      title => 'Last updated',  width => '20%',   align => 'left',    sort => 'numeric_hidden'        },
      { key => 'actions',   title => 'Actions',       width => '150px', align => 'center',  sort => 'none'                  },
    );

    foreach my $record_data (@current_records) {
      if ($record_data->{'filename'}) {
        my %args = (
                    'hub'             => $hub,
                    'file'            => $record_data->{'file'},
                    'extension'       => $record_data->{'extension'}
                    );
        if ($record_data->{'prefix'}) {
          $args{'prefix'} = $record_data->{'prefix'};
        }
        else {
          $args{'read_datestamp'} = $record_data->{'datestamp'};
        }
        my $user_file = EnsEMBL::Web::File::User->new(%args);
        if (!$user_file->exists) {
          $record_data->{'name'} .= ' (File could not be found)';
          $not_found++;
        }
      }

      my $row = $self->table_row($record_data, $multi_trackhubs->{$record_data->{'url'}});

      if ($row) {
        push @rows, $row;
        $data_on_this_species++;
      }
    }

    $html .= $self->new_table(\@columns, \@rows, { data_table => 'no_col_toggle', exportable => 0, class => 'fixed editable' })->render;
    if ($old_assemblies) {
      my $plural = $old_assemblies > 1 ? '' : 's';
      $html .= $self->warning_panel('Possible mapping issue', "$old_assemblies of your files contain$plural data on an old or unknown assembly. You may want to convert your data and re-upload, or try an archive site.");
    }

    #$html .= '</form></div>';

    if ($data_elsewhere) {
      my $message;
      if (scalar keys %$other_servers) {
        $message = 'You also have uploaded data saved on the following sites:<br /><ul>';
        foreach (keys %$other_servers) {
          $message .= sprintf('<li><a href="//%s">%s</a></li>', $_, $_);
        }
        $message .= '</ul>';
      }
      else {
        $message = sprintf 'You also have uploaded data saved on other %s sites (e.g. a mirror or archive) that we cannot show here.', $hub->species_defs->ENSEMBL_SITETYPE;
      }
      $html .= $self->info_panel('Saved data on other servers', $message);
    }
  
  }

  $html  .= $self->group_shared_data;

  if (keys %{$other_species_data}) {
    my @species_list;
    foreach (keys %{$other_species_data}) {
      push @species_list, $hub->species_defs->get_config($_, 'SPECIES_COMMON_NAME');
    }
    my $also = $data_on_this_species > 0 ? 'also' : '';
    my $message = sprintf('You %s have data for the following other species: %s', $also, join(', ', @species_list)); 
    $html .= $self->info_panel('Data on other species', $message);
  }

  $html  .= $self->_warning('File not found', sprintf('<p>The file%s marked not found %s unavailable. Please try again later.</p>', $not_found == 1 ? ('', 'is') : ('s', 'are')), '100%') if $not_found;
  $html  .= '<div class="modal_reload"></div>' if $hub->param('reload');

  if ($hub->referer->{'ENSEMBL_ACTION'} eq 'ProteinSummary') {
    $html .= $self->info_panel('Custom Tracks Unavailable', 'Sorry, you cannot upload or attach tracks on this view.');
  }
  else {
    my $trackhub_search = $self->trackhub_search;

    if (scalar @current_records) {
      my $more  = sprintf '<p class="tool_buttons"><a href="%s" class="modal_link data" style="display:inline-block" rel="modal_user_data">Add more data</a> %s', $hub->url({'action'=>'SelectFile'}), $trackhub_search;
      ## Show 'add more' link at top as well, if table is long
      if (scalar(@rows) > 10) {
        $html = $more.$html;
      }

      $html .= $more if scalar(@rows);
    }
    else {
      $html .= $trackhub_search;
      $html .= $self->userdata_form;
    }
  }
  return $html;
}

sub _icon_inner {
  my ($self, $params) = @_;
  return qq(<span class="sprite _ht $params->{'class'}" title="$params->{'title'}">&nbsp;</span>);
}

sub _icon {
  my ($self, $params) = @_;
  $params->{'link'} ||= '%s';
  $params->{$_} ||= '' for qw(link_class class);

  unless ($params->{'title'}) {
    my $title = ucfirst $params->{'class'};
    $title =~ s/_icon$//;
    $params->{'title'} = $title;
  }

  my $inner = $self->_icon_inner($params);

  return $inner if $params->{'no_link'};
  return qq(<a href="$params->{'link'}" class="$params->{'link_class'} icon_link" rel="modal_user_data" $params->{'link_extra'}>$inner</a>);
}

sub _no_icon {
  return '';
}

<<<<<<< HEAD
sub _add_buttons {
### Buttons for applying methods to all selected files
  my $self    = shift;
  my $hub     = $self->hub;

  my $html = '<div class="tool_buttons"><span class="button-label">Update selected</span>: ';

  my @buttons = qw(enable disable delete);

  foreach (@buttons) {
    my $url = $hub->url({'action' => 'ModifyData', 'function' => 'mass_update', 'form_action' => $_});
    $html .= sprintf '<a href="%s" class="%s _mass_update button inline-button modal_link">%s</a>', 
                        $url, $_, ucfirst($_);
  }
  $html .= '</div>';

  return $html;
}

=======
>>>>>>> a0e3113a
sub table_row {
  my ($self, $record_data, $multi_trackhub, $sharers) = @_;
  my $hub          = $self->hub;
  my $img_url      = $self->img_url.'16/';
  my $group_sharing_info = $hub->user && $hub->user->find_admin_groups ? 'You cannot share temporary data with a group until you save it to your account.' : '';
  my $user_record  = $record_data->{'record_type'} eq 'user';
  my $share        = $self->_icon({ link_class => 'modal_link',  class => 'share_icon' });
  my $download     = $self->_no_icon;
  my $reload       = $self->_no_icon;
  my $connect      = $self->_no_icon;
  my $name         = qq(<div><strong class="val" title="Click here to rename your data">$record_data->{'name'}</strong>);
  my %url_params   = ( __clear => 1, source => $record_data->{'url'} ? 'url' : 'upload' );
  my ($save, $assembly);

  if ($record_data->{'prefix'} && $record_data->{'prefix'} eq 'download') {
    my $format   = $record_data->{'format'} eq 'report' ? 'txt' : $record_data->{'format'};
       $download = $self->_icon({ link => sprintf('/%s/download?file=%s;prefix=download;format=%s', $hub->species, $record_data->{'filename'}, $format), class => 'download_icon' });
  }

  if ($user_record) {
    $assembly = $record_data->{'assembly'} || 'Unknown';
    $url_params{'id'} = join '-', $record_data->{'record_id'}, $record_data->{'code'};
    $save = $self->_icon({ no_link => 1, class => 'sprite_disabled save_icon', title => 'Saved data' });
  } else {
    $assembly = $record_data->{'assembly'} || 'Unknown';

    $url_params{'code'} = $record_data->{'code'};

    if ($hub->users_available) {
      my $save_html = $self->_icon({ link_class => 'modal_link', class => 'save_icon'});
      my $save_url  = $hub->url({ action => 'ModifyData', function => $record_data->{'url'} ? 'save_remote' : 'save_upload', code => $record_data->{'code'}, __clear => 1 });

      $save = sprintf $save_html, $hub->user ? ($save_url, 'Save to account') : ($hub->url({ type => 'Account', action => 'Login', __clear => 1, then => uri_escape($save_url), modal_tab => 'modal_user_data' }), 'Log in to save');
    }
  }

  $name .= sprintf(
    '<input type="text" maxlength="255" name="record_name" /><a href="%s" class="save"></a></div>',
    $hub->url({
      action   => 'ModifyData',
      function => $user_record ? 'rename_user_record' : 'rename_session_record',
      %url_params
    })
  );

  if ($record_data->{'nearest'}) {
    $name .= sprintf(
      '<a href="%s;contigviewbottom=%s">View sample location</a><br />',
      $hub->url({
        species  => $record_data->{'species'},
        type     => 'Location',
        action   => 'View',
        function => undef,
        r        => $record_data->{'nearest'},
        __clear  => 1
      }),
      join ',', map $_ ? "$_=on" : (), join '_', $user_record ? 'user' : $record_data->{'type'}, $record_data->{'code'}
    );
  }

  if ($record_data->{'format'} eq 'TRACKHUB') {
    $name .= $record_data->{'description'};
  }
  else {
    $name .= $record_data->{'url'} || sprintf '%s file', $record_data->{'filetype'} || $record_data->{'format'};
  }

  ## Link for valid datahub
  my ($config_link, $conf_template);
  if ($record_data->{'format'} eq 'TRACKHUB' && $hub->species_defs->get_config($record_data->{'species'}, 'ASSEMBLY_VERSION') eq $record_data->{'assembly'}) {
    $conf_template  = $self->_icon({ class => 'config_icon', 'title' => 'Configure hub tracks for '.$hub->species_defs->get_config($record_data->{'species'}, 'SPECIES_COMMON_NAME') });
    my $sample_data = $hub->species_defs->get_config($record_data->{'species'}, 'SAMPLE_DATA') || {};
    my $default_loc = $sample_data->{'LOCATION_PARAM'};
    (my $menu_name = $self->strip_HTML($record_data->{'name'})) =~ s/ /_/g;
    $config_link = $hub->url({
        species  => $record_data->{'species'},
        type     => 'Location',
        action   => 'View',
        function => undef,
        r        => $hub->param('r') || $default_loc,
    });
    ## Add menu name here, as we need it in icon link, below this block
    $config_link .= '#modal_config_viewbottom-'.$menu_name;
    $name .= sprintf('<br /><a href="%s">Configure hub</a>',
      $config_link,
    );
  }

  my $config_html = $config_link ? sprintf $conf_template, $config_link : '';
  my $share_html  = sprintf $share,  $hub->url({ action => 'SelectShare', %url_params });

  ## DELETE ICON
  #my $delete_class = $sharers ? 'modal_confirm' : 'modal_link';
  #my $title        = $sharers ? ' title="This data is shared with other users"' : '';
  my $title = '';
  my $delete_class = 'modal_link';
  my $delete_function;

  if ($multi_trackhub) { 
    my @species_list;
    foreach (keys %$multi_trackhub) {
      push @species_list, $hub->species_defs->get_config($_, 'SPECIES_COMMON_NAME');
    }
    $title = sprintf('Delete this trackhub? This will also delete associated data on these species: %s', join(', ', @species_list));
  }
  my $delete = $self->_icon({ link_class => $delete_class, class => 'delete_icon', title => $title });
  if ($record_data->{'format'} eq 'TRACKHUB') {
    $delete_function = 'delete_trackhub';
  }
  else {
    $delete_function = lc($record_data->{'type'}) eq 'url' ? 'delete_remote' : 'delete_upload';
  }
  my $delete_html = sprintf $delete, $hub->url({ action => 'ModifyData', function => $delete_function, %url_params });

  if ($record_data->{'format'} eq 'TRACKHUB' || $record_data->{'type'} eq 'upload' && $record_data->{'url'}) {
    my ($reload_action, $reload_text);
    if ($record_data->{'format'} eq 'TRACKHUB') {
      $reload_action = 'RefreshTrackHub';
      $reload_text   = 'Reload this track hub';
    }
    else {
      $reload_action = 'RefreshUpload';
      $reload_text   = 'Reload this file from URL';
    }
    my $reload_url = $hub->url({'action' => $reload_action, %url_params});
    $reload = $self->_icon({'link' => $reload_url, 'title' => $reload_text, 'link_class' => 'modal_link', 'class' => 'reload_icon'});
  }

  if ($record_data->{'format'} eq 'TRACKHUB') {
    my $disconnect    = $record_data->{'disconnected'} ? 0 : 1;
    ## 'Disabled' class will show 'connect' version of icon in swp sprite
    my $sprite_class  = $disconnect ? 'sprite' : 'sprite_disabled';
    my $connect_text  = $disconnect ? 'Disconnect' : 'Reconnect';
    $connect_text    .= ' this track hub';
    my $connect_url   = $hub->url({'action' => 'FlipTrackHub', 'disconnect' => $disconnect, 'code' => $record_data->{'code'}});
    $connect          = $self->_icon({'link' => $connect_url, 'title' => $connect_text, 'link_class' => 'modal_link', 'class' => "connect_icon $sprite_class"});
  }

  my $checkbox = sprintf '<input type="checkbox" class="mass_update" value="%s_%s" />', $record_data->{'type'}, $record_data->{'code'};

  return {
    check   => $checkbox,
    type    => $record_data->{'type'} =~ /url/i ? 'URL' : ucfirst($record_data->{'type'}),
    status  => ucfirst($record_data->{'status'} || 'Enabled'),
    name    => { value => $name, class => 'wrap editable' },
    species => sprintf('<em>%s</em>', $hub->species_defs->get_config($record_data->{'species'}, 'SPECIES_SCIENTIFIC_NAME')),
    assembly => $assembly,
    date    => sprintf('<span class="hidden">%s</span>%s', $record_data->{'timestamp'} || '-', $self->pretty_date($record_data->{'timestamp'}, 'simple_datetime')),
    actions => join '', grep $_, $config_html, $download, $connect, $reload, $save, $share_html, $delete_html,
  };
}

sub group_shared_data {
  my $self    = shift;
  my $hub     = $self->hub;
  my $user    = $hub->user        or return '';
  my @groups  = @{$user->groups}  or return '';

  my @columns = (
    { key => 'type',    title => 'Type',         width => '10%', align => 'left'                  },
    { key => 'name',    title => 'Source',       width => '39%', align => 'left', class => 'wrap' },
    { key => 'species', title => 'Species',      width => '15%', align => 'left'                  },
    { key => 'date',    title => 'Last updated', width => '16%', align => 'left'                  },
    { key => 'share',   title => '',             width => '20%', align => 'right'                 }
  );

  my $html = '';
  my $other_species_count = 0;

  foreach my $group (@groups) {
    my @rows;

    foreach (grep $_, $group->records('uploads'), $group->records('urls')) {
      my $row = $self->table_row($_);
      if ($row) {
        push @rows, {%$row, share => sprintf('<a href="%s" class="modal_link">Unshare</a>', $hub->url({ action => 'Unshare', id => $_->id, webgroup_id => $group->group_id, __clear => 1 }))
        };
      }
    }

    next unless scalar @rows;

    $html .= sprintf '<h4>Data shared from the <i>%s</i> group</h4>', $group->name;
    $html .= $self->new_table(\@columns, \@rows, { class => 'fixed editable' })->render;
  }

  return $html;
}

1;<|MERGE_RESOLUTION|>--- conflicted
+++ resolved
@@ -67,8 +67,7 @@
   my @rows;
 
   ## Show table if any user or session record is present
-<<<<<<< HEAD
-  if (@$records_data) {
+  if (@$all_records) {
 
     my $old_assemblies  = 0;
     my $here            = $hub->species_defs->ENSEMBL_SERVERNAME;
@@ -77,13 +76,9 @@
 
     #$html .= sprintf '<div class="js_panel" id="ManageData"><form action="%s">', $hub->url({'action' => 'ModifyData', 'function' => 'mass_update'});
     $html .= $self->_add_buttons;
-=======
-  if (@$all_records) {
->>>>>>> a0e3113a
 
     ## Do some preliminary processing to decide which records to show, and to
     ## build messages for unshown records
-    my $here = $hub->species_defs->ENSEMBL_SERVERNAME;
 
     foreach my $record_data (@$all_records) {
       my @assemblies = split(', ', $record_data->{'assembly'});
@@ -254,7 +249,6 @@
   return '';
 }
 
-<<<<<<< HEAD
 sub _add_buttons {
 ### Buttons for applying methods to all selected files
   my $self    = shift;
@@ -274,8 +268,6 @@
   return $html;
 }
 
-=======
->>>>>>> a0e3113a
 sub table_row {
   my ($self, $record_data, $multi_trackhub, $sharers) = @_;
   my $hub          = $self->hub;
