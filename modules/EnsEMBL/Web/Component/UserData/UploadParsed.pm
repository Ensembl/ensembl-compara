--- conflicted
+++ resolved
@@ -74,23 +74,13 @@
         if ($nearest) {
           $data->{'nearest'}   = $nearest;
     
-<<<<<<< HEAD
           $session->set_data(%$data);
-          $session->configure_user_data($type, $data);
    
           if ($hub->param('count')) { 
             $html .= sprintf '<p class="space-below"><strong>Total features found</strong>: %s</p>', $hub->param('count');
           }
 
           $html .= sprintf('
-=======
-            $session->set_data(%$data);
-    
-            $html .= sprintf '<p class="space-below"><strong>Total features found</strong>: %s</p>', $parser->feature_count;
-    
-            if ($nearest) {
-              $html .= sprintf('
->>>>>>> 048591a2
                 <p class="space-below"><strong>Go to %s region with data</strong>: <a href="%s;contigviewbottom=%s">%s</a></p>
                 <p class="space-below">or</p>',
                 $hub->referer->{'params'}{'r'} ? 'nearest' : 'first',
