--- conflicted
+++ resolved
@@ -103,20 +103,12 @@
                                 'data_type' => $hub->param('data_type') || '',
                                 'query'     => $hub->param('query') || '',
                                 });
-<<<<<<< HEAD
-    $html .= sprintf('<p>Found %s track hub%s for this assembly - <a href="%s" class="modal_link">Search again</a></p>', $count, $plural, $search_url);
-    my $registry = $hub->species_defs->TRACKHUB_REGISTRY_URL; 
-=======
->>>>>>> 4e1e60b4
 
     $html .= '<div class="column-wrapper">';
 
     ## Sidebar box with helpful hints
     my $registry = $hub->species_defs->TRACKHUB_REGISTRY_URL; 
     my $link = $hub->url({'type' => 'UserData', 'action' => 'SelectFile'});
-<<<<<<< HEAD
-    $html .= $self->info_panel("Can't see the track hub you're interested in?", qq(<p>We only search for hubs compatible with assemblies used on this website - please <a href="$registry" rel="external">search the registry directly</a> for data on other assemblies.</p><p>Alternatively, you can <a href="$link" class="modal_link">manually attach any hub</a> for which you know the URL.</p>));
-=======
     $html .= $self->sidebar_panel("Can't see the track hub you're interested in?", qq(<p>We only search for hubs compatible with assemblies used on this website - please <a href="$registry" rel="external">search the registry directly</a> for data on other assemblies.</p><p>Alternatively, you can <a href="$link" class="modal_link">manually attach any hub</a> for which you know the URL.</p>));
 
     ## Reminder of search terms
@@ -134,7 +126,6 @@
     $html .= '</b></p>';
     $html .= sprintf('<p>Found %s track hub%s - <a href="%s" class="modal_link">Search again</a></p>', $count, $plural, $search_url);
     $html .= '</div>';
->>>>>>> 4e1e60b4
 
     if ($count > 0) {
 
