=head1 LICENSE

Copyright [1999-2015] Wellcome Trust Sanger Institute and the EMBL-European Bioinformatics Institute
Copyright [2016] EMBL-European Bioinformatics Institute

Licensed under the Apache License, Version 2.0 (the "License");
you may not use this file except in compliance with the License.
You may obtain a copy of the License at

     http://www.apache.org/licenses/LICENSE-2.0

Unless required by applicable law or agreed to in writing, software
distributed under the License is distributed on an "AS IS" BASIS,
WITHOUT WARRANTIES OR CONDITIONS OF ANY KIND, either express or implied.
See the License for the specific language governing permissions and
limitations under the License.

=cut

package EnsEMBL::Web::Component::Location::Genome;

### Main component for displaying a karyotype and associated data (e.g. table of features) 

use strict;

use EnsEMBL::Web::Controller::SSI;

use base qw(EnsEMBL::Web::Component::Location);

sub _init {
  my $self = shift;
  $self->cacheable(0);
  $self->ajaxable(1);
}

sub content {
  my $self = shift;
  my $id   = $self->hub->param('id'); 
  my $features = {};

  #configure two Vega tracks in one
  my $config = $self->hub->get_imageconfig('Vkaryotype');
  if ($config->get_node('Vannotation_status_left') && $config->get_node('Vannotation_status_right')) {
    $config->get_node('Vannotation_status_left')->set('display', $config->get_node('Vannotation_status_right')->get('display'));
  }

  ## Get features from URL to draw (if any)
  if ($id) {
    my $object = $self->builder->create_object('Feature');
    if ($object && $object->can('convert_to_drawing_parameters')) {
      $features = $object->convert_to_drawing_parameters;
    }
  }
  my $html = $self->_render_features($id, $features, $config);
  return $html;
}

sub _render_features {
  my ($self, $id, $features, $image_config) = @_;
  my $hub          = $self->hub;
  my $species      = $hub->species;
  my $species_defs = $hub->species_defs;
  my ($html, $total_features, $mapped_features, $unmapped_features, $has_internal_data);
  my $chromosomes  = $species_defs->ENSEMBL_CHROMOSOMES || [];
  my %chromosome = map {$_ => 1} @$chromosomes;
  while (my ($type, $set) = each (%$features)) {
    foreach my $feature (@{$set->[0]}) {
      $has_internal_data++;
      if ($chromosome{$feature->{'region'}}) {
        $mapped_features++;
      }
      else {
        $unmapped_features++;
      }
      $total_features++;
    }
  }

  if ($id && $total_features < 1) {
    my $ids = ref($id) eq 'ARRAY' ? join(', ', @$id) : $id;
    my $message;
    if ($self->hub->type eq 'Phenotype') {
      $message = 'No mapped variants are available for this phenotype';
    }
    else {
      $message = sprintf('<p>No mapping of %s found</p>', $ids || 'unknown feature');
    }
    return $self->_warning('Not found', $message);
  }

  ## Add in userdata tracks
  my ($user_features, $mapped, $unmapped) = $image_config ? $image_config->load_user_track_data : ({}, 0, 0);
  $mapped_features    += $mapped;
  $unmapped_features  += $unmapped;
  $total_features     += $mapped + $unmapped;

  ## Attach the colorizing key before making the image
  my $chr_colour_key = $self->chr_colour_key;
  
  $image_config->set_parameter('chr_colour_key', $chr_colour_key) if $image_config;
  
  ## Draw features on karyotype, if any
  if (scalar @$chromosomes && $species_defs->MAX_CHR_LENGTH) {
    my $image = $self->new_karyotype_image($image_config);
    
    ## Map some user-friendly display names
    my $feature_display_name = {
      'Xref'                => 'External Reference',
      'ProbeFeature'        => 'Oligoprobe',
      'DnaAlignFeature'     => 'Sequence Feature',
      'ProteinAlignFeature' => 'Protein Feature',
    };
    my ($xref_type, $xref_name);
    while (my ($type, $feature_set) = each (%$features)) {    
      if ($type eq 'Xref') {
        my $sample = $feature_set->[0][0];
        $xref_type = $sample->{'label'};
        $xref_name = $sample->{'extname'};
        $xref_name =~ s/ \[#\]//;
        $xref_name =~ s/^ //;
      }
    }

    ## Create pointers to be drawn
    my $pointers = [];
    my ($legend_info, $has_gradient);

    if ($mapped_features) {

      ## Title for image - a bit messy, but we want it to be human-readable!
      my $title;
      if ($has_internal_data) { 
        unless ($hub->param('ph')) { ## omit h3 header for phenotypes
          $title = 'Location';
          $title .= 's' if $mapped_features > 1;
          $title .= ' of ';
          my ($data_type, $assoc_name, $go_link);
          my $ftype = $hub->param('ftype');
          my $go    = $hub->param('gotype');

          #add extra description only for GO (gene ontologies) which is determined by param gotype in url
          if($go) {
            my $adaptor = $hub->get_adaptor('get_OntologyTermAdaptor', 'go');
            my $go_hash = $adaptor->fetch_by_accession($id);
            my $go_name = $go_hash->{name};
            $go_link    = $hub->get_ExtURL_link($id, $go, $id)." ".$go_name; #get_ExtURL_link will return a text if $go is not valid
          }
          
          if (grep (/$ftype/, keys %$features) && !$id) {
            $data_type = $ftype;
          } else {
            my @A = sort keys %$features;
            $data_type = $A[0];
            $assoc_name = $hub->param('name');
            unless ($assoc_name) {
              $assoc_name = $xref_type.' ';
              $assoc_name .= $go_link ? $go_link : $id;
              $assoc_name .= " ($xref_name)" if $xref_name;
            }
          }

          my %names;
          ## De-camelcase names
          foreach (sort keys %$features) {
            my $pretty = $feature_display_name->{$_} || $self->decamel($_);
            $pretty .= 's' if $mapped_features > 1;
            $names{$_} = $pretty;
          }

          my @feat_names = sort values %names;
          my $last_name = pop(@feat_names);
          if (scalar @feat_names > 0) {
            $title .= join ', ', @feat_names;
            $title .= ' and ';
          }
          $title .= $last_name;
          $title .= " associated with $assoc_name" if $assoc_name;
        }
      }
      else {
        $title = 'Location of your feature';
        $title .= 's' if $total_features > 1;
      }
      $html .= "<h3>$title</h3>" if $title;        
     
      ## Create pointers for Ensembl features
      while (my ($feat_type, $set) = each (%$features)) {          
        my $defaults    = $self->pointer_default($feat_type);
        my $colour      = $hub->param('colour') || $defaults->[1];
        my $gradient    = $defaults->[2];
        my $pointer_ref = $image->add_pointers($hub, {
          config_name  => 'Vkaryotype',
          features     => $set->[0],
          feature_type => $feat_type,
          color        => $colour,
          style        => $hub->param('style')  || $defaults->[0],            
          gradient     => $gradient,
        });
        $legend_info->{$feat_type} = {'colour' => $colour, 'gradient' => $gradient};  
        push @$pointers, $pointer_ref;
        $has_gradient++ if $gradient;
      }

      ## Create pointers for userdata
      if (keys %$user_features) {
        push @$pointers, $self->create_user_pointers($image, $user_features);
      } 

    }

    $image->image_name = @$pointers ? "feature-$species" : "karyotype-$species";
    $image->imagemap   = @$pointers ? 'yes' : 'no';
      
    $image->set_button('drag', 'title' => 'Click on a chromosome');
    $image->caption  = 'Click on the image above to jump to a chromosome, or click and drag to select a region';
    $image->imagemap = 'yes';
    my $object = $self->object || $self->hub->core_object('location');
    $image->karyotype($hub, $object, $pointers, 'Vkaryotype');
      
    return if $self->_export_image($image,'no_text');
      
    $html .= $image->render;
    $html .= $self->get_chr_legend($chr_colour_key);

    ## Add colour key if required
    if ($self->html_format && (scalar(keys %$legend_info) > 1 || $has_gradient)) { 
      $html .= '<h3>Key</h3>';

      my $columns = [
        {'key' => 'ftype',  'title' => 'Feature type'},
        {'key' => 'colour', 'title' => 'Colour'},
      ];
      my $rows;

      foreach my $type (sort keys %$legend_info) {
        my $type_name = $feature_display_name->{$type} || $type;
        my $colour    = $legend_info->{$type}{'colour'};
        my @gradient  = @{$legend_info->{$type}{'gradient'}||[]};
        my $swatch    = '';
        my $legend    = '';
        if ($colour eq 'gradient' && @gradient) {
          $gradient[0] = '20';
          my @colour_scale = $hub->colourmap->build_linear_gradient(@gradient);
          my $i = 1;
          foreach my $step (@colour_scale) {                
            my $label;
            if ($i == 1) {
              $label = sprintf("%.1f", $i);
            } 
            elsif ($i == scalar @colour_scale) {
              $label = '>'.$i/2;
            }
            else {
              $label = $i % 3 ? '' : sprintf("%.1f", ($i/3 + 2));
            }
            $swatch .= qq{<div style="background:#$step">$label</div>};
            $i++;
          }
          $legend = sprintf '<div class="swatch-legend">Less significant -log(p-values) &#9668;<span>%s</span>&#9658; More significant -log(p-values)</div>', ' ' x 20;
        }
        else {
          $swatch = qq{<div style="background-color:$colour;" title="$colour"></div>};
        }
        push @$rows, {
              'ftype'  => {'value' => $type_name},
              'colour' => {'value' => qq(<div class="swatch-wrapper"><div class="swatch">$swatch</div>$legend</div>)},
        };
      }
      my $legend = $self->new_table($columns, $rows); 
      $html .= $legend->render;
    }
      
    if ($unmapped_features > 0) {
      my $message;
      if ($mapped_features) {
        my $do    = $unmapped_features > 1 ? 'features do' : 'feature does';
        my $have  = $unmapped_features > 1 ? 'have' : 'has';
        $message = "$unmapped_features $do not map to chromosomal coordinates and therefore $have not been drawn.";
      }
      else {
        $message = 'No features map to chromosomal coordinates.'
      }
      $html .= $self->_info('Undrawn features', "<p>$message</p>");
    }

  } elsif (!scalar @$chromosomes) {
    $html .= $self->_info('Unassembled genome', '<p>No karyotype image is available for this species.</p>');
  }

  ## Create HTML tables for features, if any
  my $default_column_info = {
    'names'   => {'title' => 'Ensembl ID'},
    'loc'     => {'title' => 'Genomic location (strand)', 'sort' => 'position_html'},
    'extname' => {'title' => 'External names'},
    'length'  => {'title' => 'Length', 'sort' => 'numeric'},
    'lrg'     => {'title' => 'Name'},
    'xref'    => {'title' => 'Name(s)'},
  };

  while (my ($feat_type, $feature_set) = each (%$features)) {
    $html .= $self->_feature_table($feat_type, $feature_set, $default_column_info);
  }

  ## User tables
  if (keys %$user_features) {
    ## Colour key
    my $table_info  = $self->configure_UserData_key($image_config, $user_features);
    my $column_info = $default_column_info;
    my $columns     = [];
    my $col;

    foreach $col (@{$table_info->{'column_order'}||[]}) {
      push @$columns, {'key' => $col, 'title' => $column_info->{$col}{'title'}};
    }

    my $table = $self->new_table($columns, $table_info->{'rows'}, { header => 'no' });
    $html .= "<h3>$table_info->{'header'}</h3>";
    $html .= $table->render;

    ## Table(s) of features
    while (my ($k, $v) = each (%$user_features)) {
      while (my ($ftype, $data) = each (%$v)) {
        my $extra_columns = $ftype eq 'Gene' ?
                            [{'key'=>'description', 'title'=>'Description'}]
                            : [
                              {'key' => 'align',    'title' => 'Alignment length'},
                              {'key' => 'ori',      'title' => 'Rel ori'},
                              {'key' => 'id',       'title' => '%id'},
                              {'key' => 'score',    'title' => 'Score'},
                              {'key' => 'p-value',  'title' => 'p-value'},
                              ]; 
        $html .= $self->_feature_table($ftype, [$data->{'features'}, $extra_columns], $default_column_info);
      }
    }
  }

  unless (keys %$features || keys %$user_features ) {
    $html .= $self->species_stats; 
  }

  ## Done!
  return $html;
}

sub buttons {
  my $self    = shift;
  my $hub     = $self->hub;
<<<<<<< HEAD
=======
  ## Omit button from, e.g. Phenotype/Locations
  return unless $hub->type eq 'Location';
>>>>>>> 4e1e60b4
  my @buttons;

  my $params = {
                'type'    => 'UserData',
                'action'  => 'FeatureView',
                };

  push @buttons, {
                    'url'     => $hub->url($params),
                    'caption' => 'Add features',
                    'class'   => 'add',
                    'modal'   => 1
                    };

  return @buttons;
}


sub _feature_table {
  my ($self, $feat_type, $feature_set, $default_column_info) = @_;
  my $html;

  my $method = '_configure_'.$feat_type.'_table';
  if ($self->can($method)) {
    my $table_info = $self->$method($feat_type, $feature_set);
    my $column_info = $table_info->{'custom_columns'} || $default_column_info;
    my $columns = [];
    my $col;

    my %seen; ## Check for duplicate columns
    foreach $col (@{$table_info->{'column_order'}||[]}) {
      next if $seen{$col};
      push @$columns, { 'key' => $col, %{$column_info->{$col}} };
      $seen{$col} = 1;
    }

    ## Add "extra" columns (unique to particular table types)
    my $extras = $feature_set->[1];
    foreach $col (@$extras) {
      next if $seen{$col->{'key'}};
      my %column_extra = %{$column_info->{$col->{'key'}}||{}};
      push @$columns, {
                  'key'   => $col->{'key'}, 
                  'title' => $col->{'title'}, 
                  'sort'  => $col->{'sort'},
                  %column_extra,
                  }; 
      $seen{$col->{'key'}} = 1;
    }
      
    my $table = $self->new_table($columns, $table_info->{'rows'}, { data_table => 1, id => "${feat_type}_table", %{$table_info->{'table_style'} || {}} });
    $html .= "<h3>$table_info->{'header'}</h3>";
    $html .= $table->render;
  }

  return $html;
}


sub _configure_Gene_table {
  my ($self, $feature_type, $feature_set) = @_;
  my $rows = [];

  my $header = 'Gene Information';
  my $count  = scalar @{$feature_set->[0]};
  if ($self->hub->param('ftype') eq 'Domain') {
    ## Override default header
    my $domain_id = $self->hub->param('id');
    my $plural    = $count > 1 ? 'genes' : 'gene';
    $header       = "Domain $domain_id maps to $count $plural:";
  } elsif ( !( scalar ($self->hub->species_defs->ENSEMBL_CHROMOSOMES || []) && $self->hub->species_defs->MAX_CHR_LENGTH ) ) {
    ## No karyotype image
    my ( $go_link );
    my $id = $self->hub->param('id');
    
    #add extra description only for GO (gene ontologies) which is determined by param gotype in url
    my $go = $self->hub->param('gotype');
    if ( $go ) {
      my $adaptor = $self->hub->get_adaptor('get_OntologyTermAdaptor', 'go');
      my $go_hash = $adaptor->fetch_by_accession($id);
      my $go_name = $go_hash->{name};
      $go_link    = $self->hub->get_ExtURL_link($id, $go, $id)." ".$go_name; #get_ExtURL_link will return a text if $go is not valid
    }

    my $assoc_name = $self->hub->param('name');
    unless ( $assoc_name ) {
      $assoc_name .= $go_link ? $go_link : $id;
    }

    if ( $assoc_name ) {
      my $plural = $count > 1 ? 'Genes' : 'Gene';
      $header = "$plural associated with $assoc_name";
    }
  }

  my $column_order = [qw(names loc extname)];

  my ($data, $extras) = @$feature_set;
  push @$extras, {'key' => 'extname'};
  foreach my $feature ($self->_sort_features_by_coords($data)) {
    my $row = {
              'names'   => {'value' => $self->_names_link($feature, $feature_type)},
              'loc'     => {'value' => $self->_location_link($feature)},
              };
    $self->add_extras($row, $feature, $extras);
    push @$rows, $row;
  }

  return {'header' => $header, 'column_order' => $column_order, 'rows' => $rows}; 
}

sub _configure_Transcript_table {
  my ($self, $feature_type, $feature_set) = @_;
  my $info = $self->_configure_Gene_table($feature_type, $feature_set);
  ## Override default header
  $info->{'header'} = 'Transcript Information';
  return $info; 
}

sub _configure_ProbeFeature_table {
  my ($self, $feature_type, $feature_set) = @_;
  my $rows = [];
  
  my $column_order = [qw(loc length names)];

  my $header = 'Oligoprobes';
 
  my ($data, $extras) = @$feature_set;
  foreach my $feature ($self->_sort_features_by_coords($data)) {
    my $row = {
              'loc'     => {'value' => $self->_location_link($feature)},
              'length'  => {'value' => $feature->{'length'},          }, 
              'names'   => {'value' => $feature->{'label'},           },
              };
    $self->add_extras($row, $feature, $extras);
    push @$rows, $row;
  }

  return {'header' => $header, 'column_order' => $column_order, 'rows' => $rows}; 
}

sub _configure_RegulatoryFeature_table {
  my ($self, $feature_type, $feature_set) = @_;
  my $info = $self->_configure_ProbeFeature_table($feature_type, $feature_set);
  ## Override default header
  my $rf_id     = $self->hub->param('id');
  my $ids       = join(', ', $rf_id);
  my $count     = scalar @{$feature_set->[0]};
  my $plural    = $count > 1 ? 'Factors' : 'Factor';
  $info->{'header'} = "Regulatory Features associated with Regulatory $plural $ids";
  return $info;
}

sub _configure_Xref_table {
  my ($self, $feature_type, $feature_set) = @_;
  my $rows = [];
  
  my $column_order = [qw(loc length xref)];

  my $header = 'External References';
 
  my ($data, $extras) = @$feature_set;
  foreach my $feature ($self->_sort_features_by_coords($data)) {
    my $row = {
              'loc'     => {'value' => $self->_location_link($feature)},
              'length'  => {'value' => $feature->{'length'},          }, 
              'xref'    => {'value' => $feature->{'label'},           },
              };
    $self->add_extras($row, $feature, $extras);
    push @$rows, $row;
  }

  return {'header' => $header, 'column_order' => $column_order, 'rows' => $rows}; 
}

sub _configure_DnaAlignFeature_table {
  my ($self, $feature_type, $feature_set) = @_;
  my $info = $self->_configure_Xref_table($feature_type, $feature_set);
  ## Override default header
  $info->{'header'} = 'Sequence Features';
  return $info; 
}

sub _configure_ProteinAlignFeature_table {
  my ($self, $feature_type, $feature_set) = @_;
  my $info = $self->_configure_Xref_table($feature_type, $feature_set);
  ## Override default header
  $info->{'header'} = 'Protein Alignments';
  return $info; 
}

sub add_extras {
  my ($self, $row, $feature, $extras) = @_;

  ## Do a bit of tidying up where necessary, to make the data easier to access
  if ($feature->{'extra'} && ref($feature->{'extra'}) eq 'ARRAY') {
    my $hash = {};
    foreach (@{$feature->{'extra'}||[]}) {
      $hash->{lc($_->{'name'})} = $_->{'value'} || '';
    }
    $feature->{'extra'} = $hash;
  }

  foreach my $col (@$extras) {
    my $key = $col->{'key'};
    if (defined $feature->{'extra'}{$key}) {
      $row->{$key} = {'value' => $feature->{'extra'}{$key}};
    }
    else {
      $row->{$key} = {'value' => $feature->{$key}};
    }
  }
}

sub _sort_features_by_coords {
  my ($self, $data) = @_;

  my @sorted =  map  { $_->[0] }
                sort { $a->[1] <=> $b->[1] || $a->[2] cmp $b->[2] || $a->[3] <=> $b->[3] }
                map  { [ $_, $_->{'region'} =~ /^(\d+)/ ? $1 : 1e20, $_->{'region'}, $_->{'start'} ] }
                @$data;

  return @sorted;
}

sub _location_link {
  my ($self, $f) = @_;
  my $region = $f->{'seq_region'} || $f->{'region'} || $f->{'chr'};
  return 'Unmapped' unless $region;
  my $coords = $region.':'.$f->{'start'}.'-'.$f->{'end'};
  my $link = sprintf(
          '<a href="%s">%s:%d-%d(%d)</a>',
          $self->hub->url({
            type    => 'Location',
            action  => 'View',
            r       => $coords, 
            h       => $f->{'label'},
            ph      => $self->hub->param('ph') || undef,
            __clear => 1
          }),
          $region, $f->{'start'}, $f->{'end'},
          $f->{'strand'}
  );
  return $link;
}

sub _names_link {
  my ($self, $f, $type) = @_;
  my $region = $f->{'seq_region'} || $f->{'region'} || $f->{'chr'};
  my $coords    = $region.':'.$f->{'start'}.'-'.$f->{'end'};
  my $obj_param = $type eq 'Transcript' ? 't' : 'g';
  my $name = $f->{'id'} || $f->{'label'};
  my $params = {
    'type'      => $type, 
    'action'    => 'Summary',
    $obj_param  => $name,
    'r'         => $coords, 
    'ph'        => $self->hub->param('ph') || undef,
    __clear     => 1
  };

  my $names = sprintf('<a href="%s">%s</a>', $self->hub->url($params), $name);
  return $names;
}

1;<|MERGE_RESOLUTION|>--- conflicted
+++ resolved
@@ -345,11 +345,8 @@
 sub buttons {
   my $self    = shift;
   my $hub     = $self->hub;
-<<<<<<< HEAD
-=======
   ## Omit button from, e.g. Phenotype/Locations
   return unless $hub->type eq 'Location';
->>>>>>> 4e1e60b4
   my @buttons;
 
   my $params = {
