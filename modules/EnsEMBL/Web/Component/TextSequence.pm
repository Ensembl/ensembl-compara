--- conflicted
+++ resolved
@@ -764,13 +764,8 @@
       my $adorn = (($addata{$adid}||=[])->[$adoff] = {});
       $previous{$_}     = $current{$_} for keys %current;
       $current{'title'} = $seq->{'title'}  ? qq(title="$seq->{'title'}") : '';
-<<<<<<< HEAD
-      $current{'href'}  = $seq->{'href'}   ? qq(href="$seq->{'href'}")   : '';
-      $current{'tag'}   = $current{'href'} ? 'a class="seq_info _seq"'   : 'span class="_seq"';
-=======
       $current{'href'}  = $seq->{'href'}   ? qq(href="$seq->{'href'}")   : '';;
       $current{'tag'}   = $current{'href'} ? 'a class="sequence_info"'   : 'span';
->>>>>>> 0a8f8f1d
       
       if ($seq->{'class'}) {
         $current{'class'} = $seq->{'class'};
