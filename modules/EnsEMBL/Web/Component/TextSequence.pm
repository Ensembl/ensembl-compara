--- conflicted
+++ resolved
@@ -1226,23 +1226,4 @@
   return $file->content;
 }
 
-<<<<<<< HEAD
-sub tool_buttons {
-  my $self = shift;
-  
-  return unless $self->html_format;
-  
-  my $hub  = $self->hub;
-  my $html = sprintf('
-    <div class="other_tool">
-      <p><a class="seq_export export" href="%s">Download view as RTF</a></p>
-    </div>', 
-    $self->ajax_url('rtf', { filename => join('_', $hub->type, $hub->action, $hub->species, $self->object->Obj->stable_id), _format => 'RTF', display_width => 60 })
-  );
-  
-  return $html;
-}
-
-=======
->>>>>>> e79a39ea
 1;