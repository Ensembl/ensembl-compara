=head1 LICENSE

Copyright [1999-2016] Wellcome Trust Sanger Institute and the EMBL-European Bioinformatics Institute

Licensed under the Apache License, Version 2.0 (the "License");
you may not use this file except in compliance with the License.
You may obtain a copy of the License at

     http://www.apache.org/licenses/LICENSE-2.0

Unless required by applicable law or agreed to in writing, software
distributed under the License is distributed on an "AS IS" BASIS,
WITHOUT WARRANTIES OR CONDITIONS OF ANY KIND, either express or implied.
See the License for the specific language governing permissions and
limitations under the License.

=cut

package EnsEMBL::Web::Component::DataExport;

### Parent module for new data export interface

### STATUS: Under Development

### DESCRIPTION: Contains base functionality needed by all
### DataExport input forms

use strict;

use base qw(EnsEMBL::Web::Component);

sub id {
  my $id = shift->SUPER::id(@_);
  return "DataExport_$id";
}

sub create_form {
### Builds the input form used by DataExport
### Note that the form consists of a generic section (file name, format)
### plus multiple format-specific option fieldsets which are hidden by 
### JavaScript until the user chooses a format in the top section
### @param Hashref - form element configuration options
### @param Hashref - additional form settings for specific output formats
### @return EnsEMBL::Web::Form
  my ($self, $settings, $fields_by_format, $tutorial) = @_;
  my $hub  = $self->hub;

  my $format_label = {
    'RTF'   => 'RTF (Word-compatible)',
    'FASTA' => 'FASTA',
  };

  my $form = $self->new_form({'id' => 'export', 'action' => $hub->url({'action' => 'Output',  'function' => '', '__clear' => 1}), 'method' => 'post'});

  ## Generic fields
  my $fieldset = $form->add_fieldset;

  my $filename = $hub->param('filename') || $self->default_file_name;
  $filename =~ s/\.[\w|\.]+//;

  ## Deal with optgroups
  my (@format_info, %ok_formats);
  if (ref($fields_by_format) eq 'ARRAY') {
    foreach (@$fields_by_format) {
      while (my($group,$formats) = each (%$_)) {
        push @format_info, $self->_munge_format_info($formats, $group);
        while (my($f,$h) = each (%$formats)) {
          $ok_formats{$f} = $h;
        }
      }
    }
  }
  else {
    @format_info = $self->_munge_format_info($fields_by_format);
    while (my($k,$v) = each (%$fields_by_format)) {
      $ok_formats{$k} = $v;
    }
  }

  my $formats = [
      {'caption' => '-- Choose Format --'},
      @format_info
    ];

  $fieldset->add_field([
    {
      'type'    => 'String',
      'name'    => 'name',
      'label'   => 'File name',
      'value'   => $filename,
    },
  ]);
  if (scalar(@format_info) > 1) {
    $fieldset->add_field([
      {
        'type'    => 'DropDown',
        'name'    => 'format',
        'label'   => 'File format',
        'values'  => $formats,
        'select'  => 'select',
        'class'   => '_stt _export_formats',
      },
    ]);
  }
  else {
    my $info = $format_info[0];
    $fieldset->add_field([
      {
        'type'    => 'NoEdit',
        'label'   => 'File format',
        'value'   => $info->{'caption'},
      },
    ]);
    $fieldset->add_hidden([
      {
        'name'    => 'format',
        'value'   => $info->{'value'},
      },
    ]);
  }

  # Value of download_type and compression hidden inputs are changed using jQuery 
  # before submit based on the button clicked
  $fieldset->add_hidden([
    { 'name'    => 'compression', 'value'   => '' }
  ]);

  my $buttons = $fieldset->add_element([
    { type => 'button', value => 'Preview', name => 'preview', class => 'export_buttons disabled', disabled => 1 },
    { type => 'button', value => 'Download', name => 'uncompressed', class => 'export_buttons disabled', disabled => 1 },
    { type => 'button', value => 'Download Compressed', name => 'gz', class => 'export_buttons disabled', disabled => 1 },
  ]);

  my $div = $self->dom->create_element('div', {
    class => 'export_buttons_div',
    children => $buttons
  });

  $fieldset->append_child($div);

  ## Hidden fields needed to fetch and process data
  $fieldset->add_hidden([
    {
      'name'    => 'data_type',
      'value'   => $hub->param('data_type'),
    },
    {
      'name'    => 'data_action',
      'value'   => $hub->param('data_action'),
    },
    {
      'name'    => 'component',
      'value'   => $hub->param('component'),
    },
    {
      'name'    => 'export_action',
      'value'   => $hub->action,
    },
  ]);
  ## Miscellaneous parameters from settings
  foreach (@{$settings->{'Hidden'}||[]}) {
    $fieldset->add_hidden([
      {
        'name'    => $_,
        'value'   => $hub->param($_),
      },
    ]);
  }
  $fieldset->add_hidden([{ name => 'adorn', value => 'both' }]);

  ## Don't forget the core params!
  my @core_params = keys %{$hub->core_object('parameters')};
  foreach (@core_params) {
    $fieldset->add_hidden([
      {
        'name'    => $_,
        'value'   => $hub->param($_),
      },
    ]);
  }

  ## Create all options forms, then show only one using jQuery
  while (my($format, $fields) = each (%ok_formats)) {
    if (scalar(@$fields) > 0) {
      my $legend = scalar(@$fields) ? 'Settings' : '';
      my $settings_fieldset  = $form->add_fieldset({'class' => '_stt_'.$format, 'legend' => $legend});

      ## Add custom fields for this data type and format
      foreach my $name (@$fields) {
        ## IMPORTANT - use hashes here, not hashrefs, as Form code does weird stuff 
        ## in background that alters the contents of $settings!
        my %field_info = %{$settings->{$name}||{}};
        next unless keys %field_info;
        ## Reset field name to include format, so we have unique field names
        $name .= '_'.$format;
        $field_info{'name'} = $name;
        my @values = @{$field_info{'values'}||[]};
        ## Deal with multiple values, which have to be passed
        ## to Form::Fieldset as an arrayref
        my $params;
        if (scalar @values > 1) { ## Dropdown
          if ($field_info{'type'} eq 'Hidden') {
            $params = [];
            foreach my $v (@values) {
              my %info = %field_info;
              $info{'value'} = $v;
              push @$params, \%info;
            }
          }
          else {
            $params = \%field_info;
          }
        }
        else {
          if ($field_info{'type'} =~ /Checkbox|CheckBox/) {
            $field_info{'selected'} = 1 if $field_info{'value'} eq 'on';
            $field_info{'value'} = 'on' if $field_info{'value'} eq 'off'; ## stupid checkboxes are stupid
          }
          $params = \%field_info;
        }
        ## Add to form
        if ($field_info{'type'} eq 'Hidden') {
          $settings_fieldset->add_hidden($params);
        }
        else { 
          $settings_fieldset->add_field($params);
        }
      }
    }
  }

  ## Add images fieldset
  if ($tutorial) {
    my $tutorial_fieldset = $form->add_fieldset;
    my $html = '<p><b>Guide to file formats</b></p><div class="_export_formats export-formats">';
    foreach my $format (sort {lc($a) cmp lc($b)} keys %ok_formats) {
      $html .= $self->show_preview($format);
    }
    $html .= '</div>';
    $tutorial_fieldset->add_notes($html);
  }

  return $self->dom->create_element('div', {
<<<<<<< HEAD
    'id'        => 'DataExport',
    'children'  => [ {'node_name' => 'input', 'class' => 'subpanel_type', 'value' => 'DataExport', 'type' => 'hidden' }, $form ]
=======
    'children'  => [
      {'node_name' => 'input', 'class' => 'subpanel_type', 'value' => 'DataExport', 'type' => 'hidden' },
      $form
    ]
>>>>>>> c3486d12
  });
}

sub default_file_name { 
### Generic name - ideally should be overridden in children
  my $self = shift;
  return $self->hub->species_defs->ENSEMBL_SITETYPE.'_data_export';
}

sub show_preview {
  my ($self, $format) = @_;
  my $img = lc($format);
  $img .= '_align' if (lc($format) eq 'fasta' && $self->hub->param('align'));
  
  my $html = sprintf('<div><p>%s</p><p><img src="/img/help/export/%s_preview.png" /></p></div>', $format, $img);
  return $html;
}

## Only needs to be set for a format if we want to insert extra text into the dropdown
our $format_label = {
  'RTF'   => 'RTF (Word-compatible)',
};


sub _munge_format_info {
  my ($self, $hashref, $optgroup) = @_;
  my @munged_info;

  foreach (sort {lc($a) cmp lc($b)} keys %$hashref) {
    my $info = {'value' => $_,
                'caption' => $format_label->{$_} || $_,
                'class' => "_stt__$_ _action_$_",
                };
    $info->{'group'} = $optgroup if $optgroup;
    $info->{'selected'} = 'selected' if $self->hub->param('format') eq $_;
    push @munged_info, $info;
  }
  return @munged_info;
}

1;<|MERGE_RESOLUTION|>--- conflicted
+++ resolved
@@ -241,15 +241,10 @@
   }
 
   return $self->dom->create_element('div', {
-<<<<<<< HEAD
-    'id'        => 'DataExport',
-    'children'  => [ {'node_name' => 'input', 'class' => 'subpanel_type', 'value' => 'DataExport', 'type' => 'hidden' }, $form ]
-=======
     'children'  => [
       {'node_name' => 'input', 'class' => 'subpanel_type', 'value' => 'DataExport', 'type' => 'hidden' },
       $form
     ]
->>>>>>> c3486d12
   });
 }
 
