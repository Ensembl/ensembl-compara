=head1 LICENSE

Copyright [1999-2015] Wellcome Trust Sanger Institute and the EMBL-European Bioinformatics Institute
Copyright [2016-2021] EMBL-European Bioinformatics Institute

Licensed under the Apache License, Version 2.0 (the "License");
you may not use this file except in compliance with the License.
You may obtain a copy of the License at

     http://www.apache.org/licenses/LICENSE-2.0

Unless required by applicable law or agreed to in writing, software
distributed under the License is distributed on an "AS IS" BASIS,
WITHOUT WARRANTIES OR CONDITIONS OF ANY KIND, either express or implied.
See the License for the specific language governing permissions and
limitations under the License.

=cut

package EnsEMBL::Web::SpeciesDefs;

### SpeciesDefs - Ensembl web configuration accessor

### This module provides programatic access to the web site configuration
### data stored in the $ENSEMBL_WEBROOT/conf/*.ini (INI) files. See
### $ENSEMBL_WEBROOT/conf/ini.README for details.

### Owing to the overhead implicit in parsing the INI files, two levels of
### caching (memory, filesystem) have been implemented. To update changes
### made to an INI file, the running process (e.g. httpd) must be halted,
### and the $ENSEMBL_WEBROOT/conf/config.packed file removed. In the
### absence of a cache, the INI files are automatically parsed at
### object instantiation. In the case of the Ensembl web site, this occurs
### at server startup via the $ENSEMBL_WEBROOT/conf/perl.startup
### script. The filesystem cache is not enabled by default; the
### SpeciesDefs::store method is used to do this explicitly.

### Example usage:

###  use SpeciesDefs;
###  my $speciesdefs  = SpeciesDefs->new;

###  # List all configured species
###  my @species = $speciesdefs->valid_species();

###  # Test to see whether a species is configured
###  if( scalar( $species_defs->valid_species('Homo_sapiens') ){ }

###  # Getting a setting (parameter value/section data) from the config
###  my $sp_name = $speciesdefs->get_config('Homo_sapiens','SPECIES_DISPLAY_NAME');

###  # Alternative setting getter - uses autoloader
###  my $sp_bio_name = $speciesdefs->SPECIE_%S_SCIENTIFIC_NAME('Homo_sapiens');

###  # Can also use the ENSEMBL_SPECIES environment variable
###  ENV{'ENSEMBL_SPECIES'} = 'Homo_sapiens';
###  my $sp_bio_name = $speciesdefs->SPECIES_SCIENTIFIC_NAME;

###  # Getting a parameter with multiple values
###  my( @chromosomes ) = @{$speciesdefs->ENSEMBL_CHROMOSOMES};

use strict;
use warnings;
no warnings "uninitialized";

use SiteDefs;

use Carp qw(cluck);
use Data::Dumper;
use DBI;
use File::Spec;
use Hash::Merge qw(merge);
use Storable qw(lock_nstore lock_retrieve thaw);
use Time::HiRes qw(time);
use Fcntl qw(O_WRONLY O_CREAT);
use JSON;
use Try::Tiny;

use Sys::Hostname::Long;

use Bio::EnsEMBL::Registry;
use Bio::EnsEMBL::Utils::ConfigRegistry;
use Bio::EnsEMBL::Utils::Eprof qw(eprof_start eprof_end eprof_dump);
use Bio::EnsEMBL::Utils::Exception qw(verbose);
use Bio::EnsEMBL::DBSQL::DataFileAdaptor;

use EnsEMBL::Web::ConfigPacker;
use EnsEMBL::Web::Tools::WebTree;
use EnsEMBL::Web::Tools::RobotsTxt;
use EnsEMBL::Web::Tools::OpenSearchDescription;
use EnsEMBL::Web::Tools::Registry;
use EnsEMBL::Web::Tools::MartRegistry;
use EnsEMBL::Web::Utils::DynamicLoader qw(dynamic_require);

our $CONFIG_QUIET = 0; # Set to 1 by scripts to remove natter

use base qw(EnsEMBL::Web::Root);

our $AUTOLOAD;
our $CONF;

sub new {
  ### c
  my $class = shift;

  verbose($SiteDefs::ENSEMBL_API_VERBOSITY);

  my $self = bless({
    _start_time => undef,
    _last_time  => undef,
  }, $class);

  my $write_dir = $SiteDefs::ENSEMBL_SYS_DIR.'/conf';
  my $conffile = "$write_dir/$SiteDefs::ENSEMBL_CONFIG_FILENAME";
  
  $self->{'_conf_dir'} = $write_dir;
  $self->{'_filename'}  = $conffile;

  my @params = qw/ph g h r t v sv m db pt rf ex vf svf fdb lrg vdb gt mr/;
  $self->{'_core_params'} = \@params;
  
  $self->parse unless $CONF;

  ## Diagnostic - sets up back trace of point at which new was
  ## called - useful for trying to track down where the cacheing
  ## is taking place
  $self->{'_new_caller_array'} = [];

  if (1) {
    my $C = 0;

    while (my @T = caller($C)) {
      $self->{'_new_caller_array'}[$C] = \@T;
      $C++;
    }
  }

  $self->{'_storage'} = $CONF->{'_storage'};

  return $self;
}

sub register_orm_databases {
  ## Registers ORM data sources (as present in ENSEMBL_ORM_DATABASES config) to be used with ensembl-orm API
  my $self  = shift;
  my $dbs   = {};

  if (dynamic_require('ORM::EnsEMBL::Rose::DbConnection', 1)) { # ignore if ensembl-orm doesn't exist

    $self->ENSEMBL_ORM_DATABASES->{'session'} = $self->session_db; # add session db to ORM

    while (my ($key, $value) = each %{$self->ENSEMBL_ORM_DATABASES}) {

      my $params = $value;
      if (!ref $params) {

        $params = $self->multidb->{$value} or warn "Database connection properties for '$value' could not be found in SiteDefs" and next;
        $params = {
          'database'  => $params->{'NAME'},
          'host'      => $params->{'HOST'} || $self->DATABASE_HOST,
          'port'      => $params->{'PORT'} || $self->DATABASE_HOST_PORT,
          'username'  => $params->{'USER'} || $self->DATABASE_WRITE_USER,
          'password'  => $params->{'PASS'} || $self->DATABASE_WRITE_PASS
        };
      }

      $params->{'type'} = $key;
      $dbs->{$key}      = ORM::EnsEMBL::Rose::DbConnection->register_database($params);
    }
  }

  return $dbs;
}

sub session_db {
  my $self = shift;
  my $db   = $self->multidb->{'DATABASE_SESSION'};

  return {
    'database'  => $db->{'NAME'},
    'host'      => $db->{'HOST'},
    'port'      => $db->{'PORT'},
    'username'  => $db->{'USER'} || $self->DATABASE_WRITE_USER,
    'password'  => $db->{'PASS'} || $self->DATABASE_WRITE_PASS
  };
}

sub core_params { return $_[0]->{'_core_params'}; }

sub name {
  ### a
  ### returns the name of the current species
  ## TO DO - rename method to 'species'

  return $ENV{'ENSEMBL_SPECIES'} || $SiteDefs::ENSEMBL_PRIMARY_SPECIES;
}

sub valid_species {
  ### Filters the list of species to those configured in the object.
  ### If an empty list is passes, returns a list of all configured species
  ### Returns: array of configured species names

  my $self          = shift;
  my %test_species  = map { $_ => 1 } @_;
  my @valid_species = @{$self->{'_valid_species'} || []};
  my %uniq_valid_species;

   if (!@valid_species) {
    foreach my $sp (@{$self->multi_hash->{'ENSEMBL_DATASETS'}}) { 
      my $config = $self->get_config($sp, 'DB_SPECIES');

      if ($config->[0]) {
        $uniq_valid_species{$_} = 1 foreach @{$config};
      } else {
        warn "Species $sp is misconfigured: please check generation of packed file";
      }
    }
    @valid_species = keys %uniq_valid_species;    
    $self->{'_valid_species'} = [ @valid_species ]; # cache the result
  }

  @valid_species = grep $test_species{$_}, @valid_species if %test_species; # Test arg list if required

  return @valid_species;
}


sub reference_species {
  ### Filters the list of species to reference only, i.e. no secondary strains 
  ### Returns: array of species names
  my $self          = shift;
  my %test_species  = map { $_ => 1 } @_;
  my @ref_species   = @{$self->{'_ref_species'} || []};

  if (!@ref_species) {
    my @valid_species = $self->valid_species;

    for (@valid_species) {
      my $strain = $self->get_config($_, 'SPECIES_STRAIN');
      if (!$strain || ($strain =~ /reference/) || !$self->get_config($_, 'STRAIN_GROUP')) {
        push @ref_species, $_;
      }
    }
  }

  @ref_species = grep $test_species{$_}, @ref_species if %test_species;

  return @ref_species;
}


sub species_full_name {
  ### a
  ### returns full species name from the short name
  
  my $self = shift;
  my $sp   = shift;
  
  return $SiteDefs::ENSEMBL_SPECIES_ALIASES->{$sp};
}

sub AUTOLOAD {
  ### a
  
  my $self    = shift;
  my $species = shift || $ENV{'ENSEMBL_SPECIES'} || $SiteDefs::ENSEMBL_PRIMARY_SPECIES;
  $species    = $SiteDefs::ENSEMBL_PRIMARY_SPECIES if $species eq 'Multi';
  
  my $var = our $AUTOLOAD;
  $var =~ s/.*:://;
  
  return $self->get_config($species, $var);
}

sub colour {
  ### a
  ### return the colour associated with the $key of $set colour set (or the whole hash associated reference);
  
  my ($self, $set, $key, $part) = @_;
  $part ||= 'default';
  
  return defined $key ? $self->{'_storage'}{'MULTI'}{'COLOURSETS'}{$set}{$key}{$part} : $self->{'_storage'}{'MULTI'}{'COLOURSETS'}{$set};
}

sub all_colours {
  my ($self,$set) = @_;
  return $self->{'_storage'}{'MULTI'}{'COLOURSETS'}{$set};
}

sub get_font_path {
  my $self = shift;
  my $path = $SiteDefs::GRAPHIC_TTF_PATH || ($self->ENSEMBL_STYLE || {})->{'GRAPHIC_TTF_PATH'};
  $path = $path ? $path =~ /^\// ? $path : $SiteDefs::ENSEMBL_SERVERROOT."/$path" : "/usr/local/share/fonts/ttfonts/";

  return $path =~ s/\/+/\//gr;
}

sub get_config {
  ## Returns the config value for a given species and a given config key
  ### Arguments: species name(string), parameter name (string)
  ### Returns:  parameter value (any type), or undef on failure
  
  my $self    = shift;
  my $species = shift;
  $species    = $SiteDefs::ENSEMBL_PRIMARY_SPECIES if $species eq 'common';
  
  my $var = shift || $species;

  if (defined $CONF->{'_storage'}) {
    return $CONF->{'_storage'}{$species}{$var} if exists $CONF->{'_storage'}{$species} &&
                                                  exists $CONF->{'_storage'}{$species}{$var};
    
    ## Try production name
    $species = $CONF->{'_storage'}{$species}{'SPECIES_PRODUCTION_NAME'} if exists $CONF->{'_storage'}{$species};

    if ($species) {
      return $CONF->{'_storage'}{$species}{$var} if exists $CONF->{'_storage'}{$species} &&
                                                    exists $CONF->{'_storage'}{$species}{$var};
    }
   
    return $CONF->{'_storage'}{$var} if exists $CONF->{'_storage'}{$var};
  }

  no strict 'refs';

  # undeclared param
  return undef unless grep { $_ eq $var } keys %{'SiteDefs::'};

  my $sym_name = "SiteDefs::$var";

  return ${$sym_name}  if defined ${$sym_name};
  return \@{$sym_name} if @{$sym_name};
  return undef;
}

sub set_config {
  ## Overrides the config value for a given config key
  ## @param Key name (string)
  ## @param Value (any)
  my ($self, $key, $value) = @_;

  $CONF->{'_storage'}{$key} = $value || undef if defined $CONF->{'_storage'};
}

sub set_species_config {
  ## Overrides the config value for a given species and a given config key
  ## @param species name (string)
  ## @param Key name (string)
  ## @param Value (any)
  my ($self, $species, $key, $value) = @_;
  $value ||= undef;
  
  $CONF->{'_storage'}{$species}{$key} = $value if defined $CONF->{'_storage'} && exists $CONF->{'_storage'}{$species};
}

sub retrieve {
  ### Retrieves stored configuration from disk
  ### Returns: boolean
  ### Exceptions: The filesystem-cache file cannot be opened
  
  my $self = shift;
  my $Q    = lock_retrieve($self->{'_filename'}) or die "Can't open $self->{'_filename'}: $!"; 
  
  $CONF->{'_storage'} = $Q if ref $Q eq 'HASH';
  return $CONF->{'_storage'}{'GENERATOR'} eq $SiteDefs::ENSEMBL_SERVER_SIGNATURE;
}

sub store {
  ### Creates filesystem-cache by storing config to disk. 
  ### Returns: boolean 
  ### Caller: perl.startup, on first (validation) pass of httpd.conf
  
  my $self = shift;

  $CONF->{'_storage'}{'GENERATOR'} = $SiteDefs::ENSEMBL_SERVER_SIGNATURE;

  die "[FATAL] Could not write to $self->{'_filename'}: $!" unless lock_nstore($CONF->{'_storage'}, $self->{'_filename'});
  return 1;
}

sub parse {
  ### Retrieves a stored configuration or creates a new one
  ### Returns: boolean
  ### Caller: $self->new when filesystem and memory caches are empty
  
  my $self = shift;
  
  $CONF = {};
  
  my $reg_conf = EnsEMBL::Web::Tools::Registry->new($CONF);

  $self->{'_start_time'} = time;
  $self->{'_last_time'}  = $self->{'_start_time'};
  
  if (!$SiteDefs::ENSEMBL_CONFIG_BUILD && -e $self->{'_filename'}) {
    warn " Retrieving conf from $self->{'_filename'}\n" unless $CONFIG_QUIET;
    if($self->retrieve) {
      $reg_conf->configure;
      return 1;
    }
    warn " conf was not generated here, regenerating\n";
  }
 
#  $self->_get_valid_urls; # under development
  $self->_parse;
  $self->store;
  $reg_conf->configure;

  EnsEMBL::Web::Tools::RobotsTxt::create($self->multi_hash->{'ENSEMBL_DATASETS'}, $self);
  EnsEMBL::Web::Tools::OpenSearchDescription::create($self);
  
  ## Set location for file-based data
  Bio::EnsEMBL::DBSQL::DataFileAdaptor->global_base_path($self->DATAFILE_BASE_PATH);
  
  $self->{'_parse_caller_array'} = [];
  
  my $C = 0;
  
  while (my @T = caller($C)) {
    $self->{'_parse_caller_array'}[$C] = \@T;
    $C++;
  }
}

sub _convert_date {
  ### Converts a date from a species database into a human-friendly format for web display 
  ### Argument: date in format YYYY-MM with optional -string attached
  ### Returns: hash ref {'date' => 'Mmm YYYY', 'string' => 'xxxxx'}
  
  my $date = shift;
  
  my %parsed;
  my @a        = ($date =~ /(\d{4})-(\d{2})-?(.*)/);
  my @now      = localtime;
  my $thisyear = $now[5] + 1900;
  my %months   = (
    '01' =>'Jan', '02' =>'Feb', '03' =>'Mar', '04' =>'Apr',
    '05' =>'May', '06' =>'Jun', '07' =>'July','08' =>'Aug',
    '09' =>'Sep', '10' =>'Oct', '11' =>'Nov', '12' =>'Dec'
  );
  
  my $year  = $a[0];
  my $mon   = $a[1];
  my $month = $mon && $mon < 13 ? $months{$mon} : undef;
  
  print STDERR "\t  [WARN] DATE FORMAT MAY BE REVERSED - parses as $mon $year\n" if $year > $thisyear || !$month;
  
  $parsed{'date'}   = "$month $year";
  $parsed{'string'} = $a[2];
  
  return \%parsed;
}


sub _load_in_webtree {
  ### Load in the contents of the web tree
  ### Check for cached value first
  
  my $self            = shift;
  my $web_tree_packed = File::Spec->catfile($self->{'_conf_dir'}, 'packed', 'web_tree.packed');
  my $web_tree        = { _path => '/info/' };
  
  if (-e $web_tree_packed) {
    $web_tree = lock_retrieve($web_tree_packed);
  } else {
    EnsEMBL::Web::Tools::WebTree::read_tree($web_tree, $_) for reverse @SiteDefs::ENSEMBL_HTDOCS_DIRS;
    
    lock_nstore($web_tree, $web_tree_packed);
  }
  
  return $web_tree;
}

sub _load_in_species_pages {
  ### Load in the static pages for each species 
  ### Check for cached value first
  my $self = shift;
  my $spp_tree_packed = File::Spec->catfile($self->{'_conf_dir'}, 'packed', 'spp_tree.packed');
  my $spp_tree        = { _path => '/' };
  
  if (-e $spp_tree_packed) {
    $spp_tree = lock_retrieve($spp_tree_packed);
  } else {
    EnsEMBL::Web::Tools::WebTree::read_species_dirs($spp_tree, $_, $SiteDefs::PRODUCTION_NAMES) for reverse @SiteDefs::ENSEMBL_HTDOCS_DIRS;
    lock_nstore($spp_tree, $spp_tree_packed);
  }
  
  return $spp_tree;
}

sub _load_json_config {
  my ($self, $filename) = @_;
  return unless $filename;

  my $json_text = do {
    open(my $json_fh, "<", $filename)
      or die("Can't open $filename: $!\n");
    local $/;
    <$json_fh>
  };
  my $json = JSON->new;
  my $data;
  try{
    $data = $json->decode($json_text);
  }
  catch {
    die "JSON decode error: $filename \n $_";
  };
  return $data;
}

sub _read_species_list_file {
  my ($self, $filename) = @_;
  my $spp_file;
  my $spp_list = [];

  foreach my $confdir (@SiteDefs::ENSEMBL_CONF_DIRS) {
    if (-e "$confdir/$filename.txt") {
      if (-r "$confdir/$filename.txt") {
        $spp_file = "$confdir/$filename.txt";
      } else {
        warn "$confdir/$filename.txt is not readable\n" ;
        next;
      }
      
      open FH, $spp_file or die "Problem with $spp_file: $!";
      
      while (<FH>) {
        chomp;
        next if $_ =~ /^#/; 
        push @$spp_list, $_;
      }

      ## We only need one file - ignore the rest
      last;
    }
  }

  return $spp_list;
}

sub _get_deepcopy_defaults {
## Copy-on-write hash (only used by NV)
## Note: use method instead of an 'our' variable, as the latter can be a pain
## when shared across plugins
  return {};
}

sub _read_in_ini_file {
  my ($self, $filename, $defaults) = @_;
  my $inifile = undef;
  my $tree    = {};
  
  ## Avoid deep-copying in NV divisions, to reduce size of packed files
  ## See https://github.com/EnsemblGenomes/eg-web-common/commit/f702ab75235e66d7e9a979864b858fe0f88485f7
  my $deepcopy_defaults = $self->_get_deepcopy_defaults;
  
  foreach my $confdir (@SiteDefs::ENSEMBL_CONF_DIRS) {
    if (-e "$confdir/ini-files/$filename.ini") {
      if (-r "$confdir/ini-files/$filename.ini") {
        $inifile = "$confdir/ini-files/$filename.ini";
      } else {
        warn "$confdir/ini-files/$filename.ini is not readable\n" ;
        next;
      }
      
      open FH, $inifile or die "Problem with $inifile: $!";
      
      my $current_section = undef;
      my $defaults_used   = 0;
      my $line_number     = 0;
      
      while (<FH>) {

        # parse any inline perl <% perl code %>
        s/<%(.+?(?=%>))%>/eval($1)/ge;

        s/\s+[;].*$//; # These two lines remove any comment strings
        s/^[#;].*$//;  # from the ini file - basically ; or #..
        
        if (/^\[\s*(\w+)\s*\]/) { # New section - i.e. [ ... ]
          $current_section = $1;

          if ( defined $defaults->{$current_section} && exists $deepcopy_defaults->{$current_section} ) {
            $tree->{$current_section} = $defaults->{$current_section};
            $defaults_used = 1;
          }
          else { 
            $tree->{$current_section} ||= {}; # create new element if required
            $defaults_used = 0;
          
            # add settings from default
            if (defined $defaults->{$current_section}) {
              my %hash = %{$defaults->{$current_section}};
              $tree->{$current_section}{$_} = $defaults->{$current_section}{$_} for keys %hash;
            }
          }
        } elsif (/([\w*]\S*)\s*=\s*(.*)/ && defined $current_section) { # Config entry
          my ($key, $value) = ($1, $2); # Add a config entry under the current 'top level'
          $value =~ s/\s*$//;
          
          # [ - ] signifies an array
          if ($value =~ /^\[\s*(.*?)\s*\]$/) {
            my @array = split /\s+/, $1;
            $value = \@array;
          }
        
          if ( $defaults_used && defined $defaults->{$current_section} ) {
            my %hash = %{$defaults->{$current_section}};
            $tree->{$current_section}{$_} = $defaults->{$current_section}{$_} for keys %hash;
            $defaults_used = 0;
          }

          $tree->{$current_section}{$key} = $value;
        } elsif (/([.\w]+)\s*=\s*(.*)/) { # precedes a [ ] section
          print STDERR "\t  [WARN] NO SECTION $filename.ini($line_number) -> $1 = $2;\n";
        }
        
        $line_number++;
      }
      
      close FH;
    }

    # Check for existence of VCF JSON configuration file
    my $json_path = "$confdir/json/${filename}_vcf.json";
    if (-e $json_path) {
      $tree->{'ENSEMBL_VCF_COLLECTIONS'} = {'CONFIG' => $json_path, 'ENABLED' => 1} if $json_path;
    }
  }
  
  ## Automatic database configuration
  unless ($filename eq 'COLOUR' || $filename eq 'MULTI') {
    $tree->{'SPECIES_RELEASE_VERSION'} ||= 1;
  }

  return $inifile ? $tree : undef;
}

sub _promote_general {
  my ($self, $tree) = @_;
  
  $tree->{$_} = $tree->{'general'}{$_} for keys %{$tree->{'general'}};
  
  delete $tree->{'general'};
}

sub _expand_database_templates {
  my ($self, $filename, $tree, $config_packer) = @_;
 
  my $HOST   = $tree->{'general'}{'DATABASE_HOST'};      
  my $PORT   = $tree->{'general'}{'DATABASE_HOST_PORT'}; 
  my $USER   = $tree->{'general'}{'DATABASE_DBUSER'};    
  my $PASS   = $tree->{'general'}{'DATABASE_DBPASS'};    
  my $DRIVER = $tree->{'general'}{'DATABASE_DRIVER'} || 'mysql'; 
  
  ## Autoconfigure databases
  unless (exists $tree->{'databases'} && exists $tree->{'databases'}{'DATABASE_CORE'}) {
    my @db_types = qw(CORE CDNA OTHERFEATURES RNASEQ FUNCGEN VARIATION);
    push @db_types, 'COMPARA' if $SiteDefs::SINGLE_SPECIES_COMPARA;
    my $db_details = {
                      'HOST'    => $HOST,
                      'PORT'    => $PORT,
                      'USER'    => $USER,
                      'PASS'    => $PASS,
                      'DRIVER'  => $DRIVER,
                      };
    $self->_info_line('DBserver', sprintf 'DBs at %s:%s', $db_details->{'HOST'}, $db_details->{'PORT'} ) if $SiteDefs::ENSEMBL_WARN_DATABASES;
    foreach (@db_types) {
      my $species_version = $tree->{'general'}{'SPECIES_RELEASE_VERSION'} || 1;
      my $db_name = $tree->{'databases'}{'DATABASE_'.$_};
      unless ($db_name) {
        my $non_vert_version = $SiteDefs::SITE_RELEASE_VERSION;
        $db_name = sprintf('%s_%s', $filename, lc($_));
        $db_name .= '_'.$non_vert_version if $non_vert_version;                                 
        $db_name .= $_ eq 'COMPARA' ? sprintf('_%s', $SiteDefs::ENSEMBL_VERSION)
                                    : sprintf('_%s_%s', $SiteDefs::ENSEMBL_VERSION, $species_version);
      }
      ## Does this database exist?
      $db_details->{'NAME'} = $db_name;
      my $db_exists = $config_packer->db_connect($_, $db_details, 1);
      if ($db_exists) {
        $self->_info_line('Databases', "$_: $db_name - autoconfigured") if $SiteDefs::ENSEMBL_WARN_DATABASES;
        $tree->{'databases'}{'DATABASE_'.$_} = $db_name;
      }
      else {
        ## Ignore this step for MULTI, as it may not have a core db
        unless ($filename eq 'MULTI') {
          my $db_string = sprintf '%s@%s:%s', $db_name, $db_details->{'HOST'}, $db_details->{'PORT'};
          print STDERR "\t  [WARN] CORE DATABASE NOT FOUND - looking for '$db_string'\n" if $_ eq 'CORE';
          $self->_info_line('Databases', "-- database $db_name not available") if $SiteDefs::ENSEMBL_WARN_DATABASES;
        }
      }
    }
  }

  foreach my $key (keys %{$tree->{'databases'}}) {
    my $db_name = $tree->{'databases'}{$key};
    my $version = $tree->{'general'}{"${key}_VERSION"} || $SiteDefs::ENSEMBL_VERSION;
   
    ## Expand name if it is a template, e.g. %_core_%   
    if ($db_name =~ /^%_(\w+)_%_%$/) {
      $db_name = lc(sprintf '%s_%s_%s_%s_%s', $filename , $1, $SiteDefs::SITE_RELEASE_VERSION, $version, $tree->{'general'}{'SPECIES_RELEASE_VERSION'});
    } elsif ($db_name =~ /^%_(\w+)_%$/) {
      $db_name = lc(sprintf '%s_%s_%s_%s', $filename , $1, $version, $tree->{'general'}{'SPECIES_RELEASE_VERSION'});
    } elsif ($db_name =~/^%_(\w+)$/) {
      $db_name = lc(sprintf '%s_%s_%s', $filename , $1, $version);
    } elsif ($db_name =~/^(\w+)_%$/) {
      $db_name = lc(sprintf '%s_%s', $1, $version);
    }
    
    if ($tree->{'databases'}{$key} eq '') {
      delete $tree->{'databases'}{$key};
    } else {
      if (exists $tree->{$key} && exists $tree->{$key}{'HOST'}) {
        my %cnf = %{$tree->{$key}};
         
        $tree->{'databases'}{$key} = {
            NAME   => $db_name,
            HOST   => exists $cnf{'HOST'}   ? $cnf{'HOST'}   : $HOST,
            USER   => exists $cnf{'USER'}   ? $cnf{'USER'}   : $USER,
            PORT   => exists $cnf{'PORT'}   ? $cnf{'PORT'}   : $PORT,
            PASS   => exists $cnf{'PASS'}   ? $cnf{'PASS'}   : $PASS,
            DRIVER => exists $cnf{'DRIVER'} ? $cnf{'DRIVER'} : $DRIVER,
        };
          
        delete $tree->{$key};
      } else {
        $tree->{'databases'}{$key} = {
            NAME   => $db_name,
            HOST   => $HOST,
            USER   => $USER,
            PORT   => $PORT,
            PASS   => $PASS,
            DRIVER => $DRIVER
        };
      }
        
      $tree->{'databases'}{$key}{$_} = $tree->{'general'}{"${key}_$_"} for grep $tree->{'general'}{"${key}_$_"}, qw(HOST PORT);
    }
  }
}

sub _merge_db_tree {
  my ($self, $tree, $db_tree, $key) = @_;
  return unless defined $db_tree;
  Hash::Merge::set_behavior('RIGHT_PRECEDENT');
  my $t = merge($tree->{$key}, $db_tree->{$key});
  $tree->{$key} = $t;
}

sub _merge_species_tree {
  my ($self, $a, $b, $species_lookup) = @_;

  foreach my $key (keys %$b) {
    next if $species_lookup->{$key};
    $a->{$key} = $b->{$key} unless exists $a->{$key};
  }
}

sub _get_valid_urls {
  ### Searches plugins for children of Command
  ### N.B. Not currently used - under development
  
  my $self   = shift;
  my %plugin = @{$self->ENSEMBL_PLUGINS};
  my @order  = @{$self->ENSEMBL_PLUGIN_ROOTS};
  my (@subdirs, %children);

  foreach my $namespace (reverse @{$self->ENSEMBL_PLUGIN_ROOTS}) {
    my $plug_dir = $plugin{$namespace};
    (my $ns_dir  = $namespace) =~ s#::#/#g;
    @subdirs = ("$plug_dir/modules/EnsEMBL/Web", "$plug_dir/modules/$ns_dir"); 
    
    ## Loop through the plugin directories to find all Command paths
    foreach my $dir (@subdirs) {
      opendir(DIR, $dir) || next;
      
      my $cmd_dir = grep { $_ eq 'Command' } readdir(DIR);
      
      if ($cmd_dir) {
        opendir(CMD, $cmd_dir) || die "Can't open $cmd_dir";
        my @subdirs = grep { /^[\.]/ && $_ ne 'CVS' } readdir(CMD);
        
        # warn "@@@ FOUND DIRS @subdirs";
        foreach my $subdir (@subdirs) {
          my $sub = "$dir/Command/$subdir";
          # warn "... subdir $sub";
          
          opendir(SUB, $sub) || die "Can't open $sub";
          
          my @modules = grep { /\.pm$/ } readdir(SUB);
          
          foreach my $module (@modules) {
            # warn "!!! COMMAND $module";
          }
          
          closedir(SUB);
        }
        
        closedir(CMD);
      }
      
      closedir(DIR);
    }
  }
}

sub _parse {
  ### Does the actual parsing of .ini files
  ### (1) Open up the DEFAULTS.ini file(s)
  ### Foreach species open up all {species}.ini file(s)
  ###  merge in content of defaults
  ###  load data from db.packed file
  ###  make other manipulations as required
  ### Repeat for MULTI.ini
  ### Returns: boolean

  my $self = shift; 
  $CONF->{'_storage'} = {};

  $self->_info_log('Parser', 'Starting to parse tree');

  my $tree          = {};
  my $db_tree       = {};
  my $config_packer = EnsEMBL::Web::ConfigPacker->new($tree, $db_tree);
  
  $self->_info_line('Parser', 'Child objects attached');

  # Parse the web tree to create the static content site map
  $tree->{'STATIC_INFO'}  = $self->_load_in_webtree;
  $self->_info_line('Filesystem', 'Trawled web tree');
  # Load taxonomy division json for species selector
  $self->_info_log('Loading', 'Loading taxonomy division json file');
  $tree->{'ENSEMBL_TAXONOMY_DIVISION'} = $self->_load_json_config($SiteDefs::ENSEMBL_TAXONOMY_DIVISION_FILE);
  
  # Load species lists, if not present in SiteDefs
  unless (scalar @{$SiteDefs::PRODUCTION_NAMES||[]}) {
    $self->_info_log('Loading', 'Loading species list');
    $SiteDefs::PRODUCTION_NAMES = $self->_read_species_list_file('ALL_SPECIES');
  }

  $self->_info_log('Parser', 'Parsing ini files and munging dbs');
  
  # Grab default settings first and store in defaults
  my $defaults = $self->_read_in_ini_file('DEFAULTS', {});
  $self->_info_line('Parsing', 'DEFAULTS ini file');
  
  # Loop for each database exported from SiteDefs
  # grab the contents of the ini file AND
  # IF the DB packed files exist, expand them
  # o/w attach the species databases

  # Note that because the code was developed for vertebrates first,
  # the variable PRODUCTION_NAMES actually comprises the names of ini files
  # and their corresponding databases, not necessarily individual species 
  # (e.g. in the case of collections)

  # load the data and store the packed files
  foreach my $species (@$SiteDefs::PRODUCTION_NAMES, 'MULTI') {
    $config_packer->species($species);
    $self->process_ini_files($species, $config_packer, $defaults);
    $self->_merge_db_tree($tree, $db_tree, $species);
  }
  
  $self->_info_log('Parser', 'Post processing ini files');

  # Prepare to process strain information
  my $species_to_strains = {};
  my $species_to_assembly = {};

  ## Get favourites from file (rapid release only atm)
  my $favourites = $self->_read_species_list_file('FAVOURITES')||[]; 
  ## Also override primary & secondary species
  if (scalar @$favourites) {
    $SiteDefs::ENSEMBL_PRIMARY_SPECIES = $favourites->[0];
    $SiteDefs::ENSEMBL_SECONDARY_SPECIES = $favourites->[1];
  }

  # Loop over each tree and make further manipulations
  foreach my $species (@$SiteDefs::PRODUCTION_NAMES, 'MULTI') {
    $config_packer->species($species);
    $config_packer->munge('config_tree');
    $self->_info_line('munging', "$species config");

    ## Configure favourites if not in DEFAULTS.ini 
    unless ($config_packer->tree->{'DEFAULT_FAVOURITES'}) {
      warn "!!! NO FAVOURITES CONFIGURED" unless scalar @$favourites;
      $config_packer->tree->{'DEFAULT_FAVOURITES'} = $favourites;
    }

    # Replace any placeholder text in sample data
    my $sample = $config_packer->tree->{'SAMPLE_DATA'};
    while (my($k, $v) = each(%$sample)) {
      if ($k =~ /TEXT/ && ($v eq 'ensembl_gene' || $v eq 'ensembl_transcript')) {
        (my $link_type = $k) =~ s/_TEXT//;
        $sample->{$k} = $sample->{$link_type.'_PARAM'};
      }
    }
    $config_packer->tree->{'SAMPLE_DATA'} = $sample;

    ## Need to gather strain info for all species
    $config_packer->tree->{'IS_REFERENCE'} = 1;
    my $strain_group = $config_packer->tree->{'STRAIN_GROUP'};
    if ($strain_group && !$SiteDefs::NO_STRAIN_GROUPS) {
      $config_packer->tree->{'IS_REFERENCE'} = 0 if ($strain_group ne $species);
      if (!$config_packer->tree->{'IS_REFERENCE'}) {
        push @{$species_to_strains->{$strain_group}}, $config_packer->tree->{'SPECIES_URL'}; ## Key on actual URL, not production name
      }
    }
  }

  ## Compile strain info into a single structure
  while (my($k, $v) = each (%$species_to_strains)) {
    $tree->{$k}{'ALL_STRAINS'} = $v;
  } 

  #$Data::Dumper::Maxdepth = 2;
  #$Data::Dumper::Sortkeys = 1;
  #warn ">>> ORIGINAL KEYS: ".Dumper($tree);

  ## Final munging
  my $datasets = [];
  my $aliases  = $tree->{'MULTI'}{'ENSEMBL_SPECIES_URL_MAP'};
  my $labels   = $tree->{'MULTI'}{'TAXON_LABEL'};  

  ## Loop through all keys, not just PRODUCTION_NAMES (need for collection dbs)
  foreach my $key (sort keys %$tree) {
    next unless (defined $tree->{$key}{'SPECIES_PRODUCTION_NAME'}); # skip if not a species key
    my $prodname = $key;

    my $url = $tree->{$prodname}{'SPECIES_URL'};
    if ($url) {
    
      ## Add in aliases to production names
      $aliases->{$prodname} = $url;
    
      ## Set RELATED TAXON to clusterset ID, so we don't need to hardcode it
      my $clustersets = $config_packer->tree->{'DATABASE_COMPARA'}{'CLUSTERSETS'}; 
      my $cid = $clustersets->{$prodname};
      if ($cid && $cid ne 'default') {
        $tree->{$prodname}{'RELATED_TAXON'} = $cid;
        ## Also set RELATED TAXON for parent spp, as the clusterset is 'default' and
        ## getting a meaningful value is really hard to do via SQL
        my $parent_prodname = $tree->{$prodname}{'STRAIN_GROUP'};
        if ($parent_prodname) {
          $tree->{$parent_prodname}{'RELATED_TAXON'} = $cid; 
        }
      }

      ## Rename the tree keys for easy data access via URLs
      ## (and backwards compatibility!)
      if ($url ne $prodname) {
        $tree->{$url} = $tree->{$prodname};
        delete $tree->{$prodname};
      }
      push @$datasets, $url;
    }
    else {
      warn "!!! SPECIES $prodname has no URL defined";
    }
  }

  ## Merge collection info into the species hash
  foreach my $prodname (@$SiteDefs::PRODUCTION_NAMES) {
    next unless $tree->{$prodname};
    my @db_species = @{$tree->{$prodname}->{DB_SPECIES}||[]};
    if (scalar @db_species) {
      my $species_lookup = { map {$_ => 1} @db_species };
      foreach my $sp (@db_species) {
        $self->_merge_species_tree( $tree->{$sp}, $tree->{$prodname}, $species_lookup);
      }
    }
  }

  ## Species-specific munging
  my $image_dir = $SiteDefs::SPECIES_IMAGE_DIR;
  foreach my $key (sort @$datasets) {
    next if ($key eq "MULTI" || $key eq "databases");

    my $display_name = $tree->{$key}{'SPECIES_DISPLAY_NAME'};
    push @{$species_to_assembly->{$display_name}}, $tree->{$key}->{'ASSEMBLY_VERSION'};
           
    $self->_populate_taxonomy_division($tree, $key) if $tree->{'ENSEMBL_TAXONOMY_DIVISION'};

    ## Now assign an image to this species
    my $image_path = $image_dir.'/'.$key.'.png';

    if ($SiteDefs::RAPID_RELEASE_VERSION || $SiteDefs::ENSEMBL_COVID19_VERSION) {
      ## Do these sites first, to avoid issues with common names
      my $clade = $tree->{$key}{'SPECIES_GROUP'};
      $tree->{$key}{'SPECIES_IMAGE'} = $labels->{$clade};
    }
    elsif (-e $image_path) {
      ## Check for individual species images
      $tree->{$key}{'SPECIES_IMAGE'} = $key;
    }
    elsif ($tree->{$key}{'STRAIN_GROUP'}) {
      ## Look for a strain image (needed for pig)
      my $parent_image = ucfirst($tree->{$key}{'STRAIN_GROUP'});
      my $strain_image = $parent_image.'_'.$tree->{$key}{'STRAIN_TYPE'};
      $image_path =  $image_dir.'/'.$strain_image.'.png';
      if (-e $image_path) {
        $tree->{$key}{'SPECIES_IMAGE'} = $strain_image;
      }
      else {
        ## Use the parent image for this strain
        $image_path = $image_dir.'/'.$parent_image.'.png';
        if (-e $image_path) {
          $tree->{$key}{'SPECIES_IMAGE'} = $parent_image;
        }
      }
    }
    else {
      ## Non-vertebrate site  
      my $binomial = $tree->{$key}{SPECIES_BINOMIAL};
      if ($binomial) {
        $binomial =~ s/ /_/g;
      }
      else {
        ## Make a guess based on URL. Note that some fungi have weird URLs bc 
        ## their taxonomy is uncertain, so this regex doesn't try to include them
        ## (none of them have images in any case)
        $key =~ /^([A-Za-z]+_[a-z]+)/;
        $binomial = $1;
      }
      my $species_path = $binomial ? sprintf '%s/%s.png', $image_dir, $binomial : '';
      if (-e $image_path) {
        $tree->{$key}{'SPECIES_IMAGE'} = $key;
      }
      elsif ($species_path && -e $species_path) {
        $tree->{$key}{'SPECIES_IMAGE'} = $binomial;
      }
      else {
        $tree->{$key}{'SPECIES_IMAGE'} = 'default';
      }
    }
  }

  # Used for grouping same species with different assemblies in species selector
  $tree->{'SPECIES_ASSEMBLY_MAP'} = $species_to_assembly;

  $tree->{'MULTI'}{'ENSEMBL_DATASETS'} = $datasets;
  #warn ">>> NEW KEYS: ".Dumper($tree);

  ## Species lists - currently only used by rapid release
  $tree->{'MULTI'}{'NEW_SPECIES'} = $self->_read_species_list_file('NEW_SPECIES');
  $tree->{'MULTI'}{'REFERENCE_LOOKUP'} = $self->_load_json_config($SiteDefs::REFERENCE_LOOKUP_FILE);

  ## File format info
  my $format_info = $self->_get_file_format_info($tree);;
  $tree->{'MULTI'}{'UPLOAD_FILE_FORMATS'} = $format_info->{'upload'};
  $tree->{'MULTI'}{'REMOTE_FILE_FORMATS'} = $format_info->{'remote'};
  $tree->{'MULTI'}{'DATA_FORMAT_INFO'} = $format_info->{'formats'};

  ## Parse species directories for static content
  $tree->{'SPECIES_INFO'} = $self->_load_in_species_pages;
  $CONF->{'_storage'} = $tree; # Store the tree
  $self->_info_line('Filesystem', 'Trawled species static content');
}

sub process_ini_files {
  my ($self, $species, $config_packer, $defaults) = @_;
  my $type = 'db';
  
  my $msg  = "$species databases";
  my $file = File::Spec->catfile($self->{'_conf_dir'}, 'packed', "$species.$type.packed");
  my $full_tree = $config_packer->full_tree;
  my $tree_type = "_${type}_tree";
  
  if (!$full_tree->{$species}) {
    $full_tree->{$species} = $self->_read_in_ini_file($species, $defaults);
    $full_tree->{'MULTI'}{'COLOURSETS'} = $self->_munge_colours($self->_read_in_ini_file('COLOUR', {})) if $species eq 'MULTI';
    
    $self->_info_line('Parsing', "$species ini file");
    $self->_expand_database_templates($species, $full_tree->{$species}, $config_packer);
    $self->_promote_general($full_tree->{$species});
  }
  
  if (-e $file) {
    $config_packer->{$tree_type}->{$species} = lock_retrieve($file);
    $self->_info_line('Retrieve', $species eq 'MULTI' ? 'MULTI ini file' : $msg);
  } else {
    $config_packer->munge('rest');
    $config_packer->munge('databases');
    $self->_info_line(sprintf('** %s **', uc $type), $msg);
    
    lock_nstore($config_packer->{$tree_type}->{$species} || {}, $file);
  }
}


sub _populate_taxonomy_division {
# Populate taxonomy division using e_divisions.json template
  my ($self, $tree, $url) = @_;

  my $taxonomy = $tree->{$url}{'TAXONOMY'};
  my $children = [];
  my $other_species_children = [];

  my @other_species = grep { $_->{key} =~ m/other_species/ } @{$tree->{'ENSEMBL_TAXONOMY_DIVISION'}->{child_nodes}};
  $other_species[0]->{child_nodes} = [] if ($other_species[0] && !$other_species[0]->{child_nodes});

  my $strain_name = $tree->{$url}{'SPECIES_STRAIN'};
  my $strain_group = $tree->{$url}{'STRAIN_GROUP'};
  my $group_name   = $tree->{$url}{'SPECIES_COMMON_NAME'};
  my $species_key = $tree->{$url}{'SPECIES_URL'}; ## Key on actual URL, not production name

  foreach my $node (@{$tree->{'ENSEMBL_TAXONOMY_DIVISION'}->{child_nodes}}) {
    my $child = {
                  key             => $species_key,
                  scientific_name => $tree->{$url}{'SPECIES_SCIENTIFIC_NAME'},
                  common_name     => $tree->{$url}{'SPECIES_COMMON_NAME'},
                  display_name    => $tree->{$url}{'GROUP_DISPLAY_NAME'},
                  image           => $tree->{$url}{'SPECIES_IMAGE'},
                  is_leaf         => 'true'
                };

    if ($strain_group && $strain_name !~ /reference/) {
      $child->{type} = $group_name . ' ' . $tree->{$url}{'STRAIN_TYPE'}. 's';
    }
    elsif($strain_group && $strain_name =~ /reference/) {
      # Create display name for Reference species
      my $ref_name = $tree->{$url}{'SPECIES_DISPLAY_NAME'} . ' '. $strain_name;
      $child->{display_name} = $ref_name;
    }

    if (!$node->{taxa}) {
      push @{$other_species[0]->{child_nodes}}, $child;
    }
    else {
      my %taxa = map {$_ => 1} @{ $node->{taxa} };
      my @matched_groups = grep { $taxa{$_} } @$taxonomy;
      if ($#matched_groups >= 0) {
        if ($node->{child_nodes}) {
          my $cnode_match = {};
          foreach my $cnode ( @{$node->{child_nodes}}) {
            my @match = grep { /$matched_groups[0]/ }  @{$cnode->{taxa}};
            if ($#match >=0 ) {
              $cnode_match = $cnode;
              last;
            }
          }

          if (keys %$cnode_match) {
            if (!$cnode_match->{child_nodes}) {
              $cnode_match->{child_nodes} = [];
            }
            push @{$cnode_match->{child_nodes}}, $child;
            last;
          }
          else {
            if (!$node->{child_nodes}) {
              $node->{child_nodes} = [];
            }
            push @{$node->{child_nodes}}, $child;
            last;
          }
        }
        else {
          $node->{child_nodes} = [];
          push @{$node->{child_nodes}}, $child;
          last;
        }
      }
    }
  }
}

sub _get_file_format_info {
  my ($self, $tree) = @_;

  my %unsupported = map {uc($_) => 1} @{$tree->{'MULTI'}{'UNSUPPORTED_FILE_FORMATS'}||[]};
  my (@upload, @remote);

  ## Get info on all formats
  my %formats = (
    'bed'       => {'ext' => 'bed', 'label' => 'BED',       'display' => 'feature'},
    'bedgraph'  => {'ext' => 'bed', 'label' => 'bedGraph',  'display' => 'graph'},
    'gff'       => {'ext' => 'gff', 'label' => 'GFF',       'display' => 'feature'},
    'gtf'       => {'ext' => 'gtf', 'label' => 'GTF',       'display' => 'feature'},
    'psl'       => {'ext' => 'psl', 'label' => 'PSL',       'display' => 'feature'},
    'vcf'       => {'ext' => 'vcf', 'label' => 'VCF',       'display' => 'graph'},
    'vep_input' => {'ext' => 'txt', 'label' => 'VEP',       'display' => 'feature'},
    'wig'       => {'ext' => 'wig', 'label' => 'WIG',       'display' => 'graph'},
    ## Remote only - cannot be uploaded
    'bam'       => {'ext' => 'bam', 'label' => 'BAM',       'display' => 'graph', 'remote' => 1},
    'bcf'       => {'ext' => 'bcf', 'label' => 'BCF',       'display' => 'graph', 'remote' => 1},
    'bigwig'    => {'ext' => 'bw',  'label' => 'BigWig',    'display' => 'graph', 'remote' => 1},
    'bigbed'    => {'ext' => 'bb',  'label' => 'BigBed',    'display' => 'graph', 'remote' => 1},
    'bigpsl'    => {'ext' => 'bb',  'label' => 'BigPsl',    'display' => 'graph', 'remote' => 1},
    'bigint'    => {'ext' => 'bb',  'label' => 'BigInteract',    'display' => 'graph', 'remote' => 1},
    'cram'      => {'ext' => 'cram','label' => 'CRAM',      'display' => 'graph', 'remote' => 1},
    'trackhub'  => {'ext' => 'txt', 'label' => 'Track Hub', 'display' => 'graph', 'remote' => 1},
    ## Export only
    'fasta'     => {'ext' => 'fa',   'label' => 'FASTA'},
    'clustalw'  => {'ext' => 'aln',  'label' => 'CLUSTALW'},
    'msf'       => {'ext' => 'msf',  'label' => 'MSF'},
    'mega'      => {'ext' => 'meg',  'label' => 'Mega'},
    'newick'    => {'ext' => 'nh',   'label' => 'Newick'},
    'nexus'     => {'ext' => 'nex',  'label' => 'Nexus'},
    'nhx'       => {'ext' => 'nhx',  'label' => 'NHX'},
    'orthoxml'  => {'ext' => 'xml',  'label' => 'OrthoXML'},
    'phylip'    => {'ext' => 'phy',  'label' => 'Phylip'},
    'phyloxml'  => {'ext' => 'xml',  'label' => 'PhyloXML'},
    'pfam'      => {'ext' => 'pfam', 'label' => 'Pfam'},
    'psi'       => {'ext' => 'psi',  'label' => 'PSI'},
    'rtf'       => {'ext' => 'rtf',  'label' => 'RTF'},
    'stockholm' => {'ext' => 'stk',  'label' => 'Stockholm'},
    'text'      => {'ext' => 'txt',  'label' => 'Text'},
    'emboss'    => {'ext' => 'txt',  'label' => 'EMBOSS'},
    ## WashU formats
    'pairwise'  => {'ext' => 'txt', 'label' => 'Pairwise interactions', 'display' => 'feature'},
    'pairwise_tabix' => {'ext' => 'txt', 'label' => 'Pairwise interactions (indexed)', 'display' => 'feature', 'indexed' => 1},
  );

  ## Munge into something useful to this website
  while (my ($format, $details) = each (%formats)) {
    my $uc_name = uc($format);
    if ($unsupported{$uc_name}) {
      delete $formats{$format};
      next;
    }
    if ($details->{'remote'}) {
      push @remote, $format;
    }
    elsif ($details->{'display'}) {
      push @upload, $format;
    }
  }

  return {
          'upload' => \@upload,
          'remote' => \@remote,
          'formats' => \%formats
          };
}

sub _munge_colours {
  my $self = shift;
  my $in   = shift;
  my $out  = {};
  
  my $proc = 1;
  # Handle inheritance
  while($proc) {
    $proc = 0;
    foreach my $set (keys %$in) {
      my $base = $in->{$set}{'_inherit'};
      next unless $base and $in->{$base} and !$in->{$base}{'_inherit'};
      $in->{$set}{$_} ||= $in->{$base}{$_} for keys %{$in->{$base}};
      delete $in->{$set}{'_inherit'};
      $proc = 1;
    }
  }
  foreach my $set (keys %$in) {
    foreach my $key (keys %{$in->{$set}}) {
      my ($c, $n) = split /\s+/, $in->{$set}{$key}, 2;
      
      $out->{$set}{$key} = {
        text => $n, 
        map { /:/ ? (split /:/, $_, 2) : ('default', $_) } split /;/, $c
      };
      $out->{$set}{$key}{'section'} ||= '';
    }
  }
  return $out;
}

sub img_url { return $_[0]->ENSEMBL_STATIC_SERVER . ($_[0]->ENSEMBL_IMAGE_ROOT || '/i/'); }

sub marts {
  my $self = shift;
  return exists( $CONF->{'_storage'}{'MULTI'}{'marts'} ) ? $CONF->{'_storage'}{'MULTI'}{'marts'} : undef;
}

sub multidb {
  ### a
  my $self = shift;
  return exists( $CONF->{'_storage'}{'MULTI'}{'databases'} ) ? $CONF->{'_storage'}{'MULTI'}{'databases'} : undef;
}

sub multi_hash {
  my $self = shift;
  return $CONF->{'_storage'}{'MULTI'};
}

sub multi {
  ### a
  ### Arguments: configuration type (string), species name (string)
  
  my ($self, $type, $species) = @_;
  $species ||= $ENV{'ENSEMBL_SPECIES'};
  
  return 
    exists $CONF->{'_storage'} && 
    exists $CONF->{'_storage'}{'MULTI'} && 
    exists $CONF->{'_storage'}{'MULTI'}{$type} &&
    exists $CONF->{'_storage'}{'MULTI'}{$type}{$species} ? %{$CONF->{'_storage'}{'MULTI'}{$type}{$species}} : ();
}

sub compara_like_databases {
  my $self = shift;
  if ($self->SINGLE_SPECIES_COMPARA) {
    my $species = shift;
    if ($species) {
      return $self->get_config($species, 'compara_like_databases');
    }
    else {
      return $self->multi_val('compara_like_databases');
    }
  }
  else {
    return $self->multi_val('compara_like_databases');
  }
}

sub multi_val {
  my ($self, $type, $species) = @_;
  
  if (defined $species) {
    return 
      exists $CONF->{'_storage'} && 
      exists $CONF->{'_storage'}{'MULTI'} && 
      exists $CONF->{'_storage'}{'MULTI'}{$type} &&
      exists $CONF->{'_storage'}{'MULTI'}{$type}{$species} ? $CONF->{'_storage'}{'MULTI'}{$type}{$species} : undef;
  } else {
    return 
      exists $CONF->{'_storage'} && 
      exists $CONF->{'_storage'}{'MULTI'} && 
      exists $CONF->{'_storage'}{'MULTI'}{$type} ? $CONF->{'_storage'}{'MULTI'}{$type} : undef;
  }
}

sub multiX {
  ### a
  ### Arguments: configuration type (string)
  
  my ($self, $type) = @_;
  
  return () unless $CONF;
  return
      exists $CONF->{'_storage'} && 
      exists $CONF->{'_storage'}{'MULTI'} && 
      exists $CONF->{'_storage'}{'MULTI'}{$type} ? %{$CONF->{'_storage'}{'MULTI'}{$type}||{}} : ();
}

sub get_table_size {
  ### Accessor function for table size,
  ### Arguments: hashref: {-db => 'database' (e.g. 'DATABASE_CORE'), 
  ###                      -table =>'table name' (e.g. 'feature' ) }
  ###            species name (string)
  ### Returns: Number of rows in the table
  cluck "DEPRECATED............. use table_info_other ";
  return undef;
} 

sub set_write_access {
  ### sets a given database adaptor to write access instead of read-only
  ### Arguments: database type (e.g. 'core'), species name (string)
  ### Returns: none
  
  my $self = shift;
  my $type = shift;
  my $species = shift || $ENV{'ENSEMBL_SPECIES'} || $SiteDefs::ENSEMBL_PRIMARY_SPECIES;
  
  if ($type =~ /DATABASE_(\w+)/) {
    my $key    = $1;      # If the value is defined then we will create the adaptor here
    my $group  = lc $key; # Hack because we map DATABASE_CORE to 'core' not 'DB'
    my $dbc    = Bio::EnsEMBL::Registry->get_DBAdaptor($species,$group)->dbc;
    my $db_ref = $self->databases;
    
    $db_ref->{$type}{'USER'} = $self->DATABASE_WRITE_USER;
    $db_ref->{$type}{'PASS'} = $self->DATABASE_WRITE_PASS;
    
    Bio::EnsEMBL::Registry->change_access(
      $dbc->host, $dbc->port, $dbc->username, $dbc->dbname,
      $db_ref->{$type}{'USER'}, $db_ref->{$type}{'PASS'}
    );
  }
}

sub dump {
  ### Diagnostic function
  
  my ($self, $FH, $level, $Q) = @_;
  
  foreach (sort keys %$Q) {
    print $FH '    ' x $level, $_;
    
    if($Q->{$_} =~ /HASH/) {
      print $FH "\n";
      $self->dump($FH, $level+1, $Q->{$_});    
    } elsif ($Q->{$_} =~ /ARRAY/) {
      print $FH ' = [ ', join(', ', @{$Q->{$_}}), " ]\n";
    } else {
      print $FH " = $Q->{$_}\n";
    }
  }
}


sub translate {
  ### Dictionary functionality (not currently used)
  ### Arguments: word to be translated (string)
  ### Returns: translated word (string) or original word if not found
  my ($self, $word) = @_;
  return $word unless $self->ENSEMBL_DICTIONARY;  
  return $self->ENSEMBL_DICTIONARY->{$word}||$word;
}


sub all_search_indexes {
  ### a
  my %A = map { $_, 1 } map { @{$CONF->{'_storage'}{$_}{'ENSEMBL_SEARCH_IDXS'}||[]} } keys %{$CONF->{'_storage'}};
  return sort keys %A;
}

##############################################################################
## Additional parsing / creation codes...

##====================================================================##
##                                                                    ##
## write diagnostic errors to log file on...                          ##
##                                                                    ##
##====================================================================##

sub _info_log {
  my $self = shift;
  warn "------------------------------------------------------------------------------\n";
  $self->_info_line(@_);
  warn "------------------------------------------------------------------------------\n";
}

sub _info_line {
  my ($self, $title, $note, $level) = @_;
  my $T = time;
  $level ||='INFO';
  
  warn sprintf(
    "-%6.6s : %8.3f : %8.3f : %-10.10s >> %s\n",
    $level, $T-$self->{'_start_time'}, $T-$self->{'_last_time'}, $title, $note
  );
  
  $self->{'_last_time'} = $T;
}

##====================================================================##
##                                                                    ##
## _is_available_artefact - code to check the configuration hash in a ##
##  simple manner                                                     ##
##                                                                    ##
##====================================================================##


sub _is_available_artefact {
  ### Checks to see if a given artefact is available (or not available)
  ### in the stored configuration for a particular species
  ### Arguments: species name (defaults to the current species), 
  ###   artefact to check for (string - artefact type and id, space separated)
  ### Returns: boolean
  
  my $self        = shift;
  my $def_species = shift || $ENV{'ENSEMBL_SPECIES'};
  my $available   = shift;

  my @test = split ' ', $available;
  
  return 999 unless $test[0]; # No test found - return pass.

  ## Is it a positive (IS) or a negative (IS NOT) check?
  my ($success, $fail) = $test[0] =~ s/^!// ? (0, 1) : (1, 0);

  if ($test[0] eq 'database_tables') { ## Then test using get_table_size
    my ($database, $table) = split '\.', $test[1];
    
    return $self->get_table_size({ -db => $database, -table => $table }, $def_species) ? $success : $fail;
  } elsif ($test[0] eq 'multi') { ## Is the traces database specified?
    my ($type, $species) = split /\|/, $test[1], 2;
    my %sp = $self->multi($type, $def_species);
    
    return exists $sp{$species} ? $success : $fail;
  } elsif ($test[0] eq 'multialignment') { ## Is the traces database specified?
    my ($alignment_id) = $test[1];
    my %alignment      = $self->multi('ALIGNMENTS', $alignment_id);
    
    return scalar keys %alignment ? $success : $fail;
  } elsif ($test[0] eq 'constrained_element') {
    my ($alignment_id) = $test[1];
    my %alignment      = $self->multi('CONSTRAINED_ELEMENTS', $alignment_id);
    
    return scalar keys %alignment ? $success : $fail;
  } elsif ($test[0] eq 'database_features') { ## Is the given database specified?
    my $ft   = $self->get_config($def_species,'DB_FEATURES') || {};
    my @T    = split /\|/, $test[1];
    my $flag = 1;
    
    #  warn Dumper($ft);
    
    foreach (@T) {
      $flag = 0 if $ft->{uc $_};
      # warn "looking for $_";
      # warn "flag is $flag";
    }
    
    return $flag ? $fail : $success;
  } elsif ($test[0] eq 'databases') { ## Is the given database specified?
    my $db = $self->get_config($def_species, 'databases') || {};
    
    return $fail unless $db->{$test[1]};
    return $fail unless $db->{$test[1]}{'NAME'};
    return $success;
  } elsif ($test[0] eq 'features') { ## Is the given db feature specified?
    my $ft   = $self->get_config($def_species, 'DB_FEATURES') || {};
    my @T    = split /\|/, $test[1];
    my $flag = 1;
    
    foreach (@T) {
      $flag = 0 if $ft->{uc $_};
    }
    
    return $flag ? $fail : $success;
  } elsif ($test[0] eq 'any_feature'){ ## Are any of the given db features specified?
    my $ft = $self->get_config($def_species, 'DB_FEATURES') || {};
    shift @test;
    
    foreach (@test) {
      return $success if $ft->{uc $_};
    }
    
    return $fail;
  } elsif ($test[0] eq 'species_defs') {
    return $self->get_config($def_species, $test[1]) ? $success : $fail;
  } elsif ($test[0] eq 'species') {
     return $fail if Bio::EnsEMBL::Registry->get_alias($def_species, 'no throw') ne Bio::EnsEMBL::Registry->get_alias($test[1], 'no throw');
  }

  return $success; ## Test not found - pass anyway to prevent borkage!
}

sub table_info {
  my ($self, $db, $table) = @_;
  
  $db = 'DATABASE_' . uc $db unless $db =~ /^DATABASE_/;
  
  return {} unless $self->databases->{$db};
  return $self->databases->{$db}{'tables'}{$table} || {};
}

sub table_info_other {
  my ($self, $sp, $db, $table) = @_;
  $db = 'DATABASE_' . uc $db unless $db =~ /^DATABASE_/;
  
  my $db_hash = $self->get_config($sp, 'databases');
  
  return {} unless $db_hash && exists $db_hash->{$db} && exists $db_hash->{$db}{'tables'};
  return $db_hash->{$db}{'tables'}{$table} || {};
}


sub species_label {
  ### This function will return the display name of all known (by Compara) species.
  ### Some species in genetree can be from other EG units, and some can be from external sources
  ### Arguments:
  ###     url             String: species  URL
  ###     no_formating    Boolean: omit italics from scientific name  
  my ($self, $url, $no_formatting) = @_;

<<<<<<< HEAD
=======
  # FIXME: ugly hack - better to always pass in URL so we don't have to mess with it here
  my $url = ucfirst($key);
>>>>>>> 8f1a4041
  my $display = $self->get_config($url, 'SPECIES_DISPLAY_NAME');
  my $label = '';

  if ($self->USE_COMMON_NAMES) {
    ## Basically vertebrates only - no pan_compara to check
    if ($self->get_config($url, 'SPECIES_URL')) {
      ## Known species, so create label accordingly
      my $sci    = $self->get_config($url, 'SPECIES_SCIENTIFIC_NAME');
      $sci = sprintf '<i>%s</i>', $sci unless $no_formatting;
      if ($display =~ /\./) {
        $label = $sci;
      }
      else {
        $label = "$display ($sci)";
      }
    }
    else {
      $label = 'Ancestral sequence';
    }
  }
  else {
    if ($display) {
      $label = $display;
    }
    else {
      ## Pan-compara species - get label from metadata db
      my $info = $self->get_config('MULTI', 'PAN_COMPARA_LOOKUP');
      if ($info) {
        if ($info->{$url}) {
          $label = $info->{$url}{'display_name'}
        }
        else {
          $label = $info->{lc $url}{'display_name'}
        }
      }
    }
    $label = 'Ancestral sequence' unless $label;
  }
  
  return $label;
}

sub prodnames_to_urls_lookup {
## Maps all species' production names to their URLs
  my $self = shift;
  my $names = {'ancestral_sequences' => 'Ancestral sequences'};
  
  foreach ($self->valid_species) {
    $names->{$self->get_config($_, 'SPECIES_PRODUCTION_NAME')} = $_;
  }
  return $names;
}

sub prodname_to_url {
### Given a production name, work out the species URL
### As the name said, the function maps the production name with the species URL, 
### @param key - species production name
### Return string = the corresponding species.url name which is the name web uses for URL and other code
### Falls back to production name if not found, mostly for pan-compara - the production name _should_be an alias anyway, but this method ensures we get the "correct" value where possible
  my ($self, $production_name) = @_;
  my $mapping_name = $production_name;
  
  foreach ($self->valid_species) {
    if ($self->get_config($_, 'SPECIES_PRODUCTION_NAME') eq $production_name) {
      $mapping_name = $self->get_config($_, 'SPECIES_URL');
      last;
    }
  }

  return $mapping_name;
}

sub assembly_lookup {
### Hash used to check if a given file or trackhub contains usable data
### @param old_assemblies - flag to indicate that older assemblies should be included
### @return lookup Hashref
###   The keys of this hashref are of the following two types:
###       - species_assembly    - used for attaching remote indexed files
###       - UCSC identifier     - used for checking trackhubs
  my ($self, $old_assemblies) = @_;
  my $lookup = {};
  foreach ($self->valid_species) {
    my $assembly        = $self->get_config($_, 'ASSEMBLY_VERSION');
    my $assembly_name   = $self->get_config($_, 'ASSEMBLY_NAME');
    my @assemblies      = ($assembly);
    push @assemblies, $assembly_name if $assembly_name ne $assembly;

    ## REMOTE INDEXED FILES
    ## Unique keys, needed for attaching URL data to correct species
    ## even when assembly name is not unique
    $lookup->{$_.'_'.$assembly} = [$_, $assembly, 0];

    ## TRACKHUBS
    ## Add UCSC assembly name if available
    if ($self->get_config($_, 'UCSC_GOLDEN_PATH')) {
      $lookup->{$self->get_config($_, 'UCSC_GOLDEN_PATH')} = [$_, $assembly, 0];
    }
    else {
      ## Otherwise assembly-only keys for species with no UCSC id configured
      foreach my $a (@assemblies) {
        $lookup->{$a} = [$_, $a, 0];
      }
    }
    if ($old_assemblies) {
      ## Include past UCSC assemblies
      if ($self->get_config($_, 'UCSC_ASSEMBLIES')) {
        my %ucsc = @{$self->get_config($_, 'UCSC_ASSEMBLIES')||[]};
        while (my($k, $v) = each(%ucsc)) {
          $lookup->{$k} = [$_, $v, 1];
        }
      }
    }
  }
  return $lookup;
}

sub species_dropdown {
  my ($self, $group) = @_;
  
  ## TODO - implement grouping by taxon
  my @options;
  my @sorted = 
    sort { $a->{'display'} cmp $b->{'display'} }
    map  {{ name => $_, display => $self->get_config($_, 'SPECIES_DISPLAY_NAME') }}
    $self->valid_species;
  
  foreach my $sp (@sorted) {
    my $name = $sp->{'name'};
    push @options, { value => $sp->{'name'}, name => $sp->{'display'} };
  }

  return @options;
}

sub species_path {
  ### This function will return the path including URL to all known ( by Core & Compara) species.
  ### Some species in genetree can be from other EG units, and some can be from external sources
  ### URLs returned in the format /species_url (for species local to this installation) or
  ### http://www.externaldomain.org/species_url (for external species, e.g. in pan-compara)
  
  my ($self, $species) = @_;
  $species ||= $ENV{'ENSEMBL_SPECIES'};

  return unless $species;
  
  my $url = $self->{'_species_paths'}->{$species};
  return $url if $url;
  
  ## Is this species found on this site?
  if ($self->valid_species($species)) {
    $url = "/$species";
  } else { 
    ## At the moment the mapping between species name and its source (full url) is stored in DEFAULTs.ini
    ## But it really should come from somewhere else ( compara db ? another registry service ? )
      
    my $current_species = $self->production_name;
    $current_species    = $self->ENSEMBL_PRIMARY_SPECIES if $current_species eq 'common';
    my $site_hash       = $self->ENSEMBL_SPECIES_SITE($current_species)  || $self->ENSEMBL_SPECIES_SITE;
    my $url_hash        = $self->ENSEMBL_EXTERNAL_URLS($current_species) || $self->ENSEMBL_EXTERNAL_URLS;
    my $nospaces        = $self->production_name($species);
    my $spsite          = uc $site_hash->{lc $nospaces};        # Get the location of the requested species
    my $cssite          = uc $site_hash->{lc $current_species}; # Get the location of the current site species
    
    $url = $url_hash->{$spsite} || '';        # Get the URL for the location
    $url =~ s/\#\#\#SPECIES\#\#\#/$nospaces/; # Replace ###SPECIES### with the species name

    # To deal with clades in bacteria
    # If we had to do the substitution let's check the species are not on the same site
    # as the current species - in that case we don't need the host name bit
    $url =~ s/^http\:\/\/[^\/]+\//\// if $url_hash->{$spsite} =~ /\#\#\#SPECIES\#\#\#/ && substr($spsite, 0, 5) eq substr($cssite, 0, 5);
    $url =~ s/\/$//;
    $url ||= "/$species"; # in case species have not made to the SPECIES_SITE there is a good chance the species name as it is will do  
  }
  
  $self->{'_species_paths'}->{$species} = $url; # cache the path

  return $url;
}

sub species_display_label {
  my $self = shift;
  return $self->species_label(@_);
}

sub production_name {
    my ($self, $species) = @_;

    $species ||= $ENV{'ENSEMBL_SPECIES'};
    return unless $species;

    return $species if ($species eq 'common');

# Try simple thing first
    if (my $sp_name = $self->get_config($species, 'SPECIES_PRODUCTION_NAME')) {
      return $sp_name;
    }

# species name is either has not been registered as an alias, or it comes from a different website, e.g in pan compara
    my %pan_lookup = $self->multiX('PAN_COMPARA_LOOKUP');
    my $prod_name  = $pan_lookup{$species} ? $pan_lookup{$species}{'production_name'} : '';
}

sub verbose_params {
  my $self    = shift;
  my $multidb = $self->multidb;

  warn "SpeciesDefs->multidb:\n";
  for (sort keys %$multidb) {
    warn sprintf "%50s: %s on %s%s@%s:%s\n",
      $_,
      $multidb->{$_}{'NAME'},
      $multidb->{$_}{'USER'},
      $multidb->{$_}{'PASS'} ? ':<PASS>' : '',
      $multidb->{$_}{'HOST'},
      $multidb->{$_}{'PORT'};
  }

  warn "SpeciesDefs species database:\n";
  foreach my $sp (sort @{$self->multi_hash->{'ENSEMBL_DATASETS'}}) {
    warn sprintf "%65s\n", "====== $sp ======";
    my $db = $self->get_config($sp, 'databases');
    for (sort keys %$db) {
      warn sprintf "%50s: %s on %s%s@%s:%s\n",
        $_,
        $db->{$_}{'NAME'} || '-- missing --',
        $db->{$_}{'USER'} || '-- missing --',
        $db->{$_}{'PASS'} ? ':<PASS>' : '',
        $db->{$_}{'HOST'} || '-- missing --',
        $db->{$_}{'PORT'} || '-- missing --';
    }
  }
}

sub DESTROY {
  ## Deliberately empty method - prevents call to AUTOLOAD when object is destroyed
}

1;<|MERGE_RESOLUTION|>--- conflicted
+++ resolved
@@ -1566,11 +1566,6 @@
   ###     no_formating    Boolean: omit italics from scientific name  
   my ($self, $url, $no_formatting) = @_;
 
-<<<<<<< HEAD
-=======
-  # FIXME: ugly hack - better to always pass in URL so we don't have to mess with it here
-  my $url = ucfirst($key);
->>>>>>> 8f1a4041
   my $display = $self->get_config($url, 'SPECIES_DISPLAY_NAME');
   my $label = '';
 
