--- conflicted
+++ resolved
@@ -889,12 +889,6 @@
   ## Final munging
   my $datasets = [];
   my $aliases  = $tree->{'MULTI'}{'ENSEMBL_SPECIES_URL_MAP'};
-<<<<<<< HEAD
-  my $labels    = $tree->{'MULTI'}{'TAXON_LABEL'};    
-  $self->_configure_file_formats($tree);
-
-  foreach my $prodname (@$SiteDefs::PRODUCTION_NAMES) {
-=======
   my $labels    = $tree->{'MULTI'}{'TAXON_LABEL'};  
 
   ## Loop through all keys, not just PRODUCTION_NAMES (need for collection dbs)
@@ -902,7 +896,6 @@
     next unless (defined $tree->{$key}{'SPECIES_PRODUCTION_NAME'}); # skip if not a species key
     my $prodname = $key;
 
->>>>>>> d14a8941
     my $url = $tree->{$prodname}{'SPECIES_URL'};
     if ($url) {
     
@@ -1102,16 +1095,10 @@
   }
 }
 
-<<<<<<< HEAD
-sub _configure_file_formats {
-  my ($self, $tree) = @_;
-
-=======
 sub _get_file_format_info {
   my ($self, $tree) = @_;
 
   my %unsupported = map {uc($_) => 1} @{$tree->{'MULTI'}{'UNSUPPORTED_FILE_FORMATS'}||[]};
->>>>>>> d14a8941
   my (@upload, @remote);
 
   ## Get info on all formats
@@ -1126,10 +1113,7 @@
     'wig'       => {'ext' => 'wig', 'label' => 'WIG',       'display' => 'graph'},
     ## Remote only - cannot be uploaded
     'bam'       => {'ext' => 'bam', 'label' => 'BAM',       'display' => 'graph', 'remote' => 1},
-<<<<<<< HEAD
     'bcf'       => {'ext' => 'bcf', 'label' => 'BCF',       'display' => 'graph', 'remote' => 1},
-=======
->>>>>>> d14a8941
     'bigwig'    => {'ext' => 'bw',  'label' => 'BigWig',    'display' => 'graph', 'remote' => 1},
     'bigbed'    => {'ext' => 'bb',  'label' => 'BigBed',    'display' => 'graph', 'remote' => 1},
     'bigpsl'    => {'ext' => 'bb',  'label' => 'BigPsl',    'display' => 'graph', 'remote' => 1},
@@ -1151,20 +1135,12 @@
     'psi'       => {'ext' => 'psi',  'label' => 'PSI'},
     'rtf'       => {'ext' => 'rtf',  'label' => 'RTF'},
     'stockholm' => {'ext' => 'stk',  'label' => 'Stockholm'},
-<<<<<<< HEAD
-=======
     'text'      => {'ext' => 'txt',  'label' => 'Text'},
->>>>>>> d14a8941
     'emboss'    => {'ext' => 'txt',  'label' => 'EMBOSS'},
     ## WashU formats
     'pairwise'  => {'ext' => 'txt', 'label' => 'Pairwise interactions', 'display' => 'feature'},
     'pairwise_tabix' => {'ext' => 'txt', 'label' => 'Pairwise interactions (indexed)', 'display' => 'feature', 'indexed' => 1},
   );
-<<<<<<< HEAD
-  
-  ## Munge into something useful to this website
-  while (my ($format, $details) = each (%formats)) {
-=======
 
   ## Munge into something useful to this website
   while (my ($format, $details) = each (%formats)) {
@@ -1173,7 +1149,6 @@
       delete $formats{$format};
       next;
     }
->>>>>>> d14a8941
     if ($details->{'remote'}) {
       push @remote, $format;
     }
@@ -1182,17 +1157,11 @@
     }
   }
 
-<<<<<<< HEAD
-  $tree->{'MULTI'}{'UPLOAD_FILE_FORMATS'} = \@upload;
-  $tree->{'MULTI'}{'REMOTE_FILE_FORMATS'} = \@remote;
-  $tree->{'MULTI'}{'DATA_FORMAT_INFO'} = \%formats;
-=======
   return {
           'upload' => \@upload,
           'remote' => \@remote,
           'formats' => \%formats
           };
->>>>>>> d14a8941
 }
 
 sub _munge_colours {
