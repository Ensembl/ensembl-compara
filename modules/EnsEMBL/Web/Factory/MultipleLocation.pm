=head1 LICENSE

Copyright [1999-2015] Wellcome Trust Sanger Institute and the EMBL-European Bioinformatics Institute
Copyright [2016] EMBL-European Bioinformatics Institute

Licensed under the Apache License, Version 2.0 (the "License");
you may not use this file except in compliance with the License.
You may obtain a copy of the License at

     http://www.apache.org/licenses/LICENSE-2.0

Unless required by applicable law or agreed to in writing, software
distributed under the License is distributed on an "AS IS" BASIS,
WITHOUT WARRANTIES OR CONDITIONS OF ANY KIND, either express or implied.
See the License for the specific language governing permissions and
limitations under the License.

=cut

package EnsEMBL::Web::Factory::MultipleLocation;

use strict;

use POSIX qw(floor);

use Bio::EnsEMBL::Registry;

use base qw(EnsEMBL::Web::Factory::Location);

sub canLazy { return 0; }

sub createObjects {
  my $self = shift;
  
  $self->SUPER::createObjects;
  
  my $object = $self->object;
  
  return unless $object;

  # Ignore r parameters if recalculating
  if($self->hub->script eq 'Page' and $self->param('realign')) {
    foreach my $p ($self->param) {
      next unless $p =~ /^r\d+$/;
      $self->delete_param($p);
    }
  }

  # Redirect if we need to generate a new url
  return if $self->generate_url($object->slice);
  
  my $hub       = $self->hub;
  my $action_id = $self->param('id');
  my $gene      = 0;
  my $invalid   = 0;
  my @slices;
  my $chr_flag;
  
  my %inputs = (
    0 => { 
      s => $self->species,
      r => $self->param('r'),
      g => $self->param('g')
    }
  );
  
  foreach ($self->param) {
    $inputs{$2}->{$1} = $self->param($_) if /^([gr])(\d+)$/;
    ($inputs{$1}->{'s'}, $inputs{$1}->{'chr'}) = split '--', $self->param($_) if /^s(\d+)$/;
    $chr_flag = 1 if $inputs{$1} && $inputs{$1}->{'chr'};
  }
  
  # Strip bad parameters (r/g without s)
  foreach my $id (grep !$inputs{$_}->{'s'}, keys %inputs) {
    $self->delete_param("$_$id") for keys %{$inputs{$id}};
    $invalid = 1;
  }
  
  $inputs{$action_id}->{'action'} = $self->param('action') if $inputs{$action_id};
  
  # If we had bad parameters, redirect to remove them from the url.
  # If we came in on an a gene, redirect so that we use the location in the url instead.
  return $self->problem('redirect', $hub->url($hub->multi_params)) if $invalid || $self->input_genes(\%inputs) || $self->change_all_locations(\%inputs);
  
  foreach (sort { $a <=> $b } keys %inputs) {
    my $species = $inputs{$_}->{'s'};
    my $r       = $inputs{$_}->{'r'};
    
    next unless $species && $r;
    
    $self->__set_species($species);
    
    my ($seq_region_name, $s, $e, $strand) = $r =~ /^([^:]+):(-?\w+\.?\w*)-(-?\w+\.?\w*)(?::(-?\d+))?/;
    $s = 1 if $s < 1;
    
    $inputs{$_}->{'chr'} ||= $seq_region_name if $chr_flag;
    
    my $action = $inputs{$_}->{'action'};
    my $chr    = $inputs{$_}->{'chr'} || $seq_region_name;
    my $slice;
    
    my $modifiers = {
      in      => sub { ($s, $e) = ((3*$s + $e)/4,   (3*$e + $s)/4  ) }, # Half the length
      out     => sub { ($s, $e) = ((3*$s - $e)/2,   (3*$e - $s)/2  ) }, # Double the length
      left    => sub { ($s, $e) = ($s - ($e-$s)/10, $e - ($e-$s)/10) }, # Shift left by length/10
      left2   => sub { ($s, $e) = ($s - ($e-$s)/2,  $e - ($e-$s)/2 ) }, # Shift left by length/2
      right   => sub { ($s, $e) = ($s + ($e-$s)/10, $e + ($e-$s)/10) }, # Shift right by length/10
      right2  => sub { ($s, $e) = ($s + ($e-$s)/2,  $e + ($e-$s)/2 ) }, # Shift right by length/2
      flip    => sub { ($strand ||= 1) *= -1 },
      realign => sub { $self->realign(\%inputs, $_) },
      primary => sub { $self->change_primary_species(\%inputs, $_) }
    };
    
    # We are modifying the url - redirect.
    if ($action && exists $modifiers->{$action}) {
      $modifiers->{$action}();
      
      $self->check_slice_exists($_, $chr, $s, $e, $strand);
      
      return $self->problem('redirect', $hub->url($hub->multi_params));
    }
    
    eval { $slice = $self->slice_adaptor->fetch_by_region(undef, $chr, $s, $e, $strand); };
    next if $@;

    # Get image left and right padding
    my $padding = $hub->create_padded_region();
    push @slices, {
      slice         => $slice->expand($padding->{flank5}, $padding->{flank3}),
      species       => $species,
      target        => $inputs{$_}->{'chr'},
      species_check => $species eq $hub->species ? join('--', grep $_, $species, $inputs{$_}->{'chr'}) : $species,
      name          => $slice->seq_region_name,
      short_name    => $object->chr_short_name($slice, $species),
      start         => $slice->start,
      end           => $slice->end,
      strand        => $slice->strand,
      length        => $slice->seq_region_length
    };
  }
  
  $object->__data->{'_multi_locations'} = \@slices;
}

sub generate_url {
  my ($self, $slice) = @_;

  my @add = grep { s/^s(\d+)$/$1/ && $self->param("s$_") && !(defined $self->param("r$_") || defined $self->param("g$_")) } $self->param;
  
  $self->add_species($slice, \@add) if scalar @add;
  
  return 1 if scalar @add;
}

sub add_species {
  my ($self, $slice, $add) = @_;
  my $hub           = $self->hub;
  my $session       = $hub->session;
  my %valid_species = map { $_ => 1 } $self->species_defs->valid_species;
  my @no_alignment;
  my @no_species;
  my $paralogues = 0;
  my @haplotypes;
  my @remove;
  
  my ($i) = sort { $b <=> $a } grep { s/^s(\d+)$/$1/ && $self->param("s$_") } $self->param;
  
  foreach (@$add) {
    my $param = $_;
    my $id;
    
    $i++;
    
    if (int eq $_) {
      $id = $_;
      $param = $self->param("s$_");
    } else {
      $id = $i;
    }
    
    my ($species, $seq_region_name) = split '--', $param;
    
    if ($self->best_guess($slice, $id, $species, $seq_region_name)) {
      $self->param("s$id", $param);
    } else {
      if ($valid_species{$species}) {
        if ($species eq $self->species) {
          $paralogues++ unless $seq_region_name;
          if ($seq_region_name) {
            push @haplotypes, $self->species_defs->species_label($species) . $seq_region_name;
          }
        } else {
          push @no_alignment, $self->species_defs->species_label($species) . ($seq_region_name ? " $seq_region_name" : '');
        }
      } else {
        push @no_species, $species;
      }
      
      push @remove, $id;
    }
  }
  
  $self->remove_species(\@remove) if scalar @remove;
  
  if (scalar @no_species) {
    $session->set_record_data({
      type     => 'message',
      function => '_error',
      code     => 'invalid_species',
      message  => scalar @no_species > 1 ? 
        'The following species do not exist in the database: <ul><li>' . join('</li><li>', @no_species) . '</li></ul>' :
        'The following species does not exist in the database:' . $no_species[0]
    });
  }
  
  if (scalar @no_alignment) {
    $session->set_record_data({
      type     => 'message',
      function => '_warning',
      code     => 'missing_species',
      message  => scalar @no_alignment > 1 ? 
        'There are no alignments in this region for the following species: <ul><li>' . join('</li><li>', @no_alignment) . '</li></ul>' :
        'There is no alignment in this region for ' . $no_alignment[0]
    });
  }
  
  if (scalar @haplotypes) {
    $session->set_record_data({
      type     => 'message',
      function => '_warning',
      code     => 'missing_species',
      message  => scalar @haplotypes > 1 ? 
        'There are no alignments in this region for the following haplotypes / patches: <ul><li>' . join('</li><li>', @haplotypes) . '</li></ul>' :
        'There is no alignment in this region for ' . $haplotypes[0]
    });
  }

  if ($paralogues) {
    $session->set_record_data({
      type     => 'message',
      function => '_warning',
      code     => 'missing_species',
      message  => ($paralogues == 1 ? 'A paralogue has' : 'Paralogues have') . ' been removed for ' . $self->species
    });
  }
  
  if (!scalar @remove) {
    $self->clear_problem_type('redirect');
    $self->problem('redirect', $hub->url($hub->multi_params));
  }
}

sub remove_species {
  my ($self, $remove, $primary_species) = @_;
  
  $remove = [ $remove ] unless ref $remove;
  
  foreach my $i (@$remove) {
    $self->delete_param("$_$i") for qw(s g r);
  }
  
  my $hub        = $self->hub;
  my $new_params = $hub->multi_params;
  my $params;
  my $i = 1;
  
  # Accounting for missing species, bump the values up to condense the url
  foreach (sort keys %$new_params) {
    if (/^s(\d+)$/ && $new_params->{$_}) {
      $params->{"s$i"} = $new_params->{"s$1"};
      $params->{"r$i"} = $new_params->{"r$1"};
      $params->{"g$i"} = $new_params->{"g$1"} if $new_params->{"g$1"};
      $i++;
    } elsif (!/^[sgr]\d+$/) {
      $params->{$_} = $new_params->{$_};
    }
  }
  
  $params->{'species'} = $primary_species if $primary_species;
  
  $self->clear_problem_type('redirect');
  $self->problem('redirect', $hub->url($params));
}

sub best_guess {
  my ($self, $slice, $id, $species, $seq_region_name) = @_;
  
  my $width = $slice->end - $slice->start + 1;
<<<<<<< HEAD
  my $production_species = $self->species_defs->get_config($species, 'SPECIES_PRODUCTION_NAME');
  
=======

>>>>>>> 3292eb2e
  foreach my $method ($seq_region_name && $species eq $self->species ? 'LASTZ_PATCH' : (), qw(BLASTZ_NET LASTZ_NET TRANSLATED_BLAT TRANSLATED_BLAT_NET BLASTZ_RAW LASTZ_RAW BLASTZ_CHAIN CACTUS_HAL_PW)) {    my ($seq_region, $cp, $strand);
    
    eval {
      ($seq_region, $cp, $strand) = $self->dna_align_feature_adaptor->interpolate_best_location($slice, $species, $method, $seq_region_name);
    };
    
    if ($seq_region) {
      my $start = floor($cp - ($width-1)/2);
      my $end   = floor($cp + ($width-1)/2);
      
      $self->__set_species($species);
      
      return 1 if $self->check_slice_exists($id, $seq_region, $start, $end, $strand);
    }
  }
  return 0;
}

sub input_genes {
  my ($self, $inputs) = @_;
  
  my $gene = 0;
  
  foreach (grep { $inputs->{$_}->{'g'} && !$inputs->{$_}->{'r'} } keys %$inputs) {
    my $species = $inputs->{$_}->{'s'};
    my $g       = $inputs->{$_}->{'g'};
    
    next unless $species;
    
    $self->__set_species($species);
    
    my $slice = $self->slice_adaptor->fetch_by_gene_stable_id($g);
    
    $self->check_slice_exists($_, $slice->seq_region_name, $slice->start, $slice->end, $slice->strand);
    
    $gene = 1;
  }
  
  return $gene;
}

sub check_slice_exists {
  my ($self, $id, $chr, $start, $end, $strand) = @_;
  
  if (defined $start) {
    $start = floor($start);
    
    $end = $start unless defined $end;
    $end = floor($end);
    $end = 1 if $end < 1;
    
    # Truncate slice to start of seq region
    if ($start < 1) {
      $end += abs($start) + 1;
      $start = 1;
    }
    
    ($start, $end) = ($end, $start) if $start > $end;
    
    $strand ||= 1;

    my $db = $self->database('core');
    my $csa = $db->get_CoordSystemAdaptor();
    my @coord_systems = @{$csa->fetch_all()};
    push(@coord_systems, @{$self->__coord_systems} );
    foreach my $system (@coord_systems) {  
      my $slice;
      
      eval { $slice = $self->slice_adaptor->fetch_by_region($system->name, $chr, $start, $end, $strand); };
      next if $@;
      
      if ($slice) {
        if ($start > $slice->seq_region_length || $end > $slice->seq_region_length) {
          ($start, $end) = ($slice->seq_region_length - $slice->length + 1, $slice->seq_region_length);
          $start = 1 if $start < 1;
          
          $slice = $self->slice_adaptor->fetch_by_region($system->name, $chr, $start, $end, $strand);
        }
        
        $self->param('r' . ($id || ''), "$chr:$start-$end:$strand"); # Set the r parameter for use in the redirect
        
        return 1;
      }
    }
  }
  
  return 0;
}

sub realign {
  my ($self, $inputs, $id) = @_;
  my $hub        = $self->hub;
  my $species    = $inputs->{0}{'s'};
  my $params     = $hub->multi_params($id);
  my $alignments = $self->species_defs->multi_hash->{'DATABASE_COMPARA'}->{'ALIGNMENTS'} || {};
  
  my %allowed;
  
  foreach my $i (grep { $alignments->{$_}{'class'} =~ /pairwise/ } keys %$alignments) {
    foreach (keys %{$alignments->{$i}{'species'}}) {
      $allowed{$_} = 1 if $alignments->{$i}{'species'}{$species} && ($_ ne $species || scalar keys %{$alignments->{$i}{'species'}} == 1);
    }
  }
  
  # Retain r/g for species with no alignments
  foreach (keys %$inputs) {
    next if $allowed{$inputs->{$_}{'s'}} || $_ == 0;
    
    $params->{"r$_"} = $inputs->{$_}{'r'};
    $params->{"g$_"} = $inputs->{$_}{'g'};
  }
  
  $self->problem('redirect', $hub->url($params));
}

sub change_primary_species {
  my ($self, $inputs, $id) = @_;
  
  my $old_species = $inputs->{0}->{'s'};
  my $old_chr = [ split(/:/,$inputs->{0}->{'r'}) ]->[0];
  
  $inputs->{$id}->{'r'} =~ s/:-?1$//; # Remove strand parameter for the new primary species
  
  $self->param('r', $inputs->{$id}->{'r'});
  $self->param('g', $inputs->{$id}->{'g'}) if $inputs->{$id}->{'g'};
  $self->param('s99999', "$old_species--$old_chr"); # Set arbitrarily high - will be recuded by remove_species
  $self->delete_param('align'); # Remove the align parameter because it may not be applicable for the new species
  
  foreach my $i (grep $_, keys %$inputs) {
    if ($inputs->{$i}->{'s'} eq $self->species) {
      $self->delete_param($_ . $i) for keys %{$inputs->{$i}}; # Remove parameters if one of the secondary species is the same as the primary (looking at an paralogue)
    } elsif ($i != $id) {
      $self->delete_param("$_$i") for qw(r g); # Strip location-setting parameters on other non-primary species
    }
  }
  
  $self->remove_species($id, $inputs->{$id}->{'s'});
}

sub change_all_locations {
  my ($self, $inputs) = @_;
  
  if ($self->param('multi_action') eq 'all') {
    my $all_s = $self->param('all_s');
    my $all_w = $self->param('all_w');
    
    foreach (keys %$inputs) {
      my ($seq_region_name, $s, $e, $strand) = $inputs->{$_}->{'r'} =~ /^([^:]+):(-?\w+\.?\w*)-(-?\w+\.?\w*)(?::(-?\d+))?/;
      
      $self->__set_species($inputs->{$_}->{'s'});
      
      my $max = $self->slice_adaptor->fetch_by_region(undef, $seq_region_name, $s, $e, $strand)->seq_region_length;
      
      if ($all_s) {
        $s += $all_s;
        $e += $all_s;
      } else {
        my $c = int(($s + $e) / 2);
        ($s, $e) = ($c - int($all_w/2) + 1, $c + int($all_w/2));
      }
      
      ($s, $e) = (1, $e - $s || 1) if $s < 1;
      ($s, $e) = ($max - ($e - $s), $max) if $e > $max;
      $s = 1 if $s < 1;
      
      $self->param($_ ? "r$_" : 'r', "$seq_region_name:$s-$e" . ($strand ? ":$strand" : ''));
    }
    
    return 1;
  }
}

sub slice_adaptor {
  my $self = shift;
  my $species = $self->__species;
  
  return $self->__data->{'adaptors'}->{$species} ||= Bio::EnsEMBL::Registry->get_adaptor($species, 'core', 'Slice');
}

sub dna_align_feature_adaptor {
  my $self = shift;
  
  return $self->__data->{'compara_adaptors'}->{'dna_align_feature'} ||= $self->database('compara')->get_DnaAlignFeatureAdaptor;
}

1;<|MERGE_RESOLUTION|>--- conflicted
+++ resolved
@@ -286,16 +286,18 @@
   my ($self, $slice, $id, $species, $seq_region_name) = @_;
   
   my $width = $slice->end - $slice->start + 1;
-<<<<<<< HEAD
+  
   my $production_species = $self->species_defs->get_config($species, 'SPECIES_PRODUCTION_NAME');
-  
-=======
-
->>>>>>> 3292eb2e
-  foreach my $method ($seq_region_name && $species eq $self->species ? 'LASTZ_PATCH' : (), qw(BLASTZ_NET LASTZ_NET TRANSLATED_BLAT TRANSLATED_BLAT_NET BLASTZ_RAW LASTZ_RAW BLASTZ_CHAIN CACTUS_HAL_PW)) {    my ($seq_region, $cp, $strand);
-    
+  #warn ">>> PRODUCTION SPECIES $production_species";
+  
+  foreach my $method ($seq_region_name && $species eq $self->species ? 'LASTZ_PATCH' : (), qw(BLASTZ_NET LASTZ_NET TRANSLATED_BLAT TRANSLATED_BLAT_NET BLASTZ_RAW LASTZ_RAW BLASTZ_CHAIN CACTUS_HAL_PW)) {    
+
+    my ($seq_region, $cp, $strand);
+    my $compara_species = $method eq 'CACTUS_HAL_PW' ? $species : $production_species;
+    #warn ">>> COMPARA SPECIES $species";
+  
     eval {
-      ($seq_region, $cp, $strand) = $self->dna_align_feature_adaptor->interpolate_best_location($slice, $species, $method, $seq_region_name);
+      ($seq_region, $cp, $strand) = $self->dna_align_feature_adaptor->interpolate_best_location($slice, $compara_species, $method, $seq_region_name);
     };
     
     if ($seq_region) {
