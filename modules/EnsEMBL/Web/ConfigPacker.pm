--- conflicted
+++ resolved
@@ -1792,13 +1792,10 @@
     'bigwig'    => {'ext' => 'bw',  'label' => 'BigWig',    'display' => 'graph', 'indexed' => 1},
     'bigbed'    => {'ext' => 'bb',  'label' => 'BigBed',    'display' => 'graph', 'indexed' => 1},
     'datahub'   => {'ext' => 'txt', 'label' => 'TrackHub',  'display' => 'graph', 'indexed' => 1},
-<<<<<<< HEAD
     'rtf'       => {'ext' => 'rtf', 'label' => 'RTF'},
     'fasta'     => {'ext' => 'fa',  'label' => 'FASTA'},
-=======
     'vcf'       => {'ext' => 'vcf', 'label' => 'VCF',       'display' => 'graph'},
     'vcfi'      => {'ext' => 'vcf', 'label' => 'VCF (indexed)', 'display' => 'graph', 'indexed' => 1},
->>>>>>> 48fffa5e
   );
 
   ## Munge into something useful to this website
