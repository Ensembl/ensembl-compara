--- conflicted
+++ resolved
@@ -1790,11 +1790,8 @@
     'bigwig'    => {'ext' => 'bw',  'label' => 'BigWig',    'display' => 'graph', 'indexed' => 1},
     'bigbed'    => {'ext' => 'bb',  'label' => 'BigBed',    'display' => 'graph', 'indexed' => 1},
     'datahub'   => {'ext' => 'txt', 'label' => 'TrackHub',  'display' => 'graph', 'indexed' => 1},
-<<<<<<< HEAD
-=======
     'rtf'       => {'ext' => 'rtf', 'label' => 'RTF'},
     'fasta'     => {'ext' => 'fa',  'label' => 'FASTA'},
->>>>>>> a87193ee
     'vcf'       => {'ext' => 'vcf', 'label' => 'VCF',       'display' => 'graph'},
     'vcfi'      => {'ext' => 'vcf', 'label' => 'VCF (indexed)', 'display' => 'graph', 'indexed' => 1},
   );
