=head1 LICENSE

Copyright [1999-2015] Wellcome Trust Sanger Institute and the EMBL-European Bioinformatics Institute
Copyright [2016] EMBL-European Bioinformatics Institute

Licensed under the Apache License, Version 2.0 (the "License");
you may not use this file except in compliance with the License.
You may obtain a copy of the License at

     http://www.apache.org/licenses/LICENSE-2.0

Unless required by applicable law or agreed to in writing, software
distributed under the License is distributed on an "AS IS" BASIS,
WITHOUT WARRANTIES OR CONDITIONS OF ANY KIND, either express or implied.
See the License for the specific language governing permissions and
limitations under the License.

=cut

package EnsEMBL::Web::JSONServer;

## Abstract parent class for all pages that return JSON

use strict;
use warnings;

use EnsEMBL::Web::Attributes;
use EnsEMBL::Web::Exceptions;

use base qw(EnsEMBL::Web::Root);

sub new {
  my ($class, $hub, $controller) = @_;
  return bless {'_hub' => $hub, '_controller' => $controller}, $class;
}

sub object {
  my $self    = shift;
  my $builder = $self->controller->builder;
  my $type    = $self->object_type;
<<<<<<< HEAD
  if (!$builder->all_objects->{$type}) {
    $builder->create_objects($type);
  }
  return $builder->all_objects->{$type};
=======

  if (!$builder->object($type)) {
    $builder->create_objects($type);
  }
  return $builder->object($type) ||  $self->new_object($self->object_type, {}, {'_hub' => $self->hub});
>>>>>>> 4e1e60b4
}

sub object_type :Abstract {
  ## @abstract
}

sub hub {
  return shift->{'_hub'};
}

sub controller {
  return shift->{'_controller'};
}

sub redirect {
  my ($self, $url, $json)       = @_;
  $json                       ||= {};
  $json->{'header'}           ||= {};
  $json->{'header'}{'status'}   = 302;
  $json->{'header'}{'location'} = $self->hub->url($url);

  return $json;
}

1;<|MERGE_RESOLUTION|>--- conflicted
+++ resolved
@@ -38,18 +38,11 @@
   my $self    = shift;
   my $builder = $self->controller->builder;
   my $type    = $self->object_type;
-<<<<<<< HEAD
-  if (!$builder->all_objects->{$type}) {
-    $builder->create_objects($type);
-  }
-  return $builder->all_objects->{$type};
-=======
 
   if (!$builder->object($type)) {
     $builder->create_objects($type);
   }
   return $builder->object($type) ||  $self->new_object($self->object_type, {}, {'_hub' => $self->hub});
->>>>>>> 4e1e60b4
 }
 
 sub object_type :Abstract {
