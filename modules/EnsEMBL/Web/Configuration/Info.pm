--- conflicted
+++ resolved
@@ -52,13 +52,8 @@
   my $species_defs   = $self->hub->species_defs;
   my %error_messages = EnsEMBL::Web::Constants::ERROR_MESSAGES;
 
-<<<<<<< HEAD
-  ## Redirect strains to the strain page for the parent species
-  if ($species_defs->SPECIES_STRAIN) {
-=======
   ## Redirect strains to the strain page for the parent species as long as we're not on the parent species
   if ($species_defs->SPECIES_STRAIN && (lc($species_defs->get_config($self->hub->species,'SPECIES_COMMON_NAME')) ne lc($species_defs->STRAIN_COLLECTION ))) {
->>>>>>> d4fa2308
     my $url = $self->hub->url({'species' => $species_defs->STRAIN_COLLECTION, 'action' => 'Strains'});
     $self->page->ajax_redirect($url, 'page');
   }
