--- conflicted
+++ resolved
@@ -752,54 +752,6 @@
       my $order = 1;
       $_->set_data('order', $order++) for @$tracks;
     }
-<<<<<<< HEAD
-  }
-}
-
-sub _add_bam_track {
-  my ($self, %args) = @_;
-  $self->_add_htslib_track('bam', %args);
-}
-
-sub _add_cram_track {
-  my ($self, %args) = @_;
-  $self->_add_htslib_track('cram', %args);
-}
-
-
-sub _add_htslib_track {
-  my ($self, $hts_format, %args) = @_;
-  my $desc = '
-    The read end bars indicate the direction of the read and the colour indicates the type of read pair:
-    Green = both mates are part of a proper pair; Blue = either this read is not paired, or its mate was not mapped; Red = this read is not properly paired.
-  ';
- 
-
-  ## Override default renderer (mainly used by trackhubs)
-  my %options;
-  $options{'display'} = $args{'source'}{'display'} if $args{'source'}{'display'};
-  $options{'strand'}  = 'b';
- 
-  $self->_add_file_format_track(
-    format      => 'BAM',
-    description => $desc,
-    renderers   => [
-                    'off',                  'Off',
-                    'coverage_with_reads',  'Normal',
-                    'unlimited',            'Unlimited',
-                    'histogram',            'Coverage only'
-                    ],
-    colourset   => 'BAM',
-    options => {
-      external => 'external',
-      sub_type => $hts_format,
-      %options,
-    },
-    %args,
-  );
-}
-=======
->>>>>>> 4e1e60b4
 
     $self->{'_glyphset_tracks'} = $tracks;
   }
