=head1 LICENSE

Copyright [1999-2015] Wellcome Trust Sanger Institute and the EMBL-European Bioinformatics Institute
Copyright [2016] EMBL-European Bioinformatics Institute

Licensed under the Apache License, Version 2.0 (the "License");
you may not use this file except in compliance with the License.
You may obtain a copy of the License at

     http://www.apache.org/licenses/LICENSE-2.0

Unless required by applicable law or agreed to in writing, software
distributed under the License is distributed on an "AS IS" BASIS,
WITHOUT WARRANTIES OR CONDITIONS OF ANY KIND, either express or implied.
See the License for the specific language governing permissions and
limitations under the License.

=cut

package EnsEMBL::Web::ImageConfig;

### Parent class for all the image configs (This class should not be instantiated)
### Most of the times, only 'init_cacheable' and 'init_non_cacheable' will need to be overridden in child classes

use strict;
use warnings;

use Digest::MD5 qw(md5_hex);
use HTML::Entities qw(encode_entities decode_entities);
use JSON qw(from_json);
use URI::Escape qw(uri_unescape);

use EnsEMBL::Web::Attributes;
use EnsEMBL::Web::Exceptions qw(WebException);


use EnsEMBL::Draw::Utils::TextHelper;
use EnsEMBL::Draw::Utils::Transform;

use EnsEMBL::Web::Utils::FormatText qw(add_links);

use EnsEMBL::Web::Command::UserData::AddFile;
use EnsEMBL::Web::DBSQL::DBConnection;
<<<<<<< HEAD
use EnsEMBL::Web::Tree;

#########
# 'user' settings are restored from cookie if available
#  default settings are overridden by 'user' settings
#

# Takes two parameters
# (1) - the hub (i.e. an EnsEMBL::Web::Hub object)
# (2) - the species to use (defaults to the current species)

sub new {
  my $class   = shift;
  my $hub     = shift;
  my $species = shift || $hub->species;
  my $code    = shift;
  my $type    = $class =~ /([^:]+)$/ ? $1 : $class;
  my $style   = $hub->species_defs->ENSEMBL_STYLE || {};
 
  my $self = {
    hub              => $hub,
    _font_face       => $style->{'GRAPHIC_FONT'} || 'Arial',
    _font_size       => ($style->{'GRAPHIC_FONTSIZE'} * $style->{'GRAPHIC_LABEL'}) || 20,
    _texthelper      => EnsEMBL::Draw::Utils::TextHelper->new,
    code             => $code,
    type             => $type,
    species          => $species,
    altered          => [],
    user_track_count => 0,
    load_threshold   => $hub->species_defs->ENSEMBL_LOAD_THRESHOLD || 20,
    _tree            => EnsEMBL::Web::Tree->new,
    transcript_types => [qw(transcript alignslice_transcript tsv_transcript gsv_transcript TSE_transcript)],
    _parameters      => { # Default parameters
      storable     => 1,      
      trackhubs     => 0,
      image_width  => $ENV{'ENSEMBL_IMAGE_WIDTH'} || 800,
      image_resize => 0,      
      margin       => 5,
      spacing      => 2,
      label_width  => 113,
      show_labels  => 'yes',
      slice_number => '1|1',
      toolbars     => { top => 1, bottom => 0 },
    },
    extra_menus => {
      active_tracks    => 1,
      favourite_tracks => 1,
      search_results   => 1,
      display_options  => 1,
    },
    unsortable_menus => {
      decorations => 1,
      information => 1,
      options     => 1,
      other       => 1,
    },
    _legend => {'_settings' => {'max_length' => 0}},
  };
  
  ## Better to duplicate arrays here than in various parts of the code
  my @alignment_renderers = (
      'off',                  'Off',
      'as_alignment_nolabel', 'Normal',
      'as_alignment_label',   'Labels',
      'half_height',          'Half height',
      'stack',                'Stacked',
      'unlimited',            'Stacked unlimited',
      'ungrouped',            'Ungrouped',
                        ); 
  my @transcript_renderers = @alignment_renderers;
  splice @transcript_renderers, 6, 0, 'as_transcript_nolabel', 'Structure', 'as_transcript_label', 'Structure with labels';
 
  $self->{'alignment_renderers'}  = \@alignment_renderers;
  $self->{'transcript_renderers'} = \@transcript_renderers;

  return bless $self, $class;
=======

use EnsEMBL::Web::DataStructure::DoubleLinkedList;

use EnsEMBL::Web::ImageConfigExtension::Nodes;
use EnsEMBL::Web::ImageConfigExtension::Tracks;
use EnsEMBL::Web::ImageConfigExtension::UserTracks;

use parent qw(EnsEMBL::Web::Config);

# quick methods to get/set some of the parameters
sub font_face           { return shift->_parameter('font_face',       @_);  }
sub font_size           { return shift->_parameter('font_size',       @_);  }
sub image_height        { return shift->_parameter('image_height',    @_);  }
sub image_width         { return shift->_parameter('image_width',     @_);  }
sub container_width     { return shift->_parameter('container_width', @_);  }

sub core_object         { return $_[0]->hub->core_object($_[1]);                               }
sub colourmap           { return $_[0]->hub->colourmap;                                        }
sub databases           { return $_[0]->species_defs->get_config($_[0]->species, 'databases'); }
sub get_node            { return shift->tree->get_node(@_);                                    }

sub storable {
  ## Abstract method implementation
  shift->get_parameter('storable');
>>>>>>> 7291e5d3
}

sub config_type {
  ## Abstract method implementation
  return 'image_config';
}

sub _new {
  ## @override
  ## @param Hub object
  ## @param (String) Species
  ## @param (String) Type
  ## @param (String) Code
  my ($class, $hub, $species, $type, $code) = @_;

  my $self = $class->SUPER::_new($hub, $species, $type);

  $self->{'code'}         = $code;
  $self->{'_parameters'}  = {}, # hash to contain all parameters

  return $self;
}

sub init_cacheable {
  ## Abstract method implementation
  ## Override this method to add menus and tracks and to set any default parameters
  my $self  = shift;
  my $style = $self->species_defs->ENSEMBL_STYLE || {};

  # Set default parameters for all image configs
  $self->set_parameters({
    'storable'          => 1,               # changes can be stored in session records?
    'image_resizeable'  => 0,               # is image resizing allowed?
    'can_trackhubs'     => 0,               # can the image display trackhub tracks?
    'no_labels'         => 0,               # should we ignore the labels?
    'multi_species'     => 0,               # is it a multi species image?
    'margin'            => 5,
    'spacing'           => 2,
    'label_width'       => 113,             # width of the labels on the left hand side of the image
    'slice_number'      => '1|1',
    'bgcolor'           => 'background1',
    'top_toolbar'       => 1,
    'bottom_toolbar'    => 0,
    'font_face'         => $style->{'GRAPHIC_FONT'} || 'Arial',
    'font_size'         => ($style->{'GRAPHIC_FONTSIZE'} * $style->{'GRAPHIC_LABEL'}) || 20,
  });

  # Add extra menus
  $self->add_extra_menu(qw(
    active_tracks
    favourite_tracks
    search_results
    display_options
  ));
}

sub init_non_cacheable {
  ## Abstract method implementation
  ## Override this method to add menus and tracks that do not exist in all cases, or modify the ones already present if needed, or to modify any request specific parameters
  my $self  = shift;
  my $hub   = $self->hub;

  # Image width depends upon browser/user settings
  $self->set_parameter('image_width', $hub->image_width);

  # Sortable tracks depend upon browser version
  my $sortable = $self->get_parameter('sortable_tracks');
  $self->set_parameter('sortable_tracks', 1) if $sortable eq 'drag' && $hub->ie_version && $hub->ie_version < 7; # No sortable tracks on images for IE6 and lower
  $self->add_extra_menu('track_order') if $sortable;

  # Add user defined data sources
  $self->load_user_tracks;
<<<<<<< HEAD
  my $threshold = $self->{'load_threshold'} || 0;
  my $hidden_tracks = $self->{'user_track_count'} - $threshold;
  if ($hidden_tracks > 0) {
    $self->hub->session->add_data(
      type     => 'message',
      function => '_warning',
      code     => 'threshold_warning',
      message  => "You have turned on too many tracks for the browser to load, so $hidden_tracks have been hidden. Please use Configure This Page to select a subset of $threshold tracks to display.",
    );
  }
  
=======

>>>>>>> 7291e5d3
  # Combine info and decorations into a single menu
  my $decorations = $self->get_node('decorations') || $self->get_node('other');
  my $information = $self->get_node('information');

  if ($decorations && $information) {
    $decorations->set_data('caption', 'Information and decorations');
    $decorations->append_children($information->nodes);
  }
}

sub apply_user_settings {
  ## Abstract method implementation
  my $self          = shift;
  my $hub           = $self->hub;
  my $user_settings = $self->get_user_settings;

  # no user setting to apply to the tracks
  return unless keys %$user_settings && keys %{$user_settings->{'nodes'} || {}};

  foreach my $track_key (keys %{$user_settings->{'nodes'}}) {
    my $node  = $self->get_node($track_key);
    my $data  = $user_settings->{'nodes'}{$track_key};

    next unless $node;        # track doesn't exist, move on the next one (it could be a track on another species, or externally attached one)
    next unless keys %$data;  # no changes to this track

    # add track specific user data to the corresponding track node
    while (my ($setting, $value) = each %$data) {

      # if changing the track renderer
      if ($setting eq 'display') {
        $self->update_track_renderer($track_key, $value // '');
      } else {
        $node->set_user_setting($setting, $value) if defined $value;
      }
    }
  }
}

sub get_cacheable_object {
  ## Abstract method implementation
  my $self    = shift;
  my $object  = { map { $_ => $self->{$_} } qw(code _parameter species type _extra_menus) };

  $object->{'_tree'} = $self->tree->get_cacheable_object;

  return $object;
}

sub reset_user_settings {
  ## Abstract method implementation
  my ($self, $reset_type)           = @_;
  my ($reset_tracks, $reset_order)  = $reset_type eq 'all' ? (1, 1) : ($reset_type eq 'track_order' ? (0, 1) : (1, 0));
  my $user_settings                 = $self->get_user_settings;

  my @altered;

  if ($reset_order && delete $user_settings->{'track_order'}) {
    push @altered, 'Track order';
  }

  if ($reset_tracks) {
    foreach my $node_key (keys %{$user_settings->{'nodes'} || {}}) {
      my $node = $self->get_node($node_key);

      push @altered, $node->get_data('name') || $node->get_data('caption') || 1 if $node;
    }

    push @altered, 1 if delete $user_settings->{'nodes'};
  }

  if (!exists $user_settings->{'nodes'} && !exists $user_settings->{'track_order'}) { # remove all data if both keys are missing
    delete $user_settings->{$_} for keys %$user_settings;
    push @altered, 1;
  }

  return @altered;
}

sub config_url_params {
  ## Abstract method implementation
  ## Most of the images don't allow data attachment via url
  ## Override this in a subclass that allows attaching data via url (eg. contigviewbottom)
}

sub update_from_url {
  ## Abstract method implementation
  ## Same as config_url_params
}

sub update_from_input {
  ## Abstract method implementation
  my ($self, $params) = @_;


  # if user is resetting the configs
  if (my $reset = $params->{'reset'}) {

    $self->altered($self->reset_user_settings($reset));

  } else {

    if (my $diff = delete $params->{$self->config_type}) {

      # update renderers
      foreach my $track (grep exists $diff->{$_}{'renderer'}, keys %$diff) {
        $self->altered($self->update_track_renderer($track, $diff->{$track}{'renderer'}));
      }

      # update track order
      if ($diff->{'track_order'}) {
        $self->altered('Track order') if $self->update_track_order($diff->{'track_order'});
      }

      # update favourite tracks
      if (my @fav_setting = grep exists $diff->{$_}{'favourite'}, keys %$diff) {
        $self->altered(1) if $self->update_favourite_tracks({ map { $_ => $diff->{$_}{'favourite'} || 0 } @fav_setting });
      }

    } else {

      # TODO - is it in use?
      if (exists $params->{'track'} && (my $node = $self->get_node(delete $params->{'track'}))) {
        $self->altered(1) if $node->set_user_setting('userdepth', delete $params->{'depth'});
      }

      # update favourite tracks
      my %fav = map { $params->{$_} =~ /favourite_(on|off)/ ? ($_ => $1 eq 'on' ? 1 : 0) : () } keys %$params;
      if (keys %fav) {
        delete $params->{$_};
        $self->altered(1) if $self->update_favourite_tracks(\%fav);
      }

      # update renderers if any param's left
      $self->altered($self->update_track_renderer($_, $params->{$_})) for keys %$params;
    }
  }

  $self->save_user_settings if $self->is_altered;

  return $self->is_altered;
}

sub update_track_renderer {
  ## Updated renderer for a given track
  ## @param Track key
  ## @param Renderer string
  ## @return Track name if renderer changed
  my ($self, $key, $renderer) = @_;

  if (my $node = $self->get_node($key)) {

    if (my $renderers = $node->get_data('renderers')) {

      my %valid = @$renderers;

      # Set renderer to something sensible if user has specified invalid one. 'off' is usually first option, so take next one
      $renderer = $valid{'normal'} ? 'normal' : $renderers->[2] if $renderer ne 'off' && !$valid{$renderer};

      if ($node->set_user_setting('display', $renderer)) {
        return $node->get_data('name') || $node->get_data('caption') || 1;
      }
    }
  }
}

sub update_favourite_tracks {
  ## Update favourite track list for the user
  ## @param Hashref with keys as track names and values as 1 or 0 accordingly to set/unset favourite tracks
  ## @return 1 if settings changed, 0 otherwise
  my ($self, $updated_fav) = @_;

  my $fav_tracks  = $self->get_favourite_tracks;
  my $altered     = 0;

  foreach my $track_key (keys %$updated_fav) {
    if ($updated_fav->{$track_key}) {
      if (!$fav_tracks->{$track_key}) {
        $fav_tracks->{$track_key} = 1;
        $altered = 1;
      }
    } else {
      if (exists $fav_tracks->{$track_key}) {
        delete $fav_tracks->{$track_key};
        $altered = 1;
      }
    }
  }

  return $altered;
}

sub update_track_order {
  ## Updates track order for the image
  ## @param Track order changes (arrayref of arrayrefs [ [ track1, prev_track1 ], [ track2, prev_track2 ], ... ])
  my ($self, $state_changes) = @_;

  $self->get_user_settings->{'track_order'}{$self->species} = $state_changes;

  return 1;
}

sub get_favourite_tracks {
  ## Gets a list of tracks favourited by the user (as saved in session/user record)
  ## List of favourite tracks is not specific to one image config - if a track exists in multiple images and is favourited in one, it gets favourited in all
  my $self = shift;

  $self->{'_favourite_tracks'} ||= $self->hub->get_record_data({'type' => 'favourite_tracks', 'code' => 'favourite_tracks'}) || {};

  return $self->{'favourite_tracks'}{'tracks'} || {};
}

sub save_user_settings {
  ## @override
  ## Along with config record, save favourite tracks record too
  my $self      = shift;
  my $hub       = $self->hub;
  my $fav_data  = $self->get_favourite_tracks;

  $hub->set_record_data({ %$fav_data, 'type' => 'favourite_tracks', 'code' => 'favourite_tracks' });

  return $self->SUPER::save_user_settings(@_);
}

sub set_parameters {
  ## Sets multiple parameter values at once
  ## @param Hashref containing keys and values of the params
  my ($self, $params) = @_;
  $self->{'_parameters'}{$_} = $params->{$_} for keys %$params;
}

sub set_parameter {
  ## Sets a parameter value
  ## @param Parameter name
  ## @param Parameter value
  my ($self, $key, $value) = @_;
  $self->{'_parameters'}{$key} = $value;
}

sub get_parameter {
  ## Gets a parameter value
  ## @param Parameter name
  my ($self, $key) = @_;
  return $self->{'_parameters'}{$key} // '';
}

sub _parameter {
  ## @private
  ## Gets (or sets non-zero value to) the given parameter
  ## @param Parameter name
  ## @param (Optional) Non-zero parameter value
  my ($self, $key, $value) = @_;
  $self->set_parameter($key, $value) if $value;
  return $self->get_parameter($key);
}

sub add_extra_menu {
  ## Adds extra menu item
  ## @params List of menu names
  my $self = shift;

  $self->{'_extra_menus'} ||= {};
  $self->{'_extra_menus'}{$_} = 1 for @_;
}

sub remove_extra_menu {
  ## Removes an extra menu item
  ## @params List of menu names
  my $self = shift;

  $self->{'_extra_menus'}{$_} = 0 for @_;
}

sub get_sortable_tracks {
  ## Get a list of all sortable tracks (after applying user sorting and display preferences)
  ## @param (Optional) if true, will return only the ones that are not hidden
  my ($self, $no_hidden) = @_;
  return grep {
    $_->get_data('sortable') && $_->get_data('menu') ne 'no' && ($no_hidden ? $_->get('display') ne 'off' : 1)
  } @{$self->glyphset_tracks};
}

sub orientation {
  ## Tell about the orientation of the image - ie. horizontal or vertical
  return 'horizontal';
}

sub transform_object {
  ## Gets the Transform object needed by the drawing code to draw the final image
  my $self = shift;

  $self->{'_transform_object'} ||= EnsEMBL::Draw::Utils::Transform->new;
}

sub texthelper {
  ## Gets the TextHelper object needed by the drawing code
  my $self = shift;

  $self->{'_texthelper'} ||= EnsEMBL::Draw::Utils::TextHelper->new({'scalex' => 1, 'scaley' => 1});
}

sub menus {
  ## Gets the menus for the image configs (see method add_menus for it's usage)
  return $_[0]->{'menus'} ||= {
    # Sequence
    seq_assembly        => 'Sequence and assembly',
    sequence            => [ 'Sequence',                'seq_assembly' ],
    misc_feature        => [ 'Clones & misc. regions',  'seq_assembly' ],
    genome_attribs      => [ 'Genome attributes',       'seq_assembly' ],
    marker              => [ 'Markers',                 'seq_assembly' ],
    simple              => [ 'Simple features',         'seq_assembly' ],
    ditag               => [ 'Ditag features',          'seq_assembly' ],
    dna_align_other     => [ 'GRC alignments',          'seq_assembly' ],
    dna_align_compara   => [ 'Imported alignments',     'seq_assembly' ],

    # Transcripts/Genes
    gene_transcript     => 'Genes and transcripts',
    transcript          => [ 'Genes',                  'gene_transcript' ],
    prediction          => [ 'Prediction transcripts', 'gene_transcript' ],
    lrg                 => [ 'LRG',                    'gene_transcript' ],
    rnaseq              => [ 'RNASeq models',          'gene_transcript' ],

    # Supporting evidence
    splice_sites        => 'Splice sites',
    evidence            => 'Evidence',

    # Alignments
    mrna_prot           => 'mRNA and protein alignments',
    dna_align_cdna      => [ 'mRNA alignments',    'mrna_prot' ],
    dna_align_est       => [ 'EST alignments',     'mrna_prot' ],
    protein_align       => [ 'Protein alignments', 'mrna_prot' ],
    protein_feature     => [ 'Protein features',   'mrna_prot' ],
    dna_align_rna       => 'ncRNA',

    # Proteins
    domain              => 'Protein domains',
    gsv_domain          => 'Protein domains',
    feature             => 'Protein features',

    # Variations
    variation           => 'Variation',
    recombination       => [ 'Recombination & Accessibility', 'variation' ],
    somatic             => 'Somatic mutations',
    ld_population       => 'Population features',

    # Regulation
    functional          => 'Regulation',

    # Compara
    compara             => 'Comparative genomics',
    pairwise_blastz     => [ 'BLASTz/LASTz alignments',    'compara' ],
    pairwise_other      => [ 'Pairwise alignment',         'compara' ],
    pairwise_tblat      => [ 'Translated blat alignments', 'compara' ],
    multiple_align      => [ 'Multiple alignments',        'compara' ],
    conservation        => [ 'Conservation regions',       'compara' ],
    synteny             => 'Synteny',

    # Other features
    repeat              => 'Repeat regions',
    oligo               => 'Oligo probes',
    trans_associated    => 'Transcript features',

    # Info/decorations
    information         => 'Information',
    decorations         => 'Additional decorations',
    other               => 'Additional decorations',

    # External data
    user_data           => 'Your data',
    external_data       => 'External data',
  };
}

sub unsortable_menus {
  ## Menus nodes for the tracks that can not be sorted by the user
  ## @return Hashref with keys as the menu names
  return [qw(decorations information options other)];
}

sub get_tracks {
  ## Gets a list of all the track nodes
  my @tracks = grep { ($_->get_data('node_type') || '') eq 'track' } $_[0]->tree->nodes;
  return \@tracks;
}

sub _order_tracks_by_sections {
  ## @private
  ## Order a list of given tracks by track sections to keep tracks from same section next to each other
  ## @param Arrayref of tracks to be ordered
  ## @param Arrayref of ordered tracks
  my ($self, $tracks) = @_;

  my (%sections, @ordered);

  foreach my $track (@$tracks) {

    my $section = $track->get_data('section');

    if ($section) {

      if (!exists $sections{$section}) {
        $sections{$section} = [];
        push @ordered, $sections{$section};
      }

      push @{$sections{$section}}, $track;

    } else {
      push @ordered, $track;
    }
  }

  @ordered = map { ref $_ eq 'ARRAY' ? @$_ : $_ } @ordered;

  return \@ordered;
}

sub _order_tracks_by_strands {
  ## @private
  ## Order a list of given tracks by track strands (and creates duplicate tracks for dual stranded ones)
  ## @param Arrayref of tracks to be ordered
  ## @param Arrayref of ordered tracks
  my ($self, $tracks) = @_;

  my @ordered;

  foreach my $track (@$tracks) {

    my $strand = $track->get_data('strand') || '';

    # append to the start of the list
    if ($strand eq 'f') {
      unshift @ordered, $track;

    # append to the end of the list
    } elsif ($strand eq 'r') {
      push @ordered, $track;

    # create an extra clone track and add one to the start and other to the end
    } else {
      my $clone = $self->tree->clone_node($track);

      $clone->set_data('drawing_strand', 'f');
      $track->set_data('drawing_strand', 'r');

      unshift @ordered, $clone;
      push    @ordered, $track;
    }
  }

  return \@ordered;
}

sub _user_track_order {
  ## @private
  ## Gets the tracks order array
  my $self = shift;

  return {$self->get_user_settings->{'track_order'} || {}}->{$self->species} || [];
}

sub glyphset_tracks {
  ## Gets the ordered list of tracks that need be drawn on the image
  ## @return Array of track nodes
  my $self = shift;

  if (!$self->{'_glyphset_tracks'}) {

    # Get tracks ordered by sections and strands
    my $tracks = $self->_order_tracks_by_strands($self->_order_tracks_by_sections($self->get_tracks));

<<<<<<< HEAD
sub add_options {
  my $self = shift;
  my $menu = $self->get_node(ref $_[0] ? 'options' : shift);
  
  return unless $menu;
  
  $menu->append($self->create_option(@$_)) for @_;
}

sub get_option {
  my ($self, $code, $key) = @_;
  my $node = $self->get_node($code);
  return $node ? $node->get($key || 'values')->{$node->get('display')} : 0;
}

# Order submenus alphabetically by caption
sub alphabetise_tracks {
  my ($self, $track, $menu, $key) = @_;
  $key ||= 'caption';
  
  my $name = $track->data->{$key};
  my ($after, $node_name);

  if (scalar(@{$menu->child_nodes}) > 1) {  
    foreach (@{$menu->child_nodes}) {
      $node_name = $_->data->{$key};
      $after     = $_ if $node_name && $node_name lt $name;
    }
    if ($after) {
      $after->after($track);
    } else {
      $menu->prepend_child($track);
    }
  }
  else {
    $menu->append_child($track);
  }
}

sub check_threshold {
### Check if we've already loaded as many user tracks as we can cope with
### @param display String
### @return 1 if still OK, 0 if check fails i.e. threshold exceeded
  my ($self, $display) = @_;
  #warn ">>> DISPLAY $display";
  $display ||= 'off';
  return $display if $display eq 'off';
  ## Track is supposed to be on, so compare with threshold
  if ($self->{'user_track_count'} >= $self->{'load_threshold'}) {
    $display = 'off';
  }
  else {
    $self->{'user_track_count'}++;
  }
  return $display;
}

sub load_user_tracks {
  my $self = shift;
  my $menu = $self->get_node('user_data');
  
  return unless $menu;
  
  my $hub      = $self->hub;
  my $session  = $hub->session;
  my $user     = $hub->user;
  my $trackhubs = $self->get_parameter('trackhubs') == 1;
  my (%url_sources, %upload_sources);
  
  $self->_load_url_feature($menu);
  
  ## Data attached via URL
  foreach my $entry ($session->get_data(type => 'url')) {
    next if $entry->{'no_attach'};
    next unless $entry->{'species'} eq $self->{'species'};
   
    my $display = $self->check_threshold($entry->{'display'});
 
    $url_sources{"url_$entry->{'code'}"} = {
      source_type => 'session',
      source_name => $entry->{'name'} || $entry->{'url'},
      source_url  => $entry->{'url'},
      species     => $entry->{'species'},
      format      => $entry->{'format'},
      style       => $entry->{'style'},
      colour      => $entry->{'colour'},
      renderers   => $entry->{'renderers'},
      display     => $display,
      timestamp   => $entry->{'timestamp'} || time,
    };
  }
 
  ## Data uploaded but not saved
  foreach my $entry ($session->get_data(type => 'upload')) {
    next unless $entry->{'species'} eq $self->{'species'};
   
    my ($strand, $renderers, $default) = $self->_user_track_settings($entry->{'style'}, $entry->{'format'});
    $strand     = $entry->{'strand'} if $entry->{'strand'};
    $renderers  = $entry->{'renderers'} if $entry->{'renderers'};
    my $description = 'Data that has been temporarily uploaded to the web server.';
    $description   .= add_links($entry->{'description'}) if $entry->{'description'};
     
    my $display = $self->check_threshold($entry->{'display'});
 
    $menu->append($self->create_track("upload_$entry->{'code'}", $entry->{'name'}, {
        external        => 'user',
        glyphset        => 'flat_file',
        colourset       => 'userdata',
        sub_type        => 'tmp',
        file            => $entry->{'file'},
        format          => $entry->{'format'},
        style           => $entry->{'style'},
        caption         => $entry->{'name'},
        renderers       => $renderers,
        description     => $description,
        display         => $display,
        default_display => $entry->{'display'} || $default,
        strand          => $strand,
    }));
  }

  ## Data saved by the user  
  if ($user) {
    my @groups = $user->get_groups;

    ## URL attached data
    foreach my $entry (grep $_->species eq $self->{'species'}, $user->get_records('urls'), map $user->get_group_records($_, 'urls'), @groups) {
      $url_sources{'url_' . $entry->code} = {
        source_name => $entry->name || $entry->url,
        source_type => 'user', 
        source_url  => $entry->url,
        species     => $entry->species,
        format      => $entry->format,
        style       => $entry->style,
        colour      => $entry->colour,
        renderers   => $entry->renderers,
        display     => 'off',
        timestamp   => $entry->timestamp,
      };
    }
    
    ## Uploads that have been saved to the persistent filespace 
    foreach my $entry (grep $_->species eq $self->{'species'}, $user->get_records('uploads'), map $user->get_group_records($_, 'uploads'), @groups) {
      my ($name, $assembly) = ($entry->name, $entry->assembly);
      my ($strand, $renderers, $default) = $self->_user_track_settings($entry->style, $entry->format);
      $strand     = $entry->strand if $entry->can('strand') && $entry->strand;
      $renderers  = $entry->renderers if $entry->can('renderers') && $entry->renderers;
      my $description = 'Data that has been saved to the web server. ';
      my $extra_desc  = $entry->description;
      $description   .= add_links($extra_desc) if $extra_desc;
      my $display     = $self->check_threshold($entry->display);
      $menu->append($self->create_track("upload_".$entry->code, $entry->name, {
            external        => 'user',
            glyphset        => 'flat_file',
            colourset       => 'userdata',
            sub_type        => 'user',
            file            => $entry->file,
            format          => $entry->format,
            style           => $entry->style,
            caption         => $entry->name,
            strand          => $strand,
            renderers       => $renderers,
            description     => $description, 
            display         => $display,
            default_display => $entry->display || $default,
      }));
    }
  }
  
  ## Now we can add all remote (URL) data sources
  foreach my $code (sort { $url_sources{$a}{'source_name'} cmp $url_sources{$b}{'source_name'} } keys %url_sources) {
    my $add_method = lc "_add_$url_sources{$code}{'format'}_track";
    
    if ($self->can($add_method)) {
      $self->$add_method(
        key      => $code,
        menu     => $menu,
        source   => $url_sources{$code},
        external => 'user'
      );
    } elsif (lc $url_sources{$code}{'format'} eq 'trackhub') {
      $self->_add_trackhub($url_sources{$code}{'source_name'}, $url_sources{$code}{'source_url'}) if $trackhubs;
    } else {
      $self->_add_flat_file_track($menu, 'url', $code, $url_sources{$code}{'source_name'},
        sprintf('
          Data retrieved from an external webserver. This data is attached to the %s, and comes from URL: <a href="%s">%s</a>',
          encode_entities($url_sources{$code}{'source_type'}), 
          encode_entities($url_sources{$code}{'source_url'}),
          encode_entities($url_sources{$code}{'source_url'})
        ),
        url      => $url_sources{$code}{'source_url'},
        format   => $url_sources{$code}{'format'},
        style    => $url_sources{$code}{'style'},
        renderers => $url_sources{$code}{'renderers'},
        external => 'user',
      );
    }
  }
  
  $ENV{'CACHE_TAGS'}{'user_data'} = sprintf 'USER_DATA[%s]', md5_hex(join '|', map $_->id, $menu->nodes) if $menu->has_child_nodes;
}
=======
    # User sortable image?
    if ($self->get_parameter('sortable_tracks')) {

      # Add sortable flag to each track
      my %unsortable_menus = map { $_ => 1 } @{$self->unsortable_menus};
      for (@$tracks) {
        next if $_->get_data('sortable'); # if it's already configured as sortable in the configs, don't change it
        $_->set_data('sortable', $unsortable_menus{$_->parent_node->id} ? 0 : 1);
      }
>>>>>>> 7291e5d3

      # sort the tracks according to user preferences
      my $user_track_order = $self->_user_track_order;
      if (@$user_track_order) {

        my ($pointer, $first_track, $last_immovable_track, %lookup, $glyphset_tracks);

        # make a 'double linked list' to make it easy to apply user sorting on it
        $first_track = EnsEMBL::Web::DataStructure::DoubleLinkedList->from_array($tracks);

        # add all qualifying tracks to the lookup
        $pointer = $first_track;
        while ($pointer) {
          my $track = $pointer->node;

          if ($track->get_data('sortable')) {
            $lookup{ join('.', $track->id, $track->get_data('drawing_strand') || ()) } = $pointer;
          } else {
            if (!scalar keys %lookup) { # if we haven't found any sortable tracks yet, and the current one isn't sortable, then save the current pointer as last immovable track
              $last_immovable_track = $pointer;
            }
          }

          $pointer = $pointer->next;
        }
<<<<<<< HEAD
      }
      
      last if scalar keys %{$options{'axis_labels'}} == 2;
    }
    
    $options{'axes'} = { map { $_ => $options{'axis_labels'}{$_}{'label'} } qw(x y) };
  }
  
  my $submenu = $self->create_submenu($options{'submenu_key'}, $options{'submenu_name'}, {
    external    => 1,
    description => $options{'submenu_desc'},
    ($matrix ? (
      menu   => 'matrix',
      url    => $options{'matrix_url'},
      matrix => {
        section     => $menu->data->{'caption'},
        header      => $options{'submenu_name'},
        desc_url    => $config->{'description_url'},
        description => $config->{'longLabel'},
        axes        => $options{'axes'},
      }
    ) : ())
  });
  
  $self->alphabetise_tracks($submenu, $menu);
 
  my $count_visible = 0;

  my $style_mappings = {
                        'bam'     => {
                                      'default' => 'coverage_with_reads',
                                      },
                        'cram'    => {
                                      'default' => 'coverage_with_reads',
                                      },
                        'bigbed'  => {
                                      'full'    => 'as_transcript_label',
                                      'pack'    => 'as_transcript_label',
                                      'squish'  => 'half_height',
                                      'dense'   => 'as_alignment_nolabel',
                                      'default' => 'as_transcript_label',
                                      },
                        'bigwig'  => {
                                      'full'    => 'signal',
                                      'dense'   => 'compact',
                                      'default' => 'compact',
                                      },
                        'vcf'     =>  {
                                      'full'    => 'histogram',
                                      'dense'   => 'compact',
                                      'default' => 'compact',
                                      },
                      };
 
  foreach (@{$children||[]}) {
    my $track        = $_->data;
    my $type         = ref $track->{'type'} eq 'HASH' ? uc $track->{'type'}{'format'} : uc $track->{'type'};

    my $on_off = $config->{'on_off'} || $track->{'on_off'};
    ## Turn track on if there's no higher setting turning it off
    if ($track->{'visibility'}  eq 'hide') {
      $on_off = 'off';
    }
    elsif (!$config->{'on_off'} && !$track->{'on_off'}) {
      $on_off = 'on';
    }
    elsif ($self->check_threshold($on_off) eq 'off') {
      $on_off = 'off';
    }

    my $ucsc_display  = $config->{'visibility'} || $track->{'visibility'};

    ## FIXME - According to UCSC's documentation, 'squish' is more like half_height than compact
    my $squish       = $ucsc_display eq 'squish';
    (my $source_name = $track->{'shortLabel'}) =~ s/_/ /g;

    ## Translate between UCSC terms and Ensembl ones
    my $default_display = $style_mappings->{lc($type)}{$ucsc_display}
                              || $style_mappings->{lc($type)}{'default'}
                              || 'normal';
    $options{'default_display'} = $default_display;

    ## Set track style if appropriate 
    if ($on_off && $on_off eq 'on') {
      $options{'display'} = $default_display;
    }
    else {
      $options{'display'} = 'off';
    }

    ## Note that we use a duplicate value in description and longLabel, because non-hub files 
    ## often have much longer descriptions so we need to distinguish the two
    my $source       = {
      name        => $track->{'track'},
      source_name => $source_name,
      desc_url    => $track->{'description_url'},
      description => $name.': '.$track->{'longLabel'},
      longLabel   => $track->{'longLabel'},
      source_url  => $track->{'bigDataUrl'},
      colour      => exists $track->{'color'} ? $track->{'color'} : undef,
      colorByStrand => exists $track->{'colorByStrand'} ? $track->{'colorByStrand'} : undef,
      spectrum    => exists $track->{'spectrum'} ? $track->{'spectrum'} : undef,
      no_titles   => $type eq 'BIGWIG', # To improve browser speed don't display a zmenu for bigwigs
      squish      => $squish,
      signal_range => $track->{'signal_range'},
      %options
    };

    # Graph range - Track Hub default is 0-127

    if (exists $track->{'viewLimits'}) {
      $source->{'viewLimits'} = $track->{'viewLimits'};
    } elsif ($track->{'autoScale'} eq 'off') {
      $source->{'viewLimits'} = '0:127';
    }

    if (exists $track->{'maxHeightPixels'}) {
      $source->{'maxHeightPixels'} = $track->{'maxHeightPixels'};
    } elsif ($type eq 'BIGWIG' || $type eq 'BIGBED') {
      $source->{'maxHeightPixels'} = '64:32:16';
    }
    
    if ($matrix) {
      my $caption = $track->{'shortLabel'};
      $source->{'section'} = $parent->data->{'shortLabel'};
      ($source->{'source_name'} = $track->{'longLabel'}) =~ s/_/ /g;
      $source->{'labelcaption'} = $caption;
     
      $source->{'matrix'} = {
        menu   => $options{'submenu_key'},
        column => $options{'axis_labels'}{'x'}{$track->{'subGroups'}{$config->{'dimensions'}{'x'}}},
        row    => $options{'axis_labels'}{'y'}{$track->{'subGroups'}{$config->{'dimensions'}{'y'}}},
      };
      $source->{'column_data'} = { desc_url => $config->{'description_url'}, description => $config->{'longLabel'}, no_subtrack_description => 1 };
    }
    
    $tracks{$type}{$source->{'name'}} = $source;
  }
  
  $self->load_file_format(lc, $tracks{$_}) for keys %tracks;
}

sub _add_trackhub_extras_options {
  my ($self, %args) = @_;
  
  if (exists $args{'menu'}{'maxHeightPixels'} || exists $args{'source'}{'maxHeightPixels'}) {
    $args{'options'}{'maxHeightPixels'} = $args{'menu'}{'maxHeightPixels'} || $args{'source'}{'maxHeightPixels'};
  }
  
  # Alternative rendering order for genome segmentation and similar
  if ($args{'source'}{'squish'}) {
    $args{'renderers'} = [
      'off',     'Off',
      'compact', 'Continuous',
      'normal',  'Separate',
      'labels',  'Separate with labels',
    ];
  }
  
  $args{'options'}{'viewLimits'} = $args{'menu'}{'viewLimits'} || $args{'source'}{'viewLimits'} if exists $args{'menu'}{'viewLimits'} || exists $args{'source'}{'viewLimits'};
  $args{'options'}{'signal_range'} = $args{'source'}{'signal_range'} if exists $args{'source'}{'signal_range'};
  $args{'options'}{'no_titles'}  = $args{'menu'}{'no_titles'}  || $args{'source'}{'no_titles'}  if exists $args{'menu'}{'no_titles'}  || exists $args{'source'}{'no_titles'};
  $args{'options'}{'set'}        = $args{'source'}{'submenu_key'};
  $args{'options'}{'subset'}     = $self->tree->clean_id($args{'source'}{'submenu_key'}, '\W') unless $args{'source'}{'matrix'};
  $args{'options'}{$_}           = $args{'source'}{$_} for qw(trackhub matrix column_data colour description desc_url);
  
  return %args;
}

sub _load_url_feature {
## Creates a temporary track based on a single line of a row-based data file,
## such as VEP output, e.g. 21 9678256 9678256 T/G 1 
  my ($self, $menu) = @_;
  return unless $menu;

  my $session_data = $self->hub->session->get_data('code' => 'custom_feature', type => 'custom');
  my ($format, $data);

  if ($self->hub->param('custom_feature')) {
    $format  = $self->hub->param('format');
    $data    = decode_entities($self->hub->param('custom_feature'));
    $session_data = {'code' => 'custom_feature', 'type' => 'custom', 
                      'format' => $format, 'data' => $data}; 
    $self->hub->session->set_data(%$session_data);
  }
  elsif ($session_data && ref($session_data) eq 'HASH' && $session_data->{'data'}) {
    $format = $session_data->{'format'};
    $data = $session_data->{'data'};
  }
  return unless ($data && $format);

  my ($strand, $renderers, $default) = $self->_user_track_settings(undef, $format);
  my $file_info = $self->hub->species_defs->multi_val('DATA_FORMAT_INFO');

  my $track = $self->create_track('custom_feature', 'Single feature', {
        external        => 'user',
        glyphset        => 'flat_file',
        colourset       => 'classes',
        sub_type        => 'single_feature',
        format          => $format,
        caption         => 'Single '.$file_info->{$format}{'label'}.' feature',
        renderers       => $renderers,
        description     => 'A single feature that has been loaded via a hyperlink',
        display         => 'off',
        default_display => $default,
        strand          => $strand,
        data            => $data,
  });
  $menu->append($track) if $track;
}

sub load_configured_bam    { shift->load_file_format('bam');    }
sub load_configured_bigbed { 
  my $self = shift;
  $self->load_file_format('bigbed'); 
  my $sources  = $self->sd_call('ENSEMBL_INTERNAL_BIGBED_SOURCES') || {};
  if ($sources->{'age_of_base'}) {
    $self->add_track('information', 'age_of_base_legend', 'Age of Base Legend', 'age_of_base_legend', { strand => 'r' });        
  }
}
sub load_configured_bigwig { shift->load_file_format('bigwig'); }
sub load_configured_vcf    { shift->load_file_format('vcf');    }
sub load_configured_trackhubs { shift->load_file_format('trackhub'); }

sub load_file_format {
  my ($self, $format, $sources) = @_;
  my $function = "_add_${format}_track";
  
  return unless ($format eq 'trackhub' || $self->can($function));
  
  my $internal = !defined $sources;
  $sources  = $self->sd_call(sprintf 'ENSEMBL_INTERNAL_%s_SOURCES', uc $format) || {} unless defined $sources; # get the internal sources from config
  
  foreach my $source_name (sort keys %$sources) {
    # get the target menu 
    my $menu = $self->get_node($sources->{$source_name});
    my ($source, $view);
    
    if ($menu) {
      $source = $self->sd_call($source_name);
      $view   = $source->{'view'};
    } else {
      ## Probably an external trackhub source
         $source       = $sources->{$source_name};
         $view         = $source->{'view'};
      my $menu_key     = $source->{'menu_key'};
      my $menu_name    = $source->{'menu_name'};
      my $submenu_key  = $source->{'submenu_key'};
      my $submenu_name = $source->{'submenu_name'};
      my $main_menu    = $self->get_node($menu_key) || $self->tree->append_child($self->create_submenu($menu_key, $menu_name, { external => 1, trackhub_menu => !!$source->{'trackhub'} }));
         $menu         = $self->get_node($submenu_key);
      
      if (!$menu) {
        $menu = $self->create_submenu($submenu_key, $submenu_name, { external => 1, ($source->{'matrix_url'} ? (menu => 'matrix', url => $source->{'matrix_url'}) : ()) });
        $self->alphabetise_tracks($menu, $main_menu);
      }
    }
    if ($source) {
      if ($format eq 'trackhub') {
        ## Force hiding of internally configured trackhubs, because they should be 
        ## off by default regardless of the settings in the hub
        my $force_hide = $internal ? 1 : 0;  
        $self->_add_trackhub($source->{'source_name'}, $source->{'url'}, undef, $menu, $force_hide);
      }
      else { 
        my $is_internal = $source->{'source_url'} ? 0 : $internal;
        $self->$function(key => $source_name, menu => $menu, source => $source, description => $source->{'description'}, internal => $is_internal, view => $view);
      }
    }
  }
}

sub _add_bam_track {
  my ($self, %args) = @_;
  $self->_add_htslib_track('bam', %args);
}

sub _add_cram_track {
  my ($self, %args) = @_;
  $self->_add_htslib_track('cram', %args);
}


sub _add_htslib_track {
  my ($self, $hts_format, %args) = @_;
  my $desc = '
    The read end bars indicate the direction of the read and the colour indicates the type of read pair:
    Green = both mates are part of a proper pair; Blue = either this read is not paired, or its mate was not mapped; Red = this read is not properly paired.
  ';
 

  ## Override default renderer (mainly used by trackhubs)
  my %options;
  $options{'display'} = $args{'source'}{'display'} if $args{'source'}{'display'};
  $options{'strand'}  = 'b';
 
  $self->_add_file_format_track(
    format      => 'BAM',
    description => $desc,
    renderers   => [
                    'off',                  'Off',
                    'coverage_with_reads',  'Normal',
                    'unlimited',            'Unlimited',
                    'histogram',            'Coverage only'
                    ],
    colourset   => 'BAM',
    options => {
      external => 'external',
      sub_type => $hts_format,
      %options,
    },
    %args,
  );
}

sub _add_bigbed_track {
  my ($self, %args) = @_;

  ## Get default settings for this format 
  my ($strand, $renderers, $default) = $self->_user_track_settings($args{'source'}{'style'}, 'BIGBED');
 
  my $options = {
    external        => 'external',
    sub_type        => 'url',
    colourset       => 'feature',
    colorByStrand   => $args{'source'}{'colorByStrand'},
    spectrum        => $args{'source'}{'spectrum'},
    strand          => $args{'source'}{'strand'} || $strand,
    style           => $args{'source'}{'style'},
    longLabel       => $args{'source'}{'longLabel'},
    addhiddenbgd    => 1,
    max_label_rows  => 2,
    default_display => $args{'source'}{'default'} || $default,
  };
  ## Override default renderer (mainly used by trackhubs)
  $options->{'display'} = $args{'source'}{'display'} if $args{'source'}{'display'};

  if ($args{'view'} && $args{'view'} =~ /peaks/i) {
    $options->{'join'} = 'off';  
  } else {
    push @$renderers, ('signal', 'Wiggle plot');
  }
  
  $self->_add_file_format_track(
    format      => 'BigBed',
    description => 'Bigbed file',
    renderers   => $args{'source'}{'renderers'} || $renderers,
    options     => $options,
    %args,
  );
}

sub _add_bigwig_track {
  my ($self, %args) = @_;

  my $renderers = $args{'source'}{'renderers'} || [
    'off',     'Off',
    'signal',  'Wiggle plot',
    'compact', 'Compact',
  ];

  my $options = {
    external        => 'external',
    sub_type        => 'bigwig',
    style           => 'wiggle',
    colour          => $args{'menu'}{'colour'} || $args{'source'}{'colour'} || 'red',
    longLabel       => $args{'source'}{'longLabel'},
    addhiddenbgd    => 1,
    max_label_rows  => 2,
  };

  ## Override default renderer (mainly used by trackhubs)
  $options->{'display'} = $args{'source'}{'display'} if $args{'source'}{'display'};

  $self->_add_file_format_track(
    format    => 'BigWig',
    renderers =>  $renderers,
    options   => $options,
    %args
  );
}

sub _add_vcf_track {
  my ($self, %args) = @_;

  ## Override default renderer (mainly used by trackhubs)
  my %options;
  $options{'display'} = $args{'source'}{'display'} if %args && $args{'source'}{'display'};

  $self->_add_file_format_track(
    format    => 'VCF',
    renderers => [
      'off',       'Off',
      'histogram', 'Histogram',
      'simple',    'Compact'
    ],
    options => {
      external   => 'external',
      sources    => undef,
      depth      => 0.5,
      bump_width => 0,
      colourset  => 'variation',
      %options,
    },
    %args
  );
}

sub _add_pairwise_track {
  shift->_add_file_format_track(
    format    => 'PAIRWISE',
    renderers => [
      'off',                'Off', 
      'interaction',        'Pairwise interaction',
    ],
    options => {
      external   => 'external',
      subtype    => 'pairwise',
    },
    @_
  );
  
}

sub _add_flat_file_track {
  my ($self, $menu, $sub_type, $key, $name, $description, %options) = @_;

  $menu ||= $self->get_node('user_data');

  return unless $menu;

  my ($strand, $renderers, $default) = $self->_user_track_settings($options{'style'}, $options{'format'});

  $options{'display'} = $self->check_threshold($options{'display'});

  my $track = $self->create_track($key, $name, {
    display         => 'off',
    strand          => $strand,
    external        => 'external',
    glyphset        => 'flat_file',
    colourset       => 'userdata',
    caption         => $name,
    sub_type        => $sub_type,
    renderers       => $renderers,
    default_display => $default,
    description     => $description,
    %options
  });

  $menu->append($track) if $track;
  return $renderers;
}

sub _add_file_format_track {
  my ($self, %args) = @_;
  my $menu = $args{'menu'} || $self->get_node('user_data');

  return unless $menu;

  %args = $self->_add_trackhub_extras_options(%args) if $args{'source'}{'trackhub'};

  my $type    = lc $args{'format'};
  my $article = $args{'format'} =~ /^[aeiou]/ ? 'an' : 'a';
  my ($desc, $url);

  if ($args{'internal'}) {
    $desc = $args{'description'};
    $url = join '/', $self->hub->species_defs->DATAFILE_BASE_PATH, lc $self->hub->species, $self->hub->species_defs->ASSEMBLY_VERSION, $args{'source'}{'dir'}, $args{'source'}{'file'};
    $args{'options'}{'external'} = undef;
  } else {
    if ($args{'source'}{'source_type'} =~ /^session|user$/i) {       
      $desc = sprintf(
        'Data retrieved from %s %s file on an external webserver. %s <p>This data is attached to the %s, and comes from URL: <a href="%s">%s</a></p>',
        $article,
        $args{'format'},
        $args{'description'},
        encode_entities($args{'source'}{'source_type'}),
        encode_entities($args{'source'}{'source_url'}),
        encode_entities($args{'source'}{'source_url'})
      );
    } else {
      $desc = $args{'description'};
    }
  }
 
  $args{'options'}->{'display'} = $self->check_threshold($args{'options'}->{'display'});
  $self->generic_add($menu, undef, $args{'key'}, {}, {
    display     => 'off',
    strand      => 'f',
    format      => $args{'format'},
    glyphset    => $type,
    colourset   => $type,
    renderers   => $args{'renderers'},
    name        => $args{'source'}{'source_name'},
    caption     => exists($args{'source'}{'caption'}) ? $args{'source'}{'caption'} : $args{'source'}{'source_name'},
    labelcaption => $args{'source'}{'labelcaption'},
    section     => $args{'source'}{'section'},
    url         => $url || $args{'source'}{'source_url'},
    description => $desc,
    %{$args{'options'}}
  });
}

sub _user_track_settings {
  my ($self, $style, $format) = @_;
  my (@user_renderers, $default);
  my $strand = 'b';

  if (lc($format) eq 'pairwise') {
    @user_renderers = ('off', 'Off', 'interaction', 'Pairwise interaction');
    $strand = 'f';
  }
  elsif (lc($format) eq 'bedgraph' || lc($format) eq 'wig' || $style =~ /^(wiggle|WIG)$/) {
    @user_renderers = ('off', 'Off', 'signal', 'Wiggle plot');
    $strand = 'f';
  }
  elsif (uc($format) =~ /BED|GFF|GTF/) {
    @user_renderers = @{$self->{'transcript_renderers'}};
    $default = 'as_transcript_label';
  }
  else {
    @user_renderers = (@{$self->{'alignment_renderers'}}, 'difference', 'Differences');
  }

  return ($strand, \@user_renderers, $default);
}

sub _compare_assemblies {
  my ($self, $entry, $session) = @_;

  if ($entry->{'assembly'} && $entry->{'assembly'} ne $self->sd_call('ASSEMBLY_VERSION')) {
    $session->add_data(
      type     => 'message',
      code     => 'userdata_assembly_mismatch',
      message  => "Sorry, track $entry->{'name'} is on an old assembly ($entry->{'assembly'}) and cannot be shown",
      function => '_error'
    );
  }
}

sub update_from_input {
  my $self  = shift;
  my $input = $self->hub->input;
  
  return $self->reset if $input->param('reset');
  
  my $diff   = $input->param('image_config');
  my $reload = 0;
  
  if ($diff) {
    my $track_reorder = 0;
    
    $diff = from_json($diff);
    $self->update_track_renderer($_, $diff->{$_}->{'renderer'}, undef, 1) for grep exists $diff->{$_}->{'renderer'}, keys %$diff;
    
    $reload        = $self->is_altered;
    $track_reorder = $self->update_track_order($diff) if $diff->{'track_order'};
    $reload      ||= $track_reorder;
    $self->update_favourite_tracks($diff);
  } else {
    my %favourites;
    
    foreach my $p ($input->param) {
      my $val = $input->param($p);
      
      if ($p eq 'track') {
        my $node = $self->get_node($val);
        $node->set_user('userdepth', $input->param('depth')) if $node;
        $self->altered($val);
      }
      elsif ($val =~ /favourite_(on|off)/) {
        $favourites{$p} = { favourite => $1 eq 'on' ? 1 : 0 };
      } 
      elsif ($p ne 'depth') {
        $self->update_track_renderer($p, $val);
      }
    }
    
    $reload = $self->is_altered;
    
    $self->update_favourite_tracks(\%favourites) if scalar keys %favourites;
  }
  
  return $reload;
}

sub update_from_url {
  ## Tracks added "manually" in the URL (e.g. via a link)
  
  my ($self, @values) = @_;
  my $hub     = $self->hub;
  my $session = $hub->session;
  my $species = $hub->species;
  
  foreach my $v (@values) {
    my $format = $hub->param('format');
    my ($url, $renderer, $attach);
    
    if ($v =~ /^url/) {
      $v =~ s/^url://;
      $attach = 1;
      ($url, $renderer) = split /=/, $v;
    }
   
    if ($attach || $hub->param('attach')) {
      ## Backwards compatibility with 'contigviewbottom=url:http...'-type parameters
      ## as well as new 'attach=http...' parameter
      my $p = uri_unescape($url);

      my $menu_name   = $hub->param('menu');
      my $all_formats = $hub->species_defs->multi_val('DATA_FORMAT_INFO');
       
      if (!$format) {
        my @path = split(/\./, $p);
        my $ext  = $path[-1] eq 'gz' ? $path[-2] : $path[-1];
          
        while (my ($name, $info) = each %$all_formats) {
          if ($ext =~ /^$name$/i) {
            $format = $name;
            last;
          }  
        }
        if (!$format) {
          # Didn't match format name - now try checking format extensions
          while (my ($name, $info) = each %$all_formats) {
            if ($ext eq $info->{'ext'}) {
              $format = $name;
              last;
            }  
=======

        # go through the state changes made by the user, one by one, and reorder the tracks accordingly
        for (@$user_track_order) {
          my $track = $lookup{$_->[0]} or next;
          my $prev  = $_->[1] && $lookup{$_->[1]} || $last_immovable_track; # if no prev track provided for the current track, move the track to just after the last immovable track

          # if $prev is undef and we don't have any immovable tracks, it means $track is supposed to moved to first position in the list
          if ($prev) {
            $prev->after($track);
          } else {
            $first_track->before($track);
            $first_track = $track;
>>>>>>> 7291e5d3
          }
        }

        # break the linked list into an ordered array
        $tracks = $first_track->to_array({'unlink' => 1});
      }

      # Set the 'order' key according to the final order
      my $order = 1;
      $_->set_data('order', $order++) for @$tracks;
    }

    $self->{'_glyphset_tracks'} = $tracks;
  }

  return $self->{'_glyphset_tracks'};
}

sub cache {
  my $self = shift;
  my $key  = shift;
  $self->{'_cache'}{$key} = shift if @_;
  return $self->{'_cache'}{$key}
}

sub get_track_key {
  my ($self, $prefix, $obj) = @_;

  return if $obj->gene && $obj->gene->isa('Bio::EnsEMBL::ArchiveStableId');

  my $logic_name = $obj->gene ? $obj->gene->analysis->logic_name : $obj->analysis->logic_name;
  my $db         = $obj->get_db;
  my $db_key     = 'DATABASE_' . uc $db;
  my $key        = $self->databases->{$db_key}{'tables'}{'gene'}{'analyses'}{lc $logic_name}{'web'}{'key'} || lc $logic_name;
  return join '_', $prefix, $db, $key;
}

sub modify_configs {
  my ($self, $nodes, $config) = @_;

  foreach my $node (map { $self->get_node($_) || () } @$nodes) {
    foreach my $n (grep $_->get_data('node_type') eq 'track', $node, @{$node->get_all_nodes}) {
      $n->set_data($_, $config->{$_}) for keys %$config;
    }
  }
}

sub _update_missing {
  my ($self, $object) = @_;
  my $species_defs    = $self->species_defs;
  my $count_missing   = grep { $_->get('display') eq 'off' || !$_->get('display') } $self->get_tracks;
  my $missing         = $self->get_node('missing');

  $missing->set_data('extra_height', 4) if $missing;
  $missing->set_data('text', $count_missing > 0 ? "There are currently $count_missing tracks turned off." : 'All tracks are turned on') if $missing;

  my $info = sprintf(
    '%s %s version %s.%s (%s) %s: %s - %s',
    $species_defs->ENSEMBL_SITETYPE,
    $species_defs->SPECIES_BIO_NAME,
    $species_defs->ENSEMBL_VERSION,
    $species_defs->SPECIES_RELEASE_VERSION,
    $species_defs->ASSEMBLY_NAME,
    $object->seq_region_type_and_name,
    $object->thousandify($object->seq_region_start),
    $object->thousandify($object->seq_region_end)
  );

  my $information = $self->get_node('info');
  $information->set_data('text', $info) if $information;
  $information->set_data('extra_height', 2) if $information;

<<<<<<< HEAD
sub _merge {
  my ($self, $_sub_tree, $sub_type) = @_;
  my $tree        = $_sub_tree->{'analyses'};
  my $config_name = $self->{'type'};
  my $data        = {};
  
  foreach my $analysis (keys %$tree){ 
    my $sub_tree = $tree->{$analysis}; 
    
    next unless $sub_tree->{'disp'}; # Don't include non-displayable tracks
    next if exists $sub_tree->{'web'}{$sub_type}{'do_not_display'};
    
    my $key = $sub_tree->{'web'}{'key'} || $analysis;

    foreach (grep $_ ne 'desc', keys %{$sub_tree->{'web'} || {}}) {
      if ($_ eq 'default') {
        $data->{$key}{'display'} ||= ref $sub_tree->{'web'}{$_} eq 'HASH' ? $sub_tree->{'web'}{$_}{$config_name} : $sub_tree->{'web'}{$_};
      } else {
        $data->{$key}{$_} ||= $sub_tree->{'web'}{$_}; # Longer form for help and configuration
      }
    }
    
    if ($sub_tree->{'web'}{'key'}) {
      if ($sub_tree->{'desc'}) {
        $data->{$key}{'multiple'}      = "This track comprises multiple analyses;" if $data->{$key}{'description'};
        $data->{$key}{'description'} ||= '';
        $data->{$key}{'description'}  .= ($data->{$key}{'description'} ? '; ' : '') . $sub_tree->{'desc'};
      }
    } else {
      $data->{$key}{'description'} = $sub_tree->{'desc'};
    }
    
    $data->{$key}{'format'} = $sub_tree->{'format'};
    
    push @{$data->{$key}{'logic_names'}}, $analysis;
  }
  
  foreach my $key (keys %$data) {
    $data->{$key}{'name'}      ||= $tree->{$key}{'name'};
    $data->{$key}{'caption'}   ||= $data->{$key}{'name'} || $tree->{$key}{'name'};
    $data->{$key}{'display'}   ||= 'off';
    $data->{$key}{'strand'}    ||= 'r';
    $data->{$key}{'description'} = "$data->{$key}{'multiple'} $data->{$key}{'description'}" if $data->{$key}{'multiple'};
  }
  
  return ([ sort { $data->{$a}{'name'} cmp $data->{$b}{'name'} } keys %$data ], $data);
}

sub generic_add {
  my ($self, $menu, $key, $name, $data, $options) = @_;
  
  $data = {
    %$data,
    db        => $key,
    renderers => [ 'off', 'Off', 'normal', 'On' ],
    %$options
  };
  
  $self->add_matrix($data, $menu, $name) if $data->{'matrix'};
  
  return $menu->append($self->create_track($name, $data->{'name'}, $data));
}

sub add_matrix {
  my ($self, $data, $menu, $name) = @_;
  my $menu_data    = $menu->data;
  my $matrix       = $data->{'matrix'};
  my $caption      = $data->{'caption'};
  my $column       = $matrix->{'column'};
  my $subset       = $matrix->{'menu'};
  my @rows         = $matrix->{'rows'} ? @{$matrix->{'rows'}} : $matrix;
  my $column_key   = $self->tree->clean_id("${subset}_$column");
  my $column_track = $self->get_node($column_key);
  
  if (!($column_track && $column_track->parent_node)) {
    $column_track = $self->create_track($column_key, $data->{'track_name'} || $column, {
      renderers   => $data->{'renderers'},
      label_x     => $column,
      display     => 'off',
      subset      => $subset,
      $matrix->{'row'} ? (matrix => 'column') : (),
      column_order => $matrix->{'column_order'} || 999999,
      %{$data->{'column_data'} || {}}
    });
    
    $self->alphabetise_tracks($column_track, $menu, 'label_x');
  }
  
  if ($matrix->{'row'}) {
    push @{$column_track->data->{'subtrack_list'}}, [ $caption, $column_track->data->{'no_subtrack_description'} ? () : $data->{'description'} ];
    $data->{'option_key'} = $self->tree->clean_id("${subset}_${column}_$matrix->{'row'}");
  }
  
  $data->{'column_key'}  = $column_key;
  $data->{'menu'}        = 'matrix_subtrack';
  $data->{'source_name'} = $data->{'name'};

  if (!$data->{'display'} || $data->{'display'} eq 'off') {
    $data->{'display'} = 'default';
  }
  
  if (!$menu_data->{'matrix'}) {
    my $hub = $self->hub;
    
    $menu_data->{'menu'}   = 'matrix';
    $menu_data->{'url'}    = $hub->url('Config', { action => 'Matrix', function => $hub->action, partial => 1, menu => $menu->id });
    $menu_data->{'matrix'} = {
      section => $menu->parent_node->data->{'caption'},
      header  => $menu_data->{'caption'},
    }
  }
  
  foreach (@rows) {
    my $option_key = $self->tree->clean_id("${subset}_${column}_$_->{'row'}");
    my $display = ($_->{'on'} || ($data->{'display'} ne 'off' && $data->{'display'} ne 'default')) ? 'on' : 'off';
    
    my $node = $self->create_track($option_key, $_->{'row'}, {
      node_type => 'option',
      menu      => 'no',
      display   => $display,
      renderers => [qw(on on off off)],
      caption   => "$column - $_->{'row'}",
      group => $_->{'group'},
    });
    ## Hack to get trackhub matrix visibility to work
    if ($display eq 'on' && $name) { # $name is only present for trackhubs
      my $renderer = $data->{'display'} || $data->{'renderers'}[2] || 'normal';
      $node->{'user_data'}{$option_key} ||= {'display' => 'on',       'hack' => 1}; # do not overwrite - user may have changed it himself if it's present already
      $node->{'user_data'}{$name}       ||= {'display' => $renderer,  'hack' => 1}; # change individual track renderer along with the cell display
    }
    $column_track->append($node);
    
    $menu_data->{'matrix'}{'rows'}{$_->{'row'}} ||= { id => $_->{'row'}, group => $_->{'group'}, group_order => $_->{'group_order'}, column_order => $_->{'column_order'}, column => $column };
  }
  
  return $column_track;
}

#----------------------------------------------------------------------#
# Functions to add tracks from core like databases                     #
#----------------------------------------------------------------------#

# add_dna_align_features
# loop through all core databases - and attach the dna align
# features from the dna_align_feature tables...
# these are added to one of five menus: transcript, cdna/mrna, est, rna, other
# depending whats in the web_data column in the database
sub add_dna_align_features {
  my ($self, $key, $hashref) = @_;
  
  return unless $self->get_node('dna_align_cdna') || $key eq 'rnaseq';
  
  my ($keys, $data) = $self->_merge($hashref->{'dna_align_feature'}, 'dna_align_feature');
  
  foreach my $key_2 (@$keys) {
    my $k    = $data->{$key_2}{'type'} || 'other';
    my $menu = ($k =~ /rnaseq|simple|transcript/) ? $self->tree->get_node($k) : $self->tree->get_node("dna_align_$k");
    
    if ($menu) {
      my $alignment_renderers = ['off','Off'];
      
      $alignment_renderers = [ @{$self->{'alignment_renderers'}} ] unless($data->{$key_2}{'no_default_renderers'});
            
      if (my @other_renderers = @{$data->{$key_2}{'additional_renderers'} || [] }) {
        my $i = 0;
        while ($i < scalar(@other_renderers)) {
          splice @$alignment_renderers, $i+2, 0, $other_renderers[$i];
          splice @$alignment_renderers, $i+3, 0, $other_renderers[$i+1];
          $i += 2;
        }
      }
      
      # my $display = (grep { $data->{$key_2}{'display'} eq $_ } @$alignment_renderers )             ? $data->{$key_2}{'display'}
      #             : (grep { $data->{$key_2}{'display'} eq $_ } @{$self->{'alignment_renderers'}} ) ? $data->{$key_2}{'display'}
      #             : 'off'; # needed because the same logic_name can be a gene and an alignment

      my $display  = $data->{$key_2}{'display'} ? $data->{$key_2}{'display'} : 'off';
      my $glyphset = '_alignment';
      my $strand   = 'b';
      
      if ($key_2 eq 'alt_seq_mapping') {
        $display             = 'simple';
        $alignment_renderers = [ 'off', 'Off', 'normal', 'On' ];  
        $glyphset            = 'patch_ref_alignment';
        $strand              = 'f';
      }
      
      $self->generic_add($menu, $key, "dna_align_${key}_$key_2", $data->{$key_2}, {
        glyphset  => $glyphset,
        sub_type  => lc $k,
        colourset => 'feature',
        display   => $display,
        renderers => $alignment_renderers,
        strand    => $strand,
      });
    }
  }
  
  $self->add_track('information', 'diff_legend', 'Alignment Difference Legend', 'diff_legend', { strand => 'r' });
}

sub add_data_files {
  my ($self, $key, $hashref) = @_;
  my $menu = $self->tree->get_node('rnaseq');

  return unless $menu;
  
  my ($keys, $data) = $self->_merge($hashref->{'data_file'});
  
  foreach (@$keys) {
    my $glyphset = $data->{$_}{'format'} || '_alignment';

    my $renderers;
    if ($glyphset eq 'bamcov') {
      $renderers = [
                    'off',                  'Off',
                    'signal',               'Coverage (BigWig)',
                    'coverage_with_reads',  'Normal',
                    'unlimited',            'Unlimited',
                    ];
    }
    else {
      $renderers = [
                    'off',                  'Off',
                    'coverage_with_reads',  'Normal',
                    'unlimited',            'Unlimited',
                    'histogram',            'Coverage only'
                    ];
    }

    $self->generic_add($menu, $key, "data_file_${key}_$_", $data->{$_}, { 
      glyphset  => $glyphset, 
      colourset => $data->{$_}{'colour_key'} || 'feature',
      strand    => 'f',
      renderers => $renderers, 
      gang      => 'rnaseq',
    });
  }
}

sub add_ditag_features {
  my ($self, $key, $hashref) = @_;
  my $menu = $self->tree->get_node('ditag');
  
  return unless $menu;
  
  my ($keys, $data) = $self->_merge($hashref->{'ditag_feature'});
  $self->generic_add($menu, $key, "ditag_${key}_$_", $data->{$_}, { glyphset => '_ditag', strand => 'b' }) for @$keys;
}

# add_genes
# loop through all core databases - and attach the gene
# features from the gene tables...
# there are a number of menus sub-types these are added to:
# * transcript              # ordinary transcripts
# * alignslice_transcript   # transcripts in align slice co-ordinates
# * tse_transcript          # transcripts in collapsed intro co-ords
# * tsv_transcript          # transcripts in collapsed intro co-ords
# * gsv_transcript          # transcripts in collapsed gene co-ords
# depending on which menus are configured
sub add_genes {
  my ($self, $key, $hashref, $species) = @_;

  # Gene features end up in each of these menus
  return unless grep $self->get_node($_), @{$self->{'transcript_types'}};

  my ($keys, $data) = $self->_merge($hashref->{'gene'}, 'gene');
  my $colours       = $self->species_defs->colour('gene');
  
  my $flag          = 0;

  my $renderers = [
          'off',                     'Off',
          'gene_nolabel',            'No exon structure without labels',
          'gene_label',              'No exon structure with labels',
          'transcript_nolabel',      'Expanded without labels',
          'transcript_label',        'Expanded with labels',
          'collapsed_nolabel',       'Collapsed without labels',
          'collapsed_label',         'Collapsed with labels',
          'transcript_label_coding', 'Coding transcripts only (in coding genes)',          
        ];
        
  foreach my $type (@{$self->{'transcript_types'}}) {
    my $menu = $self->get_node($type);
    next unless $menu;

    foreach my $key2 (@$keys) {
      my $t = $type;

      # force genes into a seperate menu if so specified in web_data (ie rna-seq); unless you're on a transcript page that is
      if ($data->{$key2}{'type'}){
        unless (ref($self) =~ /transcript/) {
          $t = $data->{$key2}{'type'};
        }
      }

      my $menu = $self->get_node($t);      
      next unless $menu;

      $self->generic_add($menu, $key, "${t}_${key}_$key2", $data->{$key2}, {
        glyphset  => ($t =~ /_/ ? '' : '_') . $type, # QUICK HACK
        colours   => $colours,
        strand    => $t eq 'gene' ? 'r' : 'b',
        label_key => '[biotype]',
        renderers => $t eq 'transcript' ? $renderers : $t eq 'rnaseq' ? [
         'off',                'Off',
         'transcript_nolabel', 'Expanded without labels',
         'transcript_label',   'Expanded with labels',
        ] : [
         'off',          'Off',
         'gene_nolabel', 'No labels', 
         'gene_label',   'With labels'
        ]
      });
      $flag = 1;
    }
  }   
  
  # Need to add the gene menu track here
  $self->add_track('information', 'gene_legend', 'Gene Legend', 'gene_legend', { strand => 'r' }) if $flag;
}

sub add_trans_associated {
  my ($self, $key, $hashref) = @_;
  my $menu = $self->get_node('trans_associated');
  
  return unless $menu;
  
  my ($keys, $data) = $self->_merge($hashref->{'simple_feature'});
  $self->generic_add($menu, $key, "simple_${key}_$_", $data->{$_}, { glyphset => '_simple', colourset => 'simple' }) for grep $data->{$_}{'transcript_associated'}, @$keys;  
}

sub add_marker_features {
  my($self, $key, $hashref) = @_;
  my $menu = $self->get_node('marker');
  
  return unless $menu;
  
  my ($keys, $data) = $self->_merge($hashref->{'marker_feature'});
  my $colours = $self->species_defs->colour('marker');
  
  foreach (@$keys) {
    $self->generic_add($menu, $key, "marker_${key}_$_", $data->{$_}, {
      glyphset => 'marker',
      labels   => 'on',
      colours  => $colours,
      strand   => 'r',
    });
  }
}

sub add_qtl_features {
  my ($self, $key, $hashref) = @_;
  
  my $menu = $self->get_node('marker');
  
  return unless $menu && $hashref->{'qtl'} && $hashref->{'qtl'}{'rows'} > 0;
  
  $menu->append($self->create_track("qtl_$key", 'QTLs', {
    db          => $key,
    glyphset    => '_qtl',
    caption     => 'QTLs',
    colourset   => 'qtl',
    description => 'Quantative trait loci',
    display     => 'normal',
    renderers   => [ 'off', 'Off', 'normal', 'On' ],
    strand      => 'r',
  }));
}

sub add_genome_attribs {
  my ($self, $key, $hashref) = @_;
  my $menu = $self->get_node('genome_attribs');
  
  return unless $menu;
 
  my $default_tracks = {}; 
  my $config_name = $self->{'type'};
  my $data        = $hashref->{'genome_attribs'}{'sets'}; # Different loop - no analyses - just misc_sets
  
  foreach (sort { $data->{$a}{'name'} cmp $data->{$b}{'name'} } keys %$data) {
    next if $_ eq 'NoAnnotation' || $default_tracks->{$config_name}{$_}{'available'} eq 'no';
    
    $self->generic_add($menu, $key, "genome_attribs_${key}_$_", $data->{$_}, {
      glyphset          => '_clone',
      set               => $_,
      colourset         => 'clone',
      caption           => $data->{$_}{'name'},
      description       => $data->{$_}{'desc'},
      strand            => 'r',
      display           => $default_tracks->{$config_name}{$_}{'default'} || $data->{$_}{'display'} || 'off',
      outline_threshold => $default_tracks->{$config_name}{$_}{'threshold'} eq 'no' ? undef : 350000,
    });
  }
}

sub add_misc_features {
  my ($self, $key, $hashref) = @_;
  my $menu = $self->get_node('misc_feature');
  
  return unless $menu;
  
  # set some defaults and available tracks
  my $default_tracks = {
    cytoview   => {
      tilepath => { default   => 'normal' },
      encode   => { threshold => 'no'     }
    },
    contigviewbottom => {
      ntctgs => { available => 'no' },
      encode => { threshold => 'no' }
    }
  };
  
  my $config_name = $self->{'type'};
  my $data        = $hashref->{'misc_feature'}{'sets'}; # Different loop - no analyses - just misc_sets
  
  foreach (sort { $data->{$a}{'name'} cmp $data->{$b}{'name'} } keys %$data) {
    next if $_ eq 'NoAnnotation' || $default_tracks->{$config_name}{$_}{'available'} eq 'no';
    
    $self->generic_add($menu, $key, "misc_feature_${key}_$_", $data->{$_}, {
      glyphset          => '_clone',
      set               => $_,
      colourset         => 'clone',
      caption           => $data->{$_}{'name'},
      description       => $data->{$_}{'desc'},
      strand            => 'r',
      display           => $default_tracks->{$config_name}{$_}{'default'} || $data->{$_}{'display'} || 'off',
      outline_threshold => $default_tracks->{$config_name}{$_}{'threshold'} eq 'no' ? undef : 350000,
    });
  }
}

sub add_prediction_transcripts {
  my ($self, $key, $hashref) = @_;
  my $menu = $self->get_node('prediction');
  
  return unless $menu;
  
  my ($keys, $data) = $self->_merge($hashref->{'prediction_transcript'});
  
  foreach (@$keys) {
    $self->generic_add($menu, $key, "transcript_${key}_$_", $data->{$_}, {
      glyphset   => '_prediction_transcript',
      colourset  => 'prediction',
      label_key  => '[display_label]',
      colour_key => lc $_,
      renderers  => [ 'off', 'Off', 'transcript_nolabel', 'No labels', 'transcript_label', 'With labels' ],
      strand     => 'b',
    });
  }
}

# add_protein_align_features
# loop through all core databases - and attach the protein align
# features from the protein_align_feature tables...
sub add_protein_align_features {
  my ($self, $key, $hashref) = @_;
  my $menu = $self->tree->get_node('protein_align');
  
  return unless $menu;
  
  my ($keys, $data) = $self->_merge($hashref->{'protein_align_feature'}, 'protein_align_feature');
  
  foreach my $key_2 (@$keys) {
    # needed because the same logic_name can be a gene and an alignment, need to fix default rederer  the web_data
    my $display = (grep { $data->{$key_2}{'display'} eq $_ } @{$self->{'alignment_renderers'}}) ? $data->{$key_2}{'display'} : 'off';
    
    $self->generic_add($menu, $key, "protein_${key}_$key_2", $data->{$key_2}, {
      glyphset    => '_alignment',
      sub_type    => 'protein',
      colourset   => 'feature',
      object_type => 'ProteinAlignFeature',
      display     => $display,
      renderers   => $self->{'alignment_renderers'},
      strand      => 'b',
    });
  }
}

sub add_protein_features {
  my ($self, $key, $hashref) = @_;

  # We have two separate glyphsets in this in this case
  # P_feature and P_domain - plus domains get copied onto gsv_domain as well
  my %menus = (
    domain     => [ 'domain',    'P_domain',   'normal' ],
    feature    => [ 'feature',   'P_feature',  'normal' ],
    alignment  => [ 'alignment', 'P_domain',   'off'    ],
    gsv_domain => [ 'domain',    'gsv_domain', 'normal' ]
  );

  return unless grep $self->get_node($_), keys %menus;

  my ($keys, $data) = $self->_merge($hashref->{'protein_feature'});

  foreach my $menu_code (keys %menus) {
    my $menu = $self->get_node($menu_code);
    
    next unless $menu;
    
    my $type     = $menus{$menu_code}[0];
    my $gset     = $menus{$menu_code}[1];
    my $renderer = $menus{$menu_code}[2];
    
    foreach (@$keys) {
      next if $self->tree->get_node("${type}_$_");
      next if $type ne ($data->{$_}{'type'} || 'feature'); # Don't separate by db in this case
      
      $self->generic_add($menu, $key, "${type}_$_", $data->{$_}, {
        glyphset  => $gset,
        colourset => 'protein_feature',
        display   => $renderer,
        depth     => 1e6,
        strand    => $gset =~ /P_/ ? 'f' : 'b',
      });
    }
  }
}

sub add_repeat_features {
  my ($self, $key, $hashref) = @_;
  my $menu = $self->get_node('repeat');
  
  return unless $menu && $hashref->{'repeat_feature'}{'rows'} > 0;
  
  my $data    = $hashref->{'repeat_feature'}{'analyses'};
  my %options = (
    glyphset    => '_repeat',
    optimizable => 1,
    depth       => 0.5,
    bump_width  => 0,
    strand      => 'r',
  );
  
  $menu->append($self->create_track("repeat_$key", 'All repeats', {
    db          => $key,
    logic_names => [ undef ], # All logic names
    types       => [ undef ], # All repeat types
    name        => 'All repeats',
    description => 'All repeats',
    colourset   => 'repeat',
    display     => 'off',
    renderers   => [qw(off Off normal On)],
    %options
  }));
  
  my $flag    = keys %$data > 1;
  my $colours = $self->species_defs->colour('repeat');
  
  foreach my $key_2 (sort { $data->{$a}{'name'} cmp $data->{$b}{'name'} } keys %$data) {
    if ($flag) {
      # Add track for each analysis
      $self->generic_add($menu, $key, "repeat_${key}_$key_2", $data->{$key_2}, {
        logic_names => [ $key_2 ], # Restrict to a single supset of logic names
        types       => [ undef  ],
        colours     => $colours,
        description => $data->{$key_2}{'desc'},
        display     => 'off',
        %options
      });
    }
    
    my $d2 = $data->{$key_2}{'types'};
    
    if (keys %$d2 > 1) {
      foreach my $key_3 (sort keys %$d2) {
        my $n  = $key_3;
           $n .= " ($data->{$key_2}{'name'})" unless $data->{$key_2}{'name'} eq 'Repeats';
         
        # Add track for each repeat_type;        
        $menu->append($self->create_track('repeat_' . $key . '_' . $key_2 . '_' . $key_3, $n, {
          db          => $key,
          logic_names => [ $key_2 ],
          types       => [ $key_3 ],
          name        => $n,
          colours     => $colours,
          description => "$data->{$key_2}{'desc'} ($key_3)",
          display     => 'off',
          renderers   => [qw(off Off normal On)],
          %options
        }));
      }
    }
  }
}

sub add_simple_features {
  my ($self, $key, $hashref) = @_;
  my $menu = $self->get_node('simple');
  
  return unless $menu;
  
  my ($keys, $data) = $self->_merge($hashref->{'simple_feature'});
  
  foreach (grep !$data->{$_}{'transcript_associated'}, @$keys) {  
    # Allow override of default glyphset, menu etc.
    $menu = $self->get_node($data->{$_}{'menu'}) if $data->{$_}{'menu'};
    
    next unless $menu;
    
    my $glyphset = $data->{$_}{'glyphset'} ? $data->{$_}{'glyphset'}: 'simple_features';
    my %options  = (
      glyphset  => $glyphset,
      colourset => 'simple',
      strand    => 'r',
      renderers => ['off', 'Off', 'normal', 'On', 'labels', 'With labels'],
    );

    foreach my $opt ('renderers', 'height') {
      $options{$opt} = $data->{$_}{$opt} if $data->{$_}{$opt};
    }
    
    $self->generic_add($menu, $key, "simple_${key}_$_", $data->{$_}, \%options);
  }
}

sub add_decorations {
  my ($self, $key, $hashref) = @_;
  my $menu = $self->get_node('decorations');
  
  return unless $menu;
  
  if ($key eq 'core' && $hashref->{'karyotype'}{'rows'} > 0 && !$self->get_node('ideogram')) {
    $menu->append($self->create_track("chr_band_$key", 'Chromosome bands', {
      db          => $key,
      glyphset    => 'chr_band',
      display     => 'normal',
      strand      => 'f',
      description => 'Cytogenetic bands',
      colourset   => 'ideogram',
      sortable    => 1,
    }));
  }
  
  if ($key eq 'core' && $hashref->{'assembly_exception'}{'rows'} > 0) {
    $menu->append($self->create_track("assembly_exception_$key", 'Assembly exceptions', {
      db           => $key,
      glyphset     => 'assemblyexception',
      height       => 2,
      display      => 'collapsed',
      renderers    => [ 'off', 'Off', 'collapsed', 'Collapsed', 'collapsed_label', 'Collapsed with labels', 'normal', 'Expanded' ],
      strand       => 'x',
      label_strand => 'r',
      short_labels => 0,
      description  => 'GRC assembly patches, haplotype (HAPs) and pseudo autosomal regions (PARs)',
      colourset    => 'assembly_exception',
    }));
  }
  
  if ($key eq 'core' && $hashref->{'misc_feature'}{'sets'}{'NoAnnotation'}) {
    $menu->append($self->create_track('annotation_status', 'Annotation status', {
      db            => $key,
      glyphset      => 'annotation_status',
      height        => 2,
      display       => 'normal',
      strand        => 'f',
      label_strand  => 'r',
      short_labels  => 0,
      depth         => 0,
      description   => 'Unannotated regions',
      colourset     => 'annotation_status',
    }));
  }
}

#----------------------------------------------------------------------#
# Functions to add tracks from compara like databases                  #
#----------------------------------------------------------------------#

sub add_synteny {
  my ($self, $key, $hashref, $species) = @_;
  my $menu = $self->get_node('synteny');
  
  return unless $menu;
  
  my @synteny_species = sort keys %{$hashref->{'SYNTENY'}{$species} || {}};

  return unless @synteny_species;
  
  my $species_defs = $self->species_defs;
  my $colours      = $species_defs->colour('synteny');
  my $self_label   = $species_defs->species_label($species, 'no_formatting');

  foreach my $species_2 (@synteny_species) {
    (my $species_readable = $species_2) =~ s/_/ /g;
    my ($a, $b) = split / /, $species_readable;
    my $caption = substr($a, 0, 1) . ".$b synteny";
    my $label   = $species_defs->species_label($species_2, 'no_formatting');
    (my $name   = "Synteny with $label") =~ s/<.*?>//g;
    
    $menu->append($self->create_track("synteny_$species_2", $name, {
      db          => $key,
      glyphset    => '_synteny',
      species     => $species_2,
      species_hr  => $species_readable,
      caption     => $caption,
      description => qq{<a href="/info/genome/compara/analyses.html#synteny" class="cp-external">Synteny regions</a> between $self_label and $label},
      colours     => $colours,
      display     => 'off',
      renderers   => [qw(off Off normal On)],
      height      => 4,
      strand      => 'r',
    }));
  }
}

sub add_alignments {
  my ($self, $key, $hashref, $species) = @_;
  
  return unless grep $self->get_node($_), qw(multiple_align pairwise_tblat pairwise_blastz pairwise_other conservation);
  
  my $species_defs = $self->species_defs;
  
  return if $species_defs->ENSEMBL_SUBTYPE eq 'Pre';
  
  my $alignments = {};
  my $self_label = $species_defs->species_label($species, 'no_formatting');
  my $static     = $species_defs->ENSEMBL_SITETYPE eq 'Vega' ? '/info/data/comparative_analysis.html' : '/info/genome/compara/analyses.html';
 
  foreach my $row (values %{$hashref->{'ALIGNMENTS'}}) {
    next unless $row->{'species'}{$species};
    
    if ($row->{'class'} =~ /pairwise_alignment/) {
      my ($other_species) = grep { !/^$species$|ancestral_sequences$/ } keys %{$row->{'species'}};
         $other_species ||= $species if scalar keys %{$row->{'species'}} == 1;
      my $other_label     = $species_defs->species_label($other_species, 'no_formatting');
      my ($menu_key, $description, $type);
      
      if ($row->{'type'} =~ /(B?)LASTZ_(\w+)/) {
        next if $2 eq 'PATCH';
        
        $menu_key    = 'pairwise_blastz';
        $type        = sprintf '%sLASTz %s', $1, lc $2;
        $description = "$type pairwise alignments";
      } elsif ($row->{'type'} =~ /TRANSLATED_BLAT/) {
        $type        = 'TBLAT';
        $menu_key    = 'pairwise_tblat';
        $description = 'Trans. BLAT net pairwise alignments';
      } else {
        $type        = ucfirst lc $row->{'type'};
        $type        =~ s/\W/ /g;
        $menu_key    = 'pairwise_other';
        $description = 'Pairwise alignments';
      }
      
      $description  = qq{<a href="$static" class="cp-external">$description</a> between $self_label and $other_label};
      $description .= " $1" if $row->{'name'} =~ /\((on.+)\)/;

      $alignments->{$menu_key}{$row->{'id'}} = {
        db                         => $key,
        glyphset                   => '_alignment_pairwise',
        name                       => $other_label . ($type ?  " - $type" : ''),
        caption                    => $other_label,
        type                       => $row->{'type'},
        species                    => $other_species,
        method_link_species_set_id => $row->{'id'},
        description                => $description,
        order                      => $other_label,
        colourset                  => 'pairwise',
        strand                     => 'r',
        display                    => 'off',
        renderers                  => [ 'off', 'Off', 'compact', 'Compact', 'normal', 'Normal' ],
      };
    } else {
      my $n_species = grep { $_ ne 'ancestral_sequences' } keys %{$row->{'species'}};
      
      my %options = (
        db                         => $key,
        glyphset                   => '_alignment_multiple',
        short_name                 => $row->{'name'},
        type                       => $row->{'type'},
        species_set_id             => $row->{'species_set_id'},
        method_link_species_set_id => $row->{'id'},
        class                      => $row->{'class'},
        colourset                  => 'multiple',
        strand                     => 'f',
      );
      
      if ($row->{'conservation_score'}) {
        my ($program) = $hashref->{'CONSERVATION_SCORES'}{$row->{'conservation_score'}}{'type'} =~ /(.+)_CONSERVATION_SCORE/;
        
        $options{'description'} = qq{<a href="/info/genome/compara/analyses.html#conservation">$program conservation scores</a> based on the $row->{'name'}};
        
        $alignments->{'conservation'}{"$row->{'id'}_scores"} = {
          %options,
          conservation_score => $row->{'conservation_score'},
          name               => "Conservation score for $row->{'name'}",
          caption            => "$n_species way $program scores",
          order              => sprintf('%12d::%s::%s', 1e12-$n_species*10, $row->{'type'}, $row->{'name'}),
          display            => 'off',
          renderers          => [ 'off', 'Off', 'tiling', 'Tiling array' ],
        };
        
        $alignments->{'conservation'}{"$row->{'id'}_constrained"} = {
          %options,
          constrained_element => $row->{'constrained_element'},
          name                => "Constrained elements for $row->{'name'}",
          caption             => "$n_species way $program elements",
          order               => sprintf('%12d::%s::%s', 1e12-$n_species*10+1, $row->{'type'}, $row->{'name'}),
          display             => 'off',
          renderers           => [ 'off', 'Off', 'compact', 'On' ],
        };
      }
      
      $alignments->{'multiple_align'}{$row->{'id'}} = {
        %options,
        name        => $row->{'name'},
        caption     => $row->{'name'},
        order       => sprintf('%12d::%s::%s', 1e12-$n_species*10-1, $row->{'type'}, $row->{'name'}),
        display     => 'off',
        renderers   => [ 'off', 'Off', 'compact', 'On' ],
        description => qq{<a href="/info/genome/compara/analyses.html#conservation">$n_species way whole-genome multiple alignments</a>.; } . 
                       join('; ', sort map { $species_defs->species_label($_, 'no_formatting') } grep { $_ ne 'ancestral_sequences' } keys %{$row->{'species'}}),
      };
    } 
  }
  
  foreach my $menu_key (keys %$alignments) {
    my $menu = $self->get_node($menu_key);
    next unless $menu;
    
    foreach my $key_2 (sort { $alignments->{$menu_key}{$a}{'order'} cmp  $alignments->{$menu_key}{$b}{'order'} } keys %{$alignments->{$menu_key}}) {
      my $row = $alignments->{$menu_key}{$key_2};
      $menu->append($self->create_track("alignment_${key}_$key_2", $row->{'caption'}, $row));
    }
  }
}

#----------------------------------------------------------------------#
# Functions to add tracks from functional genomics like database       #
#----------------------------------------------------------------------#

# needs configuring so tracks only display if data in species fg_database
sub add_regulation_features {
  my ($self, $key, $hashref) = @_;  
  my $menu = $self->get_node('functional');
  
  return unless $menu;
  
  my $reg_regions       = $menu->append($self->create_submenu('functional_other_regulatory_regions', 'Other regulatory regions'));
  my ($keys_1, $data_1) = $self->_merge($hashref->{'feature_set'});
  my ($keys_2, $data_2) = $self->_merge($hashref->{'result_set'});
  my %fg_data           = (%$data_1, %$data_2);
  
  foreach my $key_2 (sort grep { !/Regulatory_Build|seg_/ } @$keys_1, @$keys_2) {
    my $type = $fg_data{$key_2}{'type'};
    
    next if !$type || $type eq 'ctcf';
    
    my @renderers;
    
    if ($fg_data{$key_2}{'renderers'}) {
      push @renderers, $_, $fg_data{$key_2}{'renderers'}{$_} for sort keys %{$fg_data{$key_2}{'renderers'}}; 
    } else {
      @renderers = qw(off Off normal On);
    }
    
    $reg_regions->append($self->create_track("${type}_${key}_$key_2", $fg_data{$key_2}{'name'}, { 
      db          => $key,
      glyphset    => $type,
      sources     => 'undef',
      strand      => 'r',
      labels      => 'on',
      depth       => $fg_data{$key_2}{'depth'}     || 0.5,
      colourset   => $fg_data{$key_2}{'colourset'} || $type,
      display     => $fg_data{$key_2}{'display'}   || 'off', 
      description => $fg_data{$key_2}{'description'},
      priority    => $fg_data{$key_2}{'priority'},
      logic_name  => $fg_data{$key_2}{'logic_names'}[0],
      renderers   => \@renderers, 
    }));
    
    if ($fg_data{$key_2}{'description'} =~ /cisRED/) {
      $reg_regions->append($self->create_track("${type}_${key}_search", 'cisRED Search Regions', {
        db          => $key,
        glyphset    => 'regulatory_search_regions',
        sources     => 'undef',
        strand      => 'r',
        labels      => 'on',
        depth       => 0.5,
        colourset   => 'regulatory_search_regions',
        description => 'cisRED Search Regions',
        display     => 'off',
      }));
    }
  }

  # Add other bigBed-based tracks 
  my $methylation_menu  = $reg_regions->before($self->create_submenu('functional_dna_methylation', 'DNA Methylation'));
  my $db_tables   = $self->databases->{'DATABASE_FUNCGEN'}{'tables'};
  my %file_tracks = ( 'methylation' => {'menu'      => $methylation_menu, 
                                        'renderers' => [ qw(off Off compact On) ],
                                        'default'   => 'compact',
                                        'strand'    => 'r'},
                      'crispr'      => {'menu'      => $reg_regions,
                                        'renderers' => $self->{'transcript_renderers'},
                                        'default'   => 'as_transcript_label',
                                        'strand'    => 'b'},
                    );
 
  while (my ($key, $settings) = each (%file_tracks)) { 
    my $dataset = $db_tables->{$key};
    foreach my $k (sort { $dataset->{$a}{'description'} cmp $dataset->{$b}{'description'} } keys %$dataset) {
      (my $name = $dataset->{$k}{'name'}) =~ s/_/ /g;
      $settings->{'menu'}->append($self->create_track($key.'_'.$k, $name, {
        data_id         => $k,
        description     => $dataset->{$k}{'description'},
        strand          => $settings->{'strand'},
        nobump          => 1,
        addhiddenbgd    => 1,
        display         => 'off',
        default_display => $settings->{'default'},
        renderers       => $settings->{'renderers'},
        glyphset        => 'fg_'.$key,
        colourset       => 'seq',
      }));
    }
  }

  $self->add_track('information', 'fg_methylation_legend', 'Methylation Legend', 'fg_methylation_legend', { strand => 'r' });


}

sub add_regulation_builds {
  my ($self, $key, $hashref,$species,$params) = @_;
  my $menu = $self->get_node('functional');

  return unless $menu;

  my ($keys, $data) = $self->_merge($hashref->{'regulatory_build'});
  my $key_2             = 'Regulatory_Build';
  my $build             = $data->{$key_2};
  my $type              = $data->{$key_2}{'type'};

  return unless $type;

  my $hub = $self->hub;
  my $db  = $hub->database('funcgen', $self->species);

  return unless $db;

  use Data::Dumper;

  $menu = $menu->append($self->create_submenu('regulatory_features', 'Regulatory features'));

  ## Main regulation track - replaces 'MultiCell'
  $menu->append($self->create_track("regbuild", "Regulatory Build", {
      glyphset    => 'fg_regulatory_features',
      sources     => 'undef',
      strand      => 'r',
      labels      => 'on',
      depth       => 0,
      colourset   => 'fg_regulatory_features',
      display     => 'off',
      description => '',
      renderers   => [qw(off Off normal On)],
      caption     => 'Regulatory Build',
    }));

  my $db_tables     = $self->databases->{'DATABASE_FUNCGEN'}{'tables'};
  my $reg_feats     = $menu->append($self->create_submenu('reg_features', 'Epigenomic activity'));
  my $reg_segs      = $menu->append($self->create_submenu('seg_features', 'Segmentation features'));
  my $adaptor       = $db->get_FeatureTypeAdaptor;
  my $evidence_info = $adaptor->get_regulatory_evidence_info;

  my (@cell_lines,%cell_names);

  foreach (keys %{$db_tables->{'cell_type'}{'ids'}||{}}) {
    (my $name = $_) =~ s/:\w+$//;
    push @cell_lines, $name;
    $cell_names{$name} = $db_tables->{'cell_type'}{'names'}{$_}||$name;
  }
  @cell_lines = sort { $a cmp $b } @cell_lines; 
 
  my (@renderers, %matrix_menus, %matrix_rows);

  # FIXME: put this in db
  my %default_evidence_types = (
    CTCF     => 1,
    DNase1   => 1,
    H3K4me3  => 1,
    H3K36me3 => 1,
    H3K27me3 => 1,
    H3K9me3  => 1,
    PolII    => 1,
    PolIII   => 1,
  );

  if ($data->{$key_2}{'renderers'}) {
    push @renderers, $_, $data->{$key_2}{'renderers'}{$_} for sort keys %{$data->{$key_2}{'renderers'}};
  } else {
    @renderers = qw(off Off normal On);
  }
 
  my %all_types;
  foreach my $set (qw(core non_core)) {
    $all_types{$set} = [];
    foreach (@{$evidence_info->{$set}{'classes'}}) {
      foreach (@{$adaptor->fetch_all_by_class($_)}) {
        push @{$all_types{$set}},$_;
      }
    }
  }
  
  my @sets = qw(core non_core);

  foreach my $cell_line (@cell_lines) {
    ### Add tracks for cell_line peaks and wiggles only if we have data to display
    my $set_info;
    $set_info->{'core'}     = $db_tables->{'feature_types'}{'core'}{$cell_line} || {};
    $set_info->{'non_core'} = $db_tables->{'feature_types'}{'non_core'}{$cell_line}      || {};
    
    my $core_count      = scalar keys %{$set_info->{'core'}};
    my $non_core_count  = scalar keys %{$set_info->{'non_core'}};

    foreach my $set (@sets) {
      $matrix_menus{$set} ||= [ "reg_feats_$set", $evidence_info->{$set}{'name'}, {
        menu   => 'matrix',
        url    => $hub->url('Config', { action => 'Matrix', function => $hub->action, partial => 1, menu => "reg_feats_$set" }),
        matrix => {
          section     => $menu->data->{'caption'},
          header      => $evidence_info->{$set}{'long_name'},
          description => $db_tables->{'regulatory_build'}{'analyses'}{'Regulatory_Build'}{'desc'}{$set},
          axes        => { x => 'Cell type', y => 'Evidence type' },
        }
      }];

      foreach (@{$all_types{$set}||[]}) {
        if ($set_info->{$set}{$_->dbID}) {
          $matrix_rows{$cell_line}{$set}{$_->name} ||= {  
                            row         => $_->name, 
                            group       => $_->class, 
                            group_order => $_->class =~ /^(Polymerase|Open Chromatin)$/ ? 1 : 2, 
                            on          => $default_evidence_types{$_->name} 
                          };
        }
      }
    }
  }
 
  $matrix_menus{$_} = $menu->after($self->create_submenu(@{$matrix_menus{$_}})) for 'non_core', 'core';

  # Segmentation tracks
  my $segs = $hashref->{'segmentation'};
  foreach my $key (sort { $segs->{$a}{'desc'} cmp $segs->{$b}{'desc'} } keys %$segs) {
    my $name = $segs->{$key}{'name'};
    my $cell_line = $key;
    $reg_segs->append($self->create_track("seg_$key", $name, {
      db          => $key,
      glyphset    => 'fg_segmentation_features',
      sources     => 'undef',
      strand      => 'r',
      labels      => 'on',
      depth       => 0,
      colourset   => 'fg_segmentation_features',
      display     => 'off',
      description => $segs->{$key}{'desc'},
      renderers   => [qw(off Off compact On)],
      celltype    => $segs->{$key}{'web'}{'celltype'},
      seg_name    => $segs->{$key}{'web'}{'seg_name'},
      caption     => "Reg. Segs.",
      section_zmenu => { type => 'regulation', cell_line => $cell_line, _id => "regulation:$cell_line" },
      section     => $segs->{$key}{'web'}{'celltypename'},
      height      => 4,
    }));
  }

  foreach my $cell_line (@cell_lines) {
    my $track_key = "reg_feats_$cell_line";
    my $display   = 'off';
    my $label     = ": $cell_line";
    my %evidence_tracks;
    
    $reg_feats->append($self->create_track($track_key, "Activity in $cell_names{$cell_line}", {
      db          => $key,
      glyphset    => $type,
      sources     => 'undef',
      strand      => 'r',
      depth       => $data->{$key_2}{'depth'}     || 0.5,
      colourset   => $data->{$key_2}{'colourset'} || $type,
      description => "Activity in epigenome $cell_names{$cell_line}",
      display     => $display,
      renderers   => \@renderers,
      cell_line   => $cell_line,
      section     => $cell_names{$cell_line},
      section_zmenu => { type => 'regulation', cell_line => $cell_line, _id => "regulation:$cell_line" },
      caption     => "Regulatory Features",
    }));

    my %column_data = (
      db        => $key,
      glyphset  => 'fg_multi_wiggle',
      strand    => 'r',
      depth     => $data->{$key_2}{'depth'} || 0.5,
      colourset => 'feature_set',
      cell_line => $cell_line,
      section   => $cell_line,
      menu_key  => 'regulatory_features',
      renderers => [
        'off',            'Off', 
        'compact',        'Peaks', 
        'signal',         'Signal', 
        'signal_feature', 'Both', 
      ],
    );
    
    next if $params->{'reg_minimal'};
    foreach (grep exists $matrix_rows{$cell_line}{$_}, keys %matrix_menus) {
      $self->add_matrix({
        track_name  => "$evidence_info->{$_}{'name'}$label",
        section => $cell_line,
        matrix      => {
          menu   => $matrix_menus{$_}->id,
          column => $cell_line,
          section => $cell_line,
          rows   => [ values %{$matrix_rows{$cell_line}{$_}} ],
        },
        column_data => {
          set         => $_,
          label       => "$evidence_info->{$_}{'label'}",
          description => $data->{$key_2}{'description'}{$_},
          %column_data
        }, 
      }, $matrix_menus{$_});
    }
  }
  
  if ($db_tables->{'cell_type'}{'ids'}) {
    $self->add_track('information', 'fg_regulatory_features_legend',   'Regulation Legend',          'fg_regulatory_features_legend',   { strand => 'r', colourset => 'fg_regulatory_features'   });        
    $self->add_track('information', 'fg_segmentation_features_legend',   'Segmentation Legend',          'fg_segmentation_features_legend',   { strand => 'r', colourset => 'fg_segmentation_features'   });        
    $self->add_track('information', 'fg_multi_wiggle_legend',          'Cell/Tissue Regulation Legend', 'fg_multi_wiggle_legend',          { strand => 'r', display => 'off' });
  }
}
=======
  return { count => $count_missing, information => $info };
}

################ Deprecated methods

sub legend :Deprecated('ImageConfig::legend - where is it called?') {
  ## Gets the current legend settings
  ## TODO - is being used?
  my $self = shift;
>>>>>>> 7291e5d3

  return $self->{'_legend'} ||= { '_settings' => { 'max_length' => 0 } };
}

sub add_to_legend :Deprecated('ImageConfig::add_to_legend - where is it called?') {
  ## Add a track's legend entries to the master legend
  ## TODO - is being used?
  my ($self, $new_legend) = @_;
  return unless ref $new_legend eq 'HASH';
  my $legend = $self->legend;

<<<<<<< HEAD
# adds variation tracks in structure defined in variation meta table
sub add_sequence_variations_meta {
  my ($self, $key, $hashref, $options) = @_;
  my $menu = $self->get_node('variation');
  my $suffix_caption = ' - short variants (SNPs and indels)';
  my $short_suffix_caption = ' SNPs/indels';
  my $regexp_suffix_caption = $suffix_caption;
     $regexp_suffix_caption =~ s/\(/\\\(/;
     $regexp_suffix_caption =~ s/\)/\\\)/;

  my @menus;
  foreach my $menu_item (@{$hashref->{'menu'}}) {
    next if $menu_item->{'type'} =~  /^sv_/; # exclude structural variant items

    $menu_item->{order} = 5; # Default value

    if ($menu_item->{type} =~ /menu/) {
      if ($menu_item->{'long_name'} =~ /^sequence variants/i){
        $menu_item->{order} = 1;
      }
      elsif ($menu_item->{'long_name'} =~ /phenotype/i) {
        $menu_item->{order} = 2;
      }
    }
    else {
      if ($menu_item->{'long_name'} =~ /clinvar/i) {
        $menu_item->{order} = ($menu_item->{'long_name'} =~ /all /i) ? 1 : 2;
      }
      elsif ($menu_item->{'long_name'} =~ /all /i) {
        $menu_item->{order} = 3;
      }
      elsif ($menu_item->{'long_name'} =~ /dbsnp/i) {
        $menu_item->{order} = 4;
      }
    }
    push(@menus, $menu_item);
  }
  foreach my $menu_item (sort {$a->{type} !~ /menu/ cmp $b->{type} !~ /menu/ || $a->{parent} cmp $b->{parent} ||
                               $a->{order} <=> $b->{order} || $a->{'long_name'} cmp $b->{'long_name'}
                              } @menus) {
    my $node;
    my $track_options = $options;
    $track_options->{'db'} = 'variation_private' if ($menu_item->{'long_name'} =~ /(DECIPHER|LOVD)/i);

    if ($menu_item->{'type'} eq 'menu' || $menu_item->{'type'} eq 'menu_sub') { # just a named submenu
      $node = $self->create_submenu($menu_item->{'key'}, $menu_item->{'long_name'});
    } elsif ($menu_item->{'type'} eq 'source') { # source type

      my $other_sources = ($menu_item->{'long_name'} =~ /all other sources/);

      (my $source_name   = $menu_item->{'long_name'}) =~ s/\svariants$//i;
      (my $caption       = $menu_item->{'long_name'}) =~ s/\svariants$/$suffix_caption/;
      (my $label_caption = $menu_item->{'short_name'}) =~ s/\svariants$/$short_suffix_caption/;
      $label_caption .= $short_suffix_caption if ($label_caption !~ /$short_suffix_caption/);

      $node = $self->create_track($menu_item->{'key'}, $menu_item->{'long_name'}, {
        %$track_options,
        caption      => $caption,
        labelcaption => $label_caption,
        sources      => $other_sources ? undef : [ $source_name ],
        description  => $other_sources ? 'Sequence variants from all sources' : $hashref->{'source'}{'descriptions'}{$source_name},
      });

      # Study tracks
    } elsif ($menu_item->{'type'} eq 'study') {
      my $study_name    = $menu_item->{'long_name'};
      my $caption       = $menu_item->{'long_name'};
      my $label_caption = $menu_item->{'short_name'};
      my $description   = $hashref->{'study'}{'descriptions'}{$study_name};

      $node = $self->create_track($menu_item->{'key'}, $menu_item->{'long_name'}, {
        %$track_options,
        caption      => $caption,
        labelcaption => $label_caption,
        study_name   => $study_name,
        description  => ($description) ? $description : $study_name,
      });

    } elsif ($menu_item->{'type'} eq 'set') { # set type
      if ($menu_item->{'long_name'} =~ /\svariants$/i) {
        $menu_item->{'long_name'} =~ s/\svariants$/$suffix_caption/;
      }
      elsif ($menu_item->{'long_name'} !~ /$regexp_suffix_caption$/){# / short variants \(SNPs and indels\)$/){
        $menu_item->{'long_name'} .= $suffix_caption;
      }

      (my $temp_name = $menu_item->{'key'})       =~ s/^variation_set_//;
      (my $caption   = $menu_item->{'long_name'});
      (my $label_caption   = $menu_item->{'short_name'}) =~ s/1000 Genomes/1KG/;  # shorten name for side of image
      $label_caption .= $short_suffix_caption;
      (my $set_name  = $menu_item->{'long_name'}) =~ s/All HapMap/HapMap/; # hack for HapMap set name - remove once variation team fix data for 68
      
      $node = $self->create_track($menu_item->{'key'}, $menu_item->{'long_name'}, {
        %$track_options,
        caption      => $caption,
        labelcaption => $label_caption,
        sources      => undef,
        sets         => [ $temp_name ],
        set_name     => $set_name,
        description  => $hashref->{'variation_set'}{'descriptions'}{$temp_name}
      });
    }
    
    # get the node onto which we're going to add this item, then append it
#    if ($menu_item->{'long_name'} =~ /^all/i || $menu_item->{'long_name'} =~ /^sequence variants/i) {
    if ($menu_item->{'long_name'} =~ /^sequence variants/i) {
      ($self->get_node($menu_item->{'parent'}) || $menu)->prepend($node) if $node;
    }
    else {
      ($self->get_node($menu_item->{'parent'}) || $menu)->append($node) if $node;
    }
  }
}

# adds variation tracks the old, hacky way
sub add_sequence_variations_default {
  my ($self, $key, $hashref, $options) = @_;
  my $menu = $self->get_node('variation');
  my $sequence_variation = ($menu->get_node('variants')) ? $menu->get_node('variants') : $self->create_submenu('variants', 'Sequence variants');
  my $prefix_caption = 'Variant - ';

  my $title = 'Sequence variants (all sources)';

  $sequence_variation->append($self->create_track("variation_feature_$key", $title, {
    %$options,
    caption     => $prefix_caption.'All sources',
    sources     => undef,
    description => 'Sequence variants from all sources',
  }));

  foreach my $key_2 (sort{$a !~ /dbsnp/i cmp $b !~ /dbsnp/i} keys %{$hashref->{'source'}{'counts'} || {}}) {
    next unless $hashref->{'source'}{'counts'}{$key_2} > 0;
    next if     $hashref->{'source'}{'somatic'}{$key_2} == 1;
    
    $sequence_variation->append($self->create_track("variation_feature_${key}_$key_2", "$key_2 variants", {
      %$options,
      caption     => $prefix_caption.$key_2,
      sources     => [ $key_2 ],
      description => $hashref->{'source'}{'descriptions'}{$key_2},
    }));
  }
  
  $menu->append($sequence_variation);

  # add in variation sets
  if ($hashref->{'variation_set'}{'rows'} > 0 ) {
    my $variation_sets = $self->create_submenu('variation_sets', 'Variation sets');
    
    $menu->append($variation_sets);
    
    foreach my $toplevel_set (
      sort { !!scalar @{$a->{'subsets'}} <=> !!scalar @{$b->{'subsets'}} } 
      sort { $a->{'name'} =~ /^failed/i  <=> $b->{'name'} =~ /^failed/i  } 
      sort { $a->{'name'} cmp $b->{'name'} } 
      values %{$hashref->{'variation_set'}{'supersets'}}
    ) {
      my $name          = $toplevel_set->{'name'};
      my $caption       = $name . (scalar @{$toplevel_set->{'subsets'}} ? ' (all data)' : '');
      my $key           = $toplevel_set->{'short_name'};
      my $set_variation = scalar @{$toplevel_set->{'subsets'}} ? $self->create_submenu("set_variation_$key", $name) : $variation_sets;
      
      $set_variation->append($self->create_track("variation_set_$key", $caption, {
        %$options,
        caption     => $prefix_caption.$caption,
        sources     => undef,
        sets        => [ $key ],
        set_name    => $name,
        description => $toplevel_set->{'description'},
      }));
      
      # add in sub sets
      if (scalar @{$toplevel_set->{'subsets'}}) {
        foreach my $subset_id (sort @{$toplevel_set->{'subsets'}}) {
          my $sub_set             = $hashref->{'variation_set'}{'subsets'}{$subset_id};
          my $sub_set_name        = $sub_set->{'name'}; 
          my $sub_set_description = $sub_set->{'description'};
          my $sub_set_key         = $sub_set->{'short_name'};
          
          $set_variation->append($self->create_track("variation_set_$sub_set_key", $sub_set_name, {
            %$options,
            caption     => $prefix_caption.$sub_set_name,
            sources     => undef,
            sets        => [ $sub_set_key ],
            set_name    => $sub_set_name,
            description => $sub_set_description
          }));
        }

        $variation_sets->append($set_variation);
      }
    }
  }
}

sub add_phenotypes {
  my ($self, $key, $hashref) = @_;
  
  return unless $hashref->{'phenotypes'}{'rows'} > 0;
  
  my $p_menu = $self->get_node('phenotype');

  unless($p_menu) {
    my $menu = $self->get_node('variation');
    return unless $menu;
    $p_menu = $self->create_submenu('phenotype', 'Phenotype annotations');
    $menu->append($p_menu);
  }
  
  return unless $p_menu;
  
  my $pf_menu = $self->create_submenu('phenotype_features', 'Phenotype annotations');
  
  my %options = (
    db => $key,
    glyphset => 'phenotype_feature',
    depth      => '5',
    bump_width => 0,
    colourset  => 'phenotype_feature',
    display    => 'off',
    strand     => 'r',
    renderers  => [ 'off', 'Off', 'gene_nolabel', 'Expanded', 'compact', 'Compact' ],
  );

  my $track_desc = 'Disease, Trait and Phenotype annotations on ';
 
  foreach my $type( sort {$a cmp $b} keys %{$hashref->{'phenotypes'}{'types'}}) {  
    next unless ref $hashref->{'phenotypes'}{'types'}{$type} eq 'HASH';
    my $pf_sources = $hashref->{'phenotypes'}{'types'}{$type}{'sources'};
    $pf_menu->prepend($self->create_track('phenotype_'.lc($type), 'Phenotype annotations ('.$type.'s)', {
      %options,
      caption => 'Phenotypes ('.$type.'s)',
      type => $type,
      description => $track_desc.$type.'s (from '.$pf_sources.')',
    }));
  }

  $pf_menu->prepend($self->create_track('phenotype_all', 'Phenotype annotations (all types)', {
    %options,
    caption => 'Phenotypes',
    type => undef,
    description => $track_desc.(join ", ", map {$_.'s'} keys %{$hashref->{'phenotypes'}{'types'}}),
  })); 
  $p_menu->append($pf_menu);
}

sub add_structural_variations {
  my ($self, $key, $hashref) = @_;
  my $menu = $self->get_node('variation');
  my @A = keys $hashref;
  
  return unless $menu && scalar(keys(%{$hashref->{'structural_variation'}{'counts'}})) > 0;
  my $prefix_caption      = 'SV - ';
  my $suffix              = '(structural variants)';
  my $sv_menu             = $self->create_submenu('structural_variation', 'Structural variants');
  my $structural_variants = $self->create_submenu('structural_variants',  'Structural variants');
  my $desc                = 'The colours correspond to the structural variant classes.';
     $desc               .= '<br />For an explanation of the display, see the <a rel="external" href="http://www.ncbi.nlm.nih.gov/dbvar/content/overview/#representation">dbVar documentation</a>.';
  my %options             = (
    glyphset   => 'structural_variation',
    strand     => 'r', 
    bump_width => 0,
    height     => 6,
    depth      => 100,
    colourset  => 'structural_variant',
    display    => 'off',
    renderers  => [ 'off', 'Off', 'compact', 'Compact', 'gene_nolabel', 'Expanded' ],
  );
  
  # Complete overlap (Larger structural variants)
  $structural_variants->prepend($self->create_track('variation_feature_structural_larger', 'Larger structural variants (all sources)', { 
    %options,
    db          => 'variation',
    caption     => $prefix_caption.'Larger variants',
    source      => undef,
    description => "Structural variants from all sources which are at least 1Mb in length. $desc",
    min_size    => 1e6,
  }));
  
  # Partial overlap (Smaller structural variants)
  $structural_variants->prepend($self->create_track('variation_feature_structural_smaller', 'Smaller structural variants (all sources)', {
    %options,
    db         => 'variation',
    caption     => $prefix_caption.'Smaller variants',
    source      => undef,
    description => "Structural variants from all sources which are less than 1Mb in length. $desc",
    depth       => 10,
    max_size    => 1e6 - 1,
  }));

  foreach my $key_2 (sort keys %{$hashref->{'structural_variation'}{'counts'} || {}}) {
    ## FIXME - Nasty hack to get variation tracks correctly configured
    next if ($key_2 =~ /(DECIPHER|LOVD)/);
    $structural_variants->append($self->create_track("variation_feature_structural_$key_2", "$key_2 $suffix", {
      %options,
      db          => 'variation',
      caption     => $prefix_caption.$key_2,
      source      => $key_2,
      description => $hashref->{'source'}{'descriptions'}{$key_2},
    }));
  }

  # DECIPHER and LOVD structural variants (Human)
  foreach my $menu_item (grep {$_->{'type'} eq 'sv_private'} @{$hashref->{'menu'} || []}) {

    my $node_name = "$menu_item->{'long_name'} $suffix";
    my $caption   = "$prefix_caption$menu_item->{'long_name'}";

    my $name = $menu_item->{'key'};
    $structural_variants->append($self->create_track("variation_feature_structural_$name", "$node_name", {
      %options,
      db          => 'variation_private',
      caption     => $prefix_caption.$name,
      source      => $name,
      description => $hashref->{'source'}{'descriptions'}{$name},
    }));
  }

  # Structural variation sets and studies
  foreach my $menu_item (sort {$a->{type} cmp $b->{type} || $a->{long_name} cmp $b->{long_name}} @{$hashref->{'menu'} || []}) {
    next if $menu_item->{'type'} !~ /^sv_/ || $menu_item->{'type'} eq 'sv_private';

    my $node_name = "$menu_item->{'long_name'} $suffix";
    my $caption   = "$prefix_caption$menu_item->{'long_name'}";
    my $labelcaption = $caption;
    $labelcaption   =~ s/1000 Genomes/1KG/;

    my $db = 'variation';

    if ($menu_item->{'type'} eq 'sv_set') {
      my $temp_name = $menu_item->{'key'};
         $temp_name =~ s/^sv_set_//;

      $structural_variants->append($self->create_track($menu_item->{'key'}, $node_name, {
        %options,
        db          => $db,
        caption     => $caption,
        labelcaption => $labelcaption,
        source      => undef,
        sets        => [ $menu_item->{'long_name'} ],
        set_name    => $menu_item->{'long_name'},
        description => $hashref->{'variation_set'}{'descriptions'}{$temp_name},
      }));
    }
    elsif ($menu_item->{'type'} eq 'sv_study') {
      my $name = $menu_item->{'key'};

      $structural_variants->append($self->create_track($name, $node_name, {
        %options,
        db          => $db,
        caption     => $caption,
        source      => undef,
        study       => [ $name ],
        study_name  => $name,
        description => 'DGVa study: '.$hashref->{'structural_variation'}{'study'}{'descriptions'}{$name},
      }));
    }
  }

  $self->add_track('information', 'structural_variation_legend', 'Structural Variant Legend', 'structural_variation_legend', { strand => 'r' });

  $sv_menu->append($structural_variants);
  $menu->append($sv_menu);
}

sub add_copy_number_variant_probes {
  my ($self, $key, $hashref) = @_;
  my $menu = $self->get_node('variation');

  return unless $menu && scalar(keys(%{$hashref->{'structural_variation'}{'cnv_probes'}{'counts'}})) > 0;

  my $sv_menu        = $self->get_node('structural_variation') || $menu->append($self->create_submenu('structural_variation', 'Structural variants'));
  my $cnv_probe_menu = $self->create_submenu('cnv_probe','Copy number variant probes');

  my %options = (
    db         => $key,
    glyphset   => 'cnv_probes',
    strand     => 'r',
    bump_width => 0,
    height     => 6,
    colourset  => 'structural_variant',
    display    => 'off'
  );

  $cnv_probe_menu->append($self->create_track('variation_feature_cnv', 'Copy number variant probes (all sources)', {
    %options,
    caption     => 'CNV probes',
    sources     => undef,
    depth       => 10,
    description => 'Copy number variant probes from all sources'
  }));

  foreach my $key_2 (sort keys %{$hashref->{'structural_variation'}{'cnv_probes'}{'counts'} || {}}) {  
    $cnv_probe_menu->append($self->create_track("variation_feature_cnv_$key_2", "$key_2", {
      %options,
      caption     => $key_2,
      source      => $key_2,
      depth       => 0.5,
      description => $hashref->{'source'}{'descriptions'}{$key_2}
    }));
  }

  $sv_menu->append($cnv_probe_menu);
}

# The recombination menu contains tracks with information pertaining to variation project, but these tracks actually simple_features stored in the core database
# As core databases are loaded before variation databases, the recombination submenu appears at the top of the variation menu tree, which isn't desirable.
# This function moves it to the end of the tree.
sub add_recombination {
  my ($self, @args) = @_;
  my $menu   = $self->get_node('recombination');
  my $parent = $self->get_node('variation');
  
  $parent->append($menu) if $menu && $parent;
}

sub add_somatic_mutations {
  my ($self, $key, $hashref) = @_;
  
  # check we have any sources with somatic data
  return unless $hashref->{'source'}{'somatic'} && grep {$_} values %{$hashref->{'source'}{'somatic'}};
  
  my $menu = $self->get_node('somatic');
  return unless $menu;
  
  my $prefix_caption = 'Variant - ';
  my $somatic = $self->create_submenu('somatic_mutation', 'Somatic variants');
  my %options = (
    db         => $key,
    glyphset   => '_variation',
    strand     => 'r',
    depth      => 0.5,
    bump_width => 0,
    colourset  => 'variation',
    display    => 'off',
    renderers  => [ 'off', 'Off', 'normal', 'Normal (collapsed for windows over 200kb)', 'compact', 'Collapsed', 'labels', 'Expanded with name (hidden for windows over 10kb)', 'nolabels', 'Expanded without name' ],
  );
  
  # All sources
  $somatic->append($self->create_track("somatic_mutation_all", "Somatic variants (all sources)", {
    %options,
    caption     => $prefix_caption.'All somatic',
    description => 'Somatic variants from all sources'
  }));
  
   
  # Mixed source(s)
  foreach my $key_1 (keys(%{$self->species_defs->databases->{'DATABASE_VARIATION'}{'SOMATIC_MUTATIONS'}})) {
    if ($self->species_defs->databases->{'DATABASE_VARIATION'}{'SOMATIC_MUTATIONS'}{$key_1}{'none'}) {
      (my $k = $key_1) =~ s/\W/_/g;
      $somatic->append($self->create_track("somatic_mutation_$k", "$key_1 somatic variants", {
        %options,
        caption     => $prefix_caption."$key_1 somatic",
        source      => $key_1,
        description => "Somatic variants from $key_1"
      }));
    }
  }
  
  # Somatic source(s)
  foreach my $key_2 (sort grep { $hashref->{'source'}{'somatic'}{$_} == 1 } keys %{$hashref->{'source'}{'somatic'}}) {
    next unless $hashref->{'source'}{'counts'}{$key_2} > 0;
    
    $somatic->append($self->create_track("somatic_mutation_$key_2", "$key_2 somatic mutations (all)", {
      %options,
      caption     => $prefix_caption."$key_2 somatic mutations",
      source      => $key_2,
      description => "All somatic variants from $key_2"
    }));
    
    my $tissue_menu = $self->create_submenu('somatic_mutation_by_tissue', 'Somatic variants by tissue');
    
    ## Add tracks for each tumour site
    my %tumour_sites = %{$self->species_defs->databases->{'DATABASE_VARIATION'}{'SOMATIC_MUTATIONS'}{$key_2} || {}};
    
    foreach my $description (sort  keys %tumour_sites) {
      next if $description eq 'none';
      
      my $phenotype_id           = $tumour_sites{$description};
      my ($source, $type, $site) = split /\:/, $description;
      my $formatted_site         = $site;
      $site                      =~ s/\W/_/g;
      $formatted_site            =~ s/\_/ /g;
      
      $tissue_menu->append($self->create_track("somatic_mutation_${key_2}_$site", "$key_2 somatic mutations in $formatted_site", {
        %options,
        caption     => "$key_2 $formatted_site tumours",
        filter      => $phenotype_id,
        description => $description
      }));    
=======
  while (my($key, $sublegend) = each (%$new_legend)) {
    if ($legend->{$key}) {
      ## Add to an existing legend
      ## TODO - currently this skips existing entries and settings.
      ## Need to deal with possible clashes with existing data
      foreach (@{$sublegend->{'entry_order'}}) {
        next if $legend->{$key}{'entries'}{$_};
        push @{$legend->{$key}{'entry_order'}}, $_;
        my $entry_hash = $sublegend->{$key}{'entries'}{$_};
        $legend->{$key}{'entries'}{$_} = $entry_hash;
        my $label_length = length($entry_hash->{'title'});
        $legend->{'_settings'}{'max_length'} = $label_length if $label_length > $legend->{'_settings'}{'max_length'};
      }
    }
    else {
      ## Create a new section
      $legend->{$key} = $sublegend;
>>>>>>> 7291e5d3
    }
  }
}

sub get_config :Deprecated('Use species_defs->get_config') { return $_[0]->species_defs->get_config($_[0]->species, $_[1]); }

1;<|MERGE_RESOLUTION|>--- conflicted
+++ resolved
@@ -1,7 +1,6 @@
 =head1 LICENSE
 
-Copyright [1999-2015] Wellcome Trust Sanger Institute and the EMBL-European Bioinformatics Institute
-Copyright [2016] EMBL-European Bioinformatics Institute
+Copyright [1999-2016] Wellcome Trust Sanger Institute and the EMBL-European Bioinformatics Institute
 
 Licensed under the Apache License, Version 2.0 (the "License");
 you may not use this file except in compliance with the License.
@@ -41,84 +40,6 @@
 
 use EnsEMBL::Web::Command::UserData::AddFile;
 use EnsEMBL::Web::DBSQL::DBConnection;
-<<<<<<< HEAD
-use EnsEMBL::Web::Tree;
-
-#########
-# 'user' settings are restored from cookie if available
-#  default settings are overridden by 'user' settings
-#
-
-# Takes two parameters
-# (1) - the hub (i.e. an EnsEMBL::Web::Hub object)
-# (2) - the species to use (defaults to the current species)
-
-sub new {
-  my $class   = shift;
-  my $hub     = shift;
-  my $species = shift || $hub->species;
-  my $code    = shift;
-  my $type    = $class =~ /([^:]+)$/ ? $1 : $class;
-  my $style   = $hub->species_defs->ENSEMBL_STYLE || {};
- 
-  my $self = {
-    hub              => $hub,
-    _font_face       => $style->{'GRAPHIC_FONT'} || 'Arial',
-    _font_size       => ($style->{'GRAPHIC_FONTSIZE'} * $style->{'GRAPHIC_LABEL'}) || 20,
-    _texthelper      => EnsEMBL::Draw::Utils::TextHelper->new,
-    code             => $code,
-    type             => $type,
-    species          => $species,
-    altered          => [],
-    user_track_count => 0,
-    load_threshold   => $hub->species_defs->ENSEMBL_LOAD_THRESHOLD || 20,
-    _tree            => EnsEMBL::Web::Tree->new,
-    transcript_types => [qw(transcript alignslice_transcript tsv_transcript gsv_transcript TSE_transcript)],
-    _parameters      => { # Default parameters
-      storable     => 1,      
-      trackhubs     => 0,
-      image_width  => $ENV{'ENSEMBL_IMAGE_WIDTH'} || 800,
-      image_resize => 0,      
-      margin       => 5,
-      spacing      => 2,
-      label_width  => 113,
-      show_labels  => 'yes',
-      slice_number => '1|1',
-      toolbars     => { top => 1, bottom => 0 },
-    },
-    extra_menus => {
-      active_tracks    => 1,
-      favourite_tracks => 1,
-      search_results   => 1,
-      display_options  => 1,
-    },
-    unsortable_menus => {
-      decorations => 1,
-      information => 1,
-      options     => 1,
-      other       => 1,
-    },
-    _legend => {'_settings' => {'max_length' => 0}},
-  };
-  
-  ## Better to duplicate arrays here than in various parts of the code
-  my @alignment_renderers = (
-      'off',                  'Off',
-      'as_alignment_nolabel', 'Normal',
-      'as_alignment_label',   'Labels',
-      'half_height',          'Half height',
-      'stack',                'Stacked',
-      'unlimited',            'Stacked unlimited',
-      'ungrouped',            'Ungrouped',
-                        ); 
-  my @transcript_renderers = @alignment_renderers;
-  splice @transcript_renderers, 6, 0, 'as_transcript_nolabel', 'Structure', 'as_transcript_label', 'Structure with labels';
- 
-  $self->{'alignment_renderers'}  = \@alignment_renderers;
-  $self->{'transcript_renderers'} = \@transcript_renderers;
-
-  return bless $self, $class;
-=======
 
 use EnsEMBL::Web::DataStructure::DoubleLinkedList;
 
@@ -143,7 +64,6 @@
 sub storable {
   ## Abstract method implementation
   shift->get_parameter('storable');
->>>>>>> 7291e5d3
 }
 
 sub config_type {
@@ -153,7 +73,7 @@
 
 sub _new {
   ## @override
-  ## @param Hub object
+  ## @param Hub object
   ## @param (String) Species
   ## @param (String) Type
   ## @param (String) Code
@@ -216,21 +136,7 @@
 
   # Add user defined data sources
   $self->load_user_tracks;
-<<<<<<< HEAD
-  my $threshold = $self->{'load_threshold'} || 0;
-  my $hidden_tracks = $self->{'user_track_count'} - $threshold;
-  if ($hidden_tracks > 0) {
-    $self->hub->session->add_data(
-      type     => 'message',
-      function => '_warning',
-      code     => 'threshold_warning',
-      message  => "You have turned on too many tracks for the browser to load, so $hidden_tracks have been hidden. Please use Configure This Page to select a subset of $threshold tracks to display.",
-    );
-  }
-  
-=======
-
->>>>>>> 7291e5d3
+
   # Combine info and decorations into a single menu
   my $decorations = $self->get_node('decorations') || $self->get_node('other');
   my $information = $self->get_node('information');
@@ -481,7 +387,7 @@
   ## @private
   ## Gets (or sets non-zero value to) the given parameter
   ## @param Parameter name
-  ## @param (Optional) Non-zero parameter value
+  ## @param (Optional) Non-zero parameter value
   my ($self, $key, $value) = @_;
   $self->set_parameter($key, $value) if $value;
   return $self->get_parameter($key);
@@ -618,7 +524,7 @@
 
 sub _order_tracks_by_sections {
   ## @private
-  ## Order a list of given tracks by track sections to keep tracks from same section next to each other
+  ## Order a list of given tracks by track sections to keep tracks from same section next to each other
   ## @param Arrayref of tracks to be ordered
   ## @param Arrayref of ordered tracks
   my ($self, $tracks) = @_;
@@ -650,7 +556,7 @@
 
 sub _order_tracks_by_strands {
   ## @private
-  ## Order a list of given tracks by track strands (and creates duplicate tracks for dual stranded ones)
+  ## Order a list of given tracks by track strands (and creates duplicate tracks for dual stranded ones)
   ## @param Arrayref of tracks to be ordered
   ## @param Arrayref of ordered tracks
   my ($self, $tracks) = @_;
@@ -694,7 +600,7 @@
 
 sub glyphset_tracks {
   ## Gets the ordered list of tracks that need be drawn on the image
-  ## @return Array of track nodes
+  ## @return Array of track nodes
   my $self = shift;
 
   if (!$self->{'_glyphset_tracks'}) {
@@ -702,209 +608,6 @@
     # Get tracks ordered by sections and strands
     my $tracks = $self->_order_tracks_by_strands($self->_order_tracks_by_sections($self->get_tracks));
 
-<<<<<<< HEAD
-sub add_options {
-  my $self = shift;
-  my $menu = $self->get_node(ref $_[0] ? 'options' : shift);
-  
-  return unless $menu;
-  
-  $menu->append($self->create_option(@$_)) for @_;
-}
-
-sub get_option {
-  my ($self, $code, $key) = @_;
-  my $node = $self->get_node($code);
-  return $node ? $node->get($key || 'values')->{$node->get('display')} : 0;
-}
-
-# Order submenus alphabetically by caption
-sub alphabetise_tracks {
-  my ($self, $track, $menu, $key) = @_;
-  $key ||= 'caption';
-  
-  my $name = $track->data->{$key};
-  my ($after, $node_name);
-
-  if (scalar(@{$menu->child_nodes}) > 1) {  
-    foreach (@{$menu->child_nodes}) {
-      $node_name = $_->data->{$key};
-      $after     = $_ if $node_name && $node_name lt $name;
-    }
-    if ($after) {
-      $after->after($track);
-    } else {
-      $menu->prepend_child($track);
-    }
-  }
-  else {
-    $menu->append_child($track);
-  }
-}
-
-sub check_threshold {
-### Check if we've already loaded as many user tracks as we can cope with
-### @param display String
-### @return 1 if still OK, 0 if check fails i.e. threshold exceeded
-  my ($self, $display) = @_;
-  #warn ">>> DISPLAY $display";
-  $display ||= 'off';
-  return $display if $display eq 'off';
-  ## Track is supposed to be on, so compare with threshold
-  if ($self->{'user_track_count'} >= $self->{'load_threshold'}) {
-    $display = 'off';
-  }
-  else {
-    $self->{'user_track_count'}++;
-  }
-  return $display;
-}
-
-sub load_user_tracks {
-  my $self = shift;
-  my $menu = $self->get_node('user_data');
-  
-  return unless $menu;
-  
-  my $hub      = $self->hub;
-  my $session  = $hub->session;
-  my $user     = $hub->user;
-  my $trackhubs = $self->get_parameter('trackhubs') == 1;
-  my (%url_sources, %upload_sources);
-  
-  $self->_load_url_feature($menu);
-  
-  ## Data attached via URL
-  foreach my $entry ($session->get_data(type => 'url')) {
-    next if $entry->{'no_attach'};
-    next unless $entry->{'species'} eq $self->{'species'};
-   
-    my $display = $self->check_threshold($entry->{'display'});
- 
-    $url_sources{"url_$entry->{'code'}"} = {
-      source_type => 'session',
-      source_name => $entry->{'name'} || $entry->{'url'},
-      source_url  => $entry->{'url'},
-      species     => $entry->{'species'},
-      format      => $entry->{'format'},
-      style       => $entry->{'style'},
-      colour      => $entry->{'colour'},
-      renderers   => $entry->{'renderers'},
-      display     => $display,
-      timestamp   => $entry->{'timestamp'} || time,
-    };
-  }
- 
-  ## Data uploaded but not saved
-  foreach my $entry ($session->get_data(type => 'upload')) {
-    next unless $entry->{'species'} eq $self->{'species'};
-   
-    my ($strand, $renderers, $default) = $self->_user_track_settings($entry->{'style'}, $entry->{'format'});
-    $strand     = $entry->{'strand'} if $entry->{'strand'};
-    $renderers  = $entry->{'renderers'} if $entry->{'renderers'};
-    my $description = 'Data that has been temporarily uploaded to the web server.';
-    $description   .= add_links($entry->{'description'}) if $entry->{'description'};
-     
-    my $display = $self->check_threshold($entry->{'display'});
- 
-    $menu->append($self->create_track("upload_$entry->{'code'}", $entry->{'name'}, {
-        external        => 'user',
-        glyphset        => 'flat_file',
-        colourset       => 'userdata',
-        sub_type        => 'tmp',
-        file            => $entry->{'file'},
-        format          => $entry->{'format'},
-        style           => $entry->{'style'},
-        caption         => $entry->{'name'},
-        renderers       => $renderers,
-        description     => $description,
-        display         => $display,
-        default_display => $entry->{'display'} || $default,
-        strand          => $strand,
-    }));
-  }
-
-  ## Data saved by the user  
-  if ($user) {
-    my @groups = $user->get_groups;
-
-    ## URL attached data
-    foreach my $entry (grep $_->species eq $self->{'species'}, $user->get_records('urls'), map $user->get_group_records($_, 'urls'), @groups) {
-      $url_sources{'url_' . $entry->code} = {
-        source_name => $entry->name || $entry->url,
-        source_type => 'user', 
-        source_url  => $entry->url,
-        species     => $entry->species,
-        format      => $entry->format,
-        style       => $entry->style,
-        colour      => $entry->colour,
-        renderers   => $entry->renderers,
-        display     => 'off',
-        timestamp   => $entry->timestamp,
-      };
-    }
-    
-    ## Uploads that have been saved to the persistent filespace 
-    foreach my $entry (grep $_->species eq $self->{'species'}, $user->get_records('uploads'), map $user->get_group_records($_, 'uploads'), @groups) {
-      my ($name, $assembly) = ($entry->name, $entry->assembly);
-      my ($strand, $renderers, $default) = $self->_user_track_settings($entry->style, $entry->format);
-      $strand     = $entry->strand if $entry->can('strand') && $entry->strand;
-      $renderers  = $entry->renderers if $entry->can('renderers') && $entry->renderers;
-      my $description = 'Data that has been saved to the web server. ';
-      my $extra_desc  = $entry->description;
-      $description   .= add_links($extra_desc) if $extra_desc;
-      my $display     = $self->check_threshold($entry->display);
-      $menu->append($self->create_track("upload_".$entry->code, $entry->name, {
-            external        => 'user',
-            glyphset        => 'flat_file',
-            colourset       => 'userdata',
-            sub_type        => 'user',
-            file            => $entry->file,
-            format          => $entry->format,
-            style           => $entry->style,
-            caption         => $entry->name,
-            strand          => $strand,
-            renderers       => $renderers,
-            description     => $description, 
-            display         => $display,
-            default_display => $entry->display || $default,
-      }));
-    }
-  }
-  
-  ## Now we can add all remote (URL) data sources
-  foreach my $code (sort { $url_sources{$a}{'source_name'} cmp $url_sources{$b}{'source_name'} } keys %url_sources) {
-    my $add_method = lc "_add_$url_sources{$code}{'format'}_track";
-    
-    if ($self->can($add_method)) {
-      $self->$add_method(
-        key      => $code,
-        menu     => $menu,
-        source   => $url_sources{$code},
-        external => 'user'
-      );
-    } elsif (lc $url_sources{$code}{'format'} eq 'trackhub') {
-      $self->_add_trackhub($url_sources{$code}{'source_name'}, $url_sources{$code}{'source_url'}) if $trackhubs;
-    } else {
-      $self->_add_flat_file_track($menu, 'url', $code, $url_sources{$code}{'source_name'},
-        sprintf('
-          Data retrieved from an external webserver. This data is attached to the %s, and comes from URL: <a href="%s">%s</a>',
-          encode_entities($url_sources{$code}{'source_type'}), 
-          encode_entities($url_sources{$code}{'source_url'}),
-          encode_entities($url_sources{$code}{'source_url'})
-        ),
-        url      => $url_sources{$code}{'source_url'},
-        format   => $url_sources{$code}{'format'},
-        style    => $url_sources{$code}{'style'},
-        renderers => $url_sources{$code}{'renderers'},
-        external => 'user',
-      );
-    }
-  }
-  
-  $ENV{'CACHE_TAGS'}{'user_data'} = sprintf 'USER_DATA[%s]', md5_hex(join '|', map $_->id, $menu->nodes) if $menu->has_child_nodes;
-}
-=======
     # User sortable image?
     if ($self->get_parameter('sortable_tracks')) {
 
@@ -914,7 +617,6 @@
         next if $_->get_data('sortable'); # if it's already configured as sortable in the configs, don't change it
         $_->set_data('sortable', $unsortable_menus{$_->parent_node->id} ? 0 : 1);
       }
->>>>>>> 7291e5d3
 
       # sort the tracks according to user preferences
       my $user_track_order = $self->_user_track_order;
@@ -940,637 +642,6 @@
 
           $pointer = $pointer->next;
         }
-<<<<<<< HEAD
-      }
-      
-      last if scalar keys %{$options{'axis_labels'}} == 2;
-    }
-    
-    $options{'axes'} = { map { $_ => $options{'axis_labels'}{$_}{'label'} } qw(x y) };
-  }
-  
-  my $submenu = $self->create_submenu($options{'submenu_key'}, $options{'submenu_name'}, {
-    external    => 1,
-    description => $options{'submenu_desc'},
-    ($matrix ? (
-      menu   => 'matrix',
-      url    => $options{'matrix_url'},
-      matrix => {
-        section     => $menu->data->{'caption'},
-        header      => $options{'submenu_name'},
-        desc_url    => $config->{'description_url'},
-        description => $config->{'longLabel'},
-        axes        => $options{'axes'},
-      }
-    ) : ())
-  });
-  
-  $self->alphabetise_tracks($submenu, $menu);
- 
-  my $count_visible = 0;
-
-  my $style_mappings = {
-                        'bam'     => {
-                                      'default' => 'coverage_with_reads',
-                                      },
-                        'cram'    => {
-                                      'default' => 'coverage_with_reads',
-                                      },
-                        'bigbed'  => {
-                                      'full'    => 'as_transcript_label',
-                                      'pack'    => 'as_transcript_label',
-                                      'squish'  => 'half_height',
-                                      'dense'   => 'as_alignment_nolabel',
-                                      'default' => 'as_transcript_label',
-                                      },
-                        'bigwig'  => {
-                                      'full'    => 'signal',
-                                      'dense'   => 'compact',
-                                      'default' => 'compact',
-                                      },
-                        'vcf'     =>  {
-                                      'full'    => 'histogram',
-                                      'dense'   => 'compact',
-                                      'default' => 'compact',
-                                      },
-                      };
- 
-  foreach (@{$children||[]}) {
-    my $track        = $_->data;
-    my $type         = ref $track->{'type'} eq 'HASH' ? uc $track->{'type'}{'format'} : uc $track->{'type'};
-
-    my $on_off = $config->{'on_off'} || $track->{'on_off'};
-    ## Turn track on if there's no higher setting turning it off
-    if ($track->{'visibility'}  eq 'hide') {
-      $on_off = 'off';
-    }
-    elsif (!$config->{'on_off'} && !$track->{'on_off'}) {
-      $on_off = 'on';
-    }
-    elsif ($self->check_threshold($on_off) eq 'off') {
-      $on_off = 'off';
-    }
-
-    my $ucsc_display  = $config->{'visibility'} || $track->{'visibility'};
-
-    ## FIXME - According to UCSC's documentation, 'squish' is more like half_height than compact
-    my $squish       = $ucsc_display eq 'squish';
-    (my $source_name = $track->{'shortLabel'}) =~ s/_/ /g;
-
-    ## Translate between UCSC terms and Ensembl ones
-    my $default_display = $style_mappings->{lc($type)}{$ucsc_display}
-                              || $style_mappings->{lc($type)}{'default'}
-                              || 'normal';
-    $options{'default_display'} = $default_display;
-
-    ## Set track style if appropriate 
-    if ($on_off && $on_off eq 'on') {
-      $options{'display'} = $default_display;
-    }
-    else {
-      $options{'display'} = 'off';
-    }
-
-    ## Note that we use a duplicate value in description and longLabel, because non-hub files 
-    ## often have much longer descriptions so we need to distinguish the two
-    my $source       = {
-      name        => $track->{'track'},
-      source_name => $source_name,
-      desc_url    => $track->{'description_url'},
-      description => $name.': '.$track->{'longLabel'},
-      longLabel   => $track->{'longLabel'},
-      source_url  => $track->{'bigDataUrl'},
-      colour      => exists $track->{'color'} ? $track->{'color'} : undef,
-      colorByStrand => exists $track->{'colorByStrand'} ? $track->{'colorByStrand'} : undef,
-      spectrum    => exists $track->{'spectrum'} ? $track->{'spectrum'} : undef,
-      no_titles   => $type eq 'BIGWIG', # To improve browser speed don't display a zmenu for bigwigs
-      squish      => $squish,
-      signal_range => $track->{'signal_range'},
-      %options
-    };
-
-    # Graph range - Track Hub default is 0-127
-
-    if (exists $track->{'viewLimits'}) {
-      $source->{'viewLimits'} = $track->{'viewLimits'};
-    } elsif ($track->{'autoScale'} eq 'off') {
-      $source->{'viewLimits'} = '0:127';
-    }
-
-    if (exists $track->{'maxHeightPixels'}) {
-      $source->{'maxHeightPixels'} = $track->{'maxHeightPixels'};
-    } elsif ($type eq 'BIGWIG' || $type eq 'BIGBED') {
-      $source->{'maxHeightPixels'} = '64:32:16';
-    }
-    
-    if ($matrix) {
-      my $caption = $track->{'shortLabel'};
-      $source->{'section'} = $parent->data->{'shortLabel'};
-      ($source->{'source_name'} = $track->{'longLabel'}) =~ s/_/ /g;
-      $source->{'labelcaption'} = $caption;
-     
-      $source->{'matrix'} = {
-        menu   => $options{'submenu_key'},
-        column => $options{'axis_labels'}{'x'}{$track->{'subGroups'}{$config->{'dimensions'}{'x'}}},
-        row    => $options{'axis_labels'}{'y'}{$track->{'subGroups'}{$config->{'dimensions'}{'y'}}},
-      };
-      $source->{'column_data'} = { desc_url => $config->{'description_url'}, description => $config->{'longLabel'}, no_subtrack_description => 1 };
-    }
-    
-    $tracks{$type}{$source->{'name'}} = $source;
-  }
-  
-  $self->load_file_format(lc, $tracks{$_}) for keys %tracks;
-}
-
-sub _add_trackhub_extras_options {
-  my ($self, %args) = @_;
-  
-  if (exists $args{'menu'}{'maxHeightPixels'} || exists $args{'source'}{'maxHeightPixels'}) {
-    $args{'options'}{'maxHeightPixels'} = $args{'menu'}{'maxHeightPixels'} || $args{'source'}{'maxHeightPixels'};
-  }
-  
-  # Alternative rendering order for genome segmentation and similar
-  if ($args{'source'}{'squish'}) {
-    $args{'renderers'} = [
-      'off',     'Off',
-      'compact', 'Continuous',
-      'normal',  'Separate',
-      'labels',  'Separate with labels',
-    ];
-  }
-  
-  $args{'options'}{'viewLimits'} = $args{'menu'}{'viewLimits'} || $args{'source'}{'viewLimits'} if exists $args{'menu'}{'viewLimits'} || exists $args{'source'}{'viewLimits'};
-  $args{'options'}{'signal_range'} = $args{'source'}{'signal_range'} if exists $args{'source'}{'signal_range'};
-  $args{'options'}{'no_titles'}  = $args{'menu'}{'no_titles'}  || $args{'source'}{'no_titles'}  if exists $args{'menu'}{'no_titles'}  || exists $args{'source'}{'no_titles'};
-  $args{'options'}{'set'}        = $args{'source'}{'submenu_key'};
-  $args{'options'}{'subset'}     = $self->tree->clean_id($args{'source'}{'submenu_key'}, '\W') unless $args{'source'}{'matrix'};
-  $args{'options'}{$_}           = $args{'source'}{$_} for qw(trackhub matrix column_data colour description desc_url);
-  
-  return %args;
-}
-
-sub _load_url_feature {
-## Creates a temporary track based on a single line of a row-based data file,
-## such as VEP output, e.g. 21 9678256 9678256 T/G 1 
-  my ($self, $menu) = @_;
-  return unless $menu;
-
-  my $session_data = $self->hub->session->get_data('code' => 'custom_feature', type => 'custom');
-  my ($format, $data);
-
-  if ($self->hub->param('custom_feature')) {
-    $format  = $self->hub->param('format');
-    $data    = decode_entities($self->hub->param('custom_feature'));
-    $session_data = {'code' => 'custom_feature', 'type' => 'custom', 
-                      'format' => $format, 'data' => $data}; 
-    $self->hub->session->set_data(%$session_data);
-  }
-  elsif ($session_data && ref($session_data) eq 'HASH' && $session_data->{'data'}) {
-    $format = $session_data->{'format'};
-    $data = $session_data->{'data'};
-  }
-  return unless ($data && $format);
-
-  my ($strand, $renderers, $default) = $self->_user_track_settings(undef, $format);
-  my $file_info = $self->hub->species_defs->multi_val('DATA_FORMAT_INFO');
-
-  my $track = $self->create_track('custom_feature', 'Single feature', {
-        external        => 'user',
-        glyphset        => 'flat_file',
-        colourset       => 'classes',
-        sub_type        => 'single_feature',
-        format          => $format,
-        caption         => 'Single '.$file_info->{$format}{'label'}.' feature',
-        renderers       => $renderers,
-        description     => 'A single feature that has been loaded via a hyperlink',
-        display         => 'off',
-        default_display => $default,
-        strand          => $strand,
-        data            => $data,
-  });
-  $menu->append($track) if $track;
-}
-
-sub load_configured_bam    { shift->load_file_format('bam');    }
-sub load_configured_bigbed { 
-  my $self = shift;
-  $self->load_file_format('bigbed'); 
-  my $sources  = $self->sd_call('ENSEMBL_INTERNAL_BIGBED_SOURCES') || {};
-  if ($sources->{'age_of_base'}) {
-    $self->add_track('information', 'age_of_base_legend', 'Age of Base Legend', 'age_of_base_legend', { strand => 'r' });        
-  }
-}
-sub load_configured_bigwig { shift->load_file_format('bigwig'); }
-sub load_configured_vcf    { shift->load_file_format('vcf');    }
-sub load_configured_trackhubs { shift->load_file_format('trackhub'); }
-
-sub load_file_format {
-  my ($self, $format, $sources) = @_;
-  my $function = "_add_${format}_track";
-  
-  return unless ($format eq 'trackhub' || $self->can($function));
-  
-  my $internal = !defined $sources;
-  $sources  = $self->sd_call(sprintf 'ENSEMBL_INTERNAL_%s_SOURCES', uc $format) || {} unless defined $sources; # get the internal sources from config
-  
-  foreach my $source_name (sort keys %$sources) {
-    # get the target menu 
-    my $menu = $self->get_node($sources->{$source_name});
-    my ($source, $view);
-    
-    if ($menu) {
-      $source = $self->sd_call($source_name);
-      $view   = $source->{'view'};
-    } else {
-      ## Probably an external trackhub source
-         $source       = $sources->{$source_name};
-         $view         = $source->{'view'};
-      my $menu_key     = $source->{'menu_key'};
-      my $menu_name    = $source->{'menu_name'};
-      my $submenu_key  = $source->{'submenu_key'};
-      my $submenu_name = $source->{'submenu_name'};
-      my $main_menu    = $self->get_node($menu_key) || $self->tree->append_child($self->create_submenu($menu_key, $menu_name, { external => 1, trackhub_menu => !!$source->{'trackhub'} }));
-         $menu         = $self->get_node($submenu_key);
-      
-      if (!$menu) {
-        $menu = $self->create_submenu($submenu_key, $submenu_name, { external => 1, ($source->{'matrix_url'} ? (menu => 'matrix', url => $source->{'matrix_url'}) : ()) });
-        $self->alphabetise_tracks($menu, $main_menu);
-      }
-    }
-    if ($source) {
-      if ($format eq 'trackhub') {
-        ## Force hiding of internally configured trackhubs, because they should be 
-        ## off by default regardless of the settings in the hub
-        my $force_hide = $internal ? 1 : 0;  
-        $self->_add_trackhub($source->{'source_name'}, $source->{'url'}, undef, $menu, $force_hide);
-      }
-      else { 
-        my $is_internal = $source->{'source_url'} ? 0 : $internal;
-        $self->$function(key => $source_name, menu => $menu, source => $source, description => $source->{'description'}, internal => $is_internal, view => $view);
-      }
-    }
-  }
-}
-
-sub _add_bam_track {
-  my ($self, %args) = @_;
-  $self->_add_htslib_track('bam', %args);
-}
-
-sub _add_cram_track {
-  my ($self, %args) = @_;
-  $self->_add_htslib_track('cram', %args);
-}
-
-
-sub _add_htslib_track {
-  my ($self, $hts_format, %args) = @_;
-  my $desc = '
-    The read end bars indicate the direction of the read and the colour indicates the type of read pair:
-    Green = both mates are part of a proper pair; Blue = either this read is not paired, or its mate was not mapped; Red = this read is not properly paired.
-  ';
- 
-
-  ## Override default renderer (mainly used by trackhubs)
-  my %options;
-  $options{'display'} = $args{'source'}{'display'} if $args{'source'}{'display'};
-  $options{'strand'}  = 'b';
- 
-  $self->_add_file_format_track(
-    format      => 'BAM',
-    description => $desc,
-    renderers   => [
-                    'off',                  'Off',
-                    'coverage_with_reads',  'Normal',
-                    'unlimited',            'Unlimited',
-                    'histogram',            'Coverage only'
-                    ],
-    colourset   => 'BAM',
-    options => {
-      external => 'external',
-      sub_type => $hts_format,
-      %options,
-    },
-    %args,
-  );
-}
-
-sub _add_bigbed_track {
-  my ($self, %args) = @_;
-
-  ## Get default settings for this format 
-  my ($strand, $renderers, $default) = $self->_user_track_settings($args{'source'}{'style'}, 'BIGBED');
- 
-  my $options = {
-    external        => 'external',
-    sub_type        => 'url',
-    colourset       => 'feature',
-    colorByStrand   => $args{'source'}{'colorByStrand'},
-    spectrum        => $args{'source'}{'spectrum'},
-    strand          => $args{'source'}{'strand'} || $strand,
-    style           => $args{'source'}{'style'},
-    longLabel       => $args{'source'}{'longLabel'},
-    addhiddenbgd    => 1,
-    max_label_rows  => 2,
-    default_display => $args{'source'}{'default'} || $default,
-  };
-  ## Override default renderer (mainly used by trackhubs)
-  $options->{'display'} = $args{'source'}{'display'} if $args{'source'}{'display'};
-
-  if ($args{'view'} && $args{'view'} =~ /peaks/i) {
-    $options->{'join'} = 'off';  
-  } else {
-    push @$renderers, ('signal', 'Wiggle plot');
-  }
-  
-  $self->_add_file_format_track(
-    format      => 'BigBed',
-    description => 'Bigbed file',
-    renderers   => $args{'source'}{'renderers'} || $renderers,
-    options     => $options,
-    %args,
-  );
-}
-
-sub _add_bigwig_track {
-  my ($self, %args) = @_;
-
-  my $renderers = $args{'source'}{'renderers'} || [
-    'off',     'Off',
-    'signal',  'Wiggle plot',
-    'compact', 'Compact',
-  ];
-
-  my $options = {
-    external        => 'external',
-    sub_type        => 'bigwig',
-    style           => 'wiggle',
-    colour          => $args{'menu'}{'colour'} || $args{'source'}{'colour'} || 'red',
-    longLabel       => $args{'source'}{'longLabel'},
-    addhiddenbgd    => 1,
-    max_label_rows  => 2,
-  };
-
-  ## Override default renderer (mainly used by trackhubs)
-  $options->{'display'} = $args{'source'}{'display'} if $args{'source'}{'display'};
-
-  $self->_add_file_format_track(
-    format    => 'BigWig',
-    renderers =>  $renderers,
-    options   => $options,
-    %args
-  );
-}
-
-sub _add_vcf_track {
-  my ($self, %args) = @_;
-
-  ## Override default renderer (mainly used by trackhubs)
-  my %options;
-  $options{'display'} = $args{'source'}{'display'} if %args && $args{'source'}{'display'};
-
-  $self->_add_file_format_track(
-    format    => 'VCF',
-    renderers => [
-      'off',       'Off',
-      'histogram', 'Histogram',
-      'simple',    'Compact'
-    ],
-    options => {
-      external   => 'external',
-      sources    => undef,
-      depth      => 0.5,
-      bump_width => 0,
-      colourset  => 'variation',
-      %options,
-    },
-    %args
-  );
-}
-
-sub _add_pairwise_track {
-  shift->_add_file_format_track(
-    format    => 'PAIRWISE',
-    renderers => [
-      'off',                'Off', 
-      'interaction',        'Pairwise interaction',
-    ],
-    options => {
-      external   => 'external',
-      subtype    => 'pairwise',
-    },
-    @_
-  );
-  
-}
-
-sub _add_flat_file_track {
-  my ($self, $menu, $sub_type, $key, $name, $description, %options) = @_;
-
-  $menu ||= $self->get_node('user_data');
-
-  return unless $menu;
-
-  my ($strand, $renderers, $default) = $self->_user_track_settings($options{'style'}, $options{'format'});
-
-  $options{'display'} = $self->check_threshold($options{'display'});
-
-  my $track = $self->create_track($key, $name, {
-    display         => 'off',
-    strand          => $strand,
-    external        => 'external',
-    glyphset        => 'flat_file',
-    colourset       => 'userdata',
-    caption         => $name,
-    sub_type        => $sub_type,
-    renderers       => $renderers,
-    default_display => $default,
-    description     => $description,
-    %options
-  });
-
-  $menu->append($track) if $track;
-  return $renderers;
-}
-
-sub _add_file_format_track {
-  my ($self, %args) = @_;
-  my $menu = $args{'menu'} || $self->get_node('user_data');
-
-  return unless $menu;
-
-  %args = $self->_add_trackhub_extras_options(%args) if $args{'source'}{'trackhub'};
-
-  my $type    = lc $args{'format'};
-  my $article = $args{'format'} =~ /^[aeiou]/ ? 'an' : 'a';
-  my ($desc, $url);
-
-  if ($args{'internal'}) {
-    $desc = $args{'description'};
-    $url = join '/', $self->hub->species_defs->DATAFILE_BASE_PATH, lc $self->hub->species, $self->hub->species_defs->ASSEMBLY_VERSION, $args{'source'}{'dir'}, $args{'source'}{'file'};
-    $args{'options'}{'external'} = undef;
-  } else {
-    if ($args{'source'}{'source_type'} =~ /^session|user$/i) {       
-      $desc = sprintf(
-        'Data retrieved from %s %s file on an external webserver. %s <p>This data is attached to the %s, and comes from URL: <a href="%s">%s</a></p>',
-        $article,
-        $args{'format'},
-        $args{'description'},
-        encode_entities($args{'source'}{'source_type'}),
-        encode_entities($args{'source'}{'source_url'}),
-        encode_entities($args{'source'}{'source_url'})
-      );
-    } else {
-      $desc = $args{'description'};
-    }
-  }
- 
-  $args{'options'}->{'display'} = $self->check_threshold($args{'options'}->{'display'});
-  $self->generic_add($menu, undef, $args{'key'}, {}, {
-    display     => 'off',
-    strand      => 'f',
-    format      => $args{'format'},
-    glyphset    => $type,
-    colourset   => $type,
-    renderers   => $args{'renderers'},
-    name        => $args{'source'}{'source_name'},
-    caption     => exists($args{'source'}{'caption'}) ? $args{'source'}{'caption'} : $args{'source'}{'source_name'},
-    labelcaption => $args{'source'}{'labelcaption'},
-    section     => $args{'source'}{'section'},
-    url         => $url || $args{'source'}{'source_url'},
-    description => $desc,
-    %{$args{'options'}}
-  });
-}
-
-sub _user_track_settings {
-  my ($self, $style, $format) = @_;
-  my (@user_renderers, $default);
-  my $strand = 'b';
-
-  if (lc($format) eq 'pairwise') {
-    @user_renderers = ('off', 'Off', 'interaction', 'Pairwise interaction');
-    $strand = 'f';
-  }
-  elsif (lc($format) eq 'bedgraph' || lc($format) eq 'wig' || $style =~ /^(wiggle|WIG)$/) {
-    @user_renderers = ('off', 'Off', 'signal', 'Wiggle plot');
-    $strand = 'f';
-  }
-  elsif (uc($format) =~ /BED|GFF|GTF/) {
-    @user_renderers = @{$self->{'transcript_renderers'}};
-    $default = 'as_transcript_label';
-  }
-  else {
-    @user_renderers = (@{$self->{'alignment_renderers'}}, 'difference', 'Differences');
-  }
-
-  return ($strand, \@user_renderers, $default);
-}
-
-sub _compare_assemblies {
-  my ($self, $entry, $session) = @_;
-
-  if ($entry->{'assembly'} && $entry->{'assembly'} ne $self->sd_call('ASSEMBLY_VERSION')) {
-    $session->add_data(
-      type     => 'message',
-      code     => 'userdata_assembly_mismatch',
-      message  => "Sorry, track $entry->{'name'} is on an old assembly ($entry->{'assembly'}) and cannot be shown",
-      function => '_error'
-    );
-  }
-}
-
-sub update_from_input {
-  my $self  = shift;
-  my $input = $self->hub->input;
-  
-  return $self->reset if $input->param('reset');
-  
-  my $diff   = $input->param('image_config');
-  my $reload = 0;
-  
-  if ($diff) {
-    my $track_reorder = 0;
-    
-    $diff = from_json($diff);
-    $self->update_track_renderer($_, $diff->{$_}->{'renderer'}, undef, 1) for grep exists $diff->{$_}->{'renderer'}, keys %$diff;
-    
-    $reload        = $self->is_altered;
-    $track_reorder = $self->update_track_order($diff) if $diff->{'track_order'};
-    $reload      ||= $track_reorder;
-    $self->update_favourite_tracks($diff);
-  } else {
-    my %favourites;
-    
-    foreach my $p ($input->param) {
-      my $val = $input->param($p);
-      
-      if ($p eq 'track') {
-        my $node = $self->get_node($val);
-        $node->set_user('userdepth', $input->param('depth')) if $node;
-        $self->altered($val);
-      }
-      elsif ($val =~ /favourite_(on|off)/) {
-        $favourites{$p} = { favourite => $1 eq 'on' ? 1 : 0 };
-      } 
-      elsif ($p ne 'depth') {
-        $self->update_track_renderer($p, $val);
-      }
-    }
-    
-    $reload = $self->is_altered;
-    
-    $self->update_favourite_tracks(\%favourites) if scalar keys %favourites;
-  }
-  
-  return $reload;
-}
-
-sub update_from_url {
-  ## Tracks added "manually" in the URL (e.g. via a link)
-  
-  my ($self, @values) = @_;
-  my $hub     = $self->hub;
-  my $session = $hub->session;
-  my $species = $hub->species;
-  
-  foreach my $v (@values) {
-    my $format = $hub->param('format');
-    my ($url, $renderer, $attach);
-    
-    if ($v =~ /^url/) {
-      $v =~ s/^url://;
-      $attach = 1;
-      ($url, $renderer) = split /=/, $v;
-    }
-   
-    if ($attach || $hub->param('attach')) {
-      ## Backwards compatibility with 'contigviewbottom=url:http...'-type parameters
-      ## as well as new 'attach=http...' parameter
-      my $p = uri_unescape($url);
-
-      my $menu_name   = $hub->param('menu');
-      my $all_formats = $hub->species_defs->multi_val('DATA_FORMAT_INFO');
-       
-      if (!$format) {
-        my @path = split(/\./, $p);
-        my $ext  = $path[-1] eq 'gz' ? $path[-2] : $path[-1];
-          
-        while (my ($name, $info) = each %$all_formats) {
-          if ($ext =~ /^$name$/i) {
-            $format = $name;
-            last;
-          }  
-        }
-        if (!$format) {
-          # Didn't match format name - now try checking format extensions
-          while (my ($name, $info) = each %$all_formats) {
-            if ($ext eq $info->{'ext'}) {
-              $format = $name;
-              last;
-            }  
-=======
 
         # go through the state changes made by the user, one by one, and reorder the tracks accordingly
         for (@$user_track_order) {
@@ -1583,7 +654,6 @@
           } else {
             $first_track->before($track);
             $first_track = $track;
->>>>>>> 7291e5d3
           }
         }
 
@@ -1656,1143 +726,6 @@
   $information->set_data('text', $info) if $information;
   $information->set_data('extra_height', 2) if $information;
 
-<<<<<<< HEAD
-sub _merge {
-  my ($self, $_sub_tree, $sub_type) = @_;
-  my $tree        = $_sub_tree->{'analyses'};
-  my $config_name = $self->{'type'};
-  my $data        = {};
-  
-  foreach my $analysis (keys %$tree){ 
-    my $sub_tree = $tree->{$analysis}; 
-    
-    next unless $sub_tree->{'disp'}; # Don't include non-displayable tracks
-    next if exists $sub_tree->{'web'}{$sub_type}{'do_not_display'};
-    
-    my $key = $sub_tree->{'web'}{'key'} || $analysis;
-
-    foreach (grep $_ ne 'desc', keys %{$sub_tree->{'web'} || {}}) {
-      if ($_ eq 'default') {
-        $data->{$key}{'display'} ||= ref $sub_tree->{'web'}{$_} eq 'HASH' ? $sub_tree->{'web'}{$_}{$config_name} : $sub_tree->{'web'}{$_};
-      } else {
-        $data->{$key}{$_} ||= $sub_tree->{'web'}{$_}; # Longer form for help and configuration
-      }
-    }
-    
-    if ($sub_tree->{'web'}{'key'}) {
-      if ($sub_tree->{'desc'}) {
-        $data->{$key}{'multiple'}      = "This track comprises multiple analyses;" if $data->{$key}{'description'};
-        $data->{$key}{'description'} ||= '';
-        $data->{$key}{'description'}  .= ($data->{$key}{'description'} ? '; ' : '') . $sub_tree->{'desc'};
-      }
-    } else {
-      $data->{$key}{'description'} = $sub_tree->{'desc'};
-    }
-    
-    $data->{$key}{'format'} = $sub_tree->{'format'};
-    
-    push @{$data->{$key}{'logic_names'}}, $analysis;
-  }
-  
-  foreach my $key (keys %$data) {
-    $data->{$key}{'name'}      ||= $tree->{$key}{'name'};
-    $data->{$key}{'caption'}   ||= $data->{$key}{'name'} || $tree->{$key}{'name'};
-    $data->{$key}{'display'}   ||= 'off';
-    $data->{$key}{'strand'}    ||= 'r';
-    $data->{$key}{'description'} = "$data->{$key}{'multiple'} $data->{$key}{'description'}" if $data->{$key}{'multiple'};
-  }
-  
-  return ([ sort { $data->{$a}{'name'} cmp $data->{$b}{'name'} } keys %$data ], $data);
-}
-
-sub generic_add {
-  my ($self, $menu, $key, $name, $data, $options) = @_;
-  
-  $data = {
-    %$data,
-    db        => $key,
-    renderers => [ 'off', 'Off', 'normal', 'On' ],
-    %$options
-  };
-  
-  $self->add_matrix($data, $menu, $name) if $data->{'matrix'};
-  
-  return $menu->append($self->create_track($name, $data->{'name'}, $data));
-}
-
-sub add_matrix {
-  my ($self, $data, $menu, $name) = @_;
-  my $menu_data    = $menu->data;
-  my $matrix       = $data->{'matrix'};
-  my $caption      = $data->{'caption'};
-  my $column       = $matrix->{'column'};
-  my $subset       = $matrix->{'menu'};
-  my @rows         = $matrix->{'rows'} ? @{$matrix->{'rows'}} : $matrix;
-  my $column_key   = $self->tree->clean_id("${subset}_$column");
-  my $column_track = $self->get_node($column_key);
-  
-  if (!($column_track && $column_track->parent_node)) {
-    $column_track = $self->create_track($column_key, $data->{'track_name'} || $column, {
-      renderers   => $data->{'renderers'},
-      label_x     => $column,
-      display     => 'off',
-      subset      => $subset,
-      $matrix->{'row'} ? (matrix => 'column') : (),
-      column_order => $matrix->{'column_order'} || 999999,
-      %{$data->{'column_data'} || {}}
-    });
-    
-    $self->alphabetise_tracks($column_track, $menu, 'label_x');
-  }
-  
-  if ($matrix->{'row'}) {
-    push @{$column_track->data->{'subtrack_list'}}, [ $caption, $column_track->data->{'no_subtrack_description'} ? () : $data->{'description'} ];
-    $data->{'option_key'} = $self->tree->clean_id("${subset}_${column}_$matrix->{'row'}");
-  }
-  
-  $data->{'column_key'}  = $column_key;
-  $data->{'menu'}        = 'matrix_subtrack';
-  $data->{'source_name'} = $data->{'name'};
-
-  if (!$data->{'display'} || $data->{'display'} eq 'off') {
-    $data->{'display'} = 'default';
-  }
-  
-  if (!$menu_data->{'matrix'}) {
-    my $hub = $self->hub;
-    
-    $menu_data->{'menu'}   = 'matrix';
-    $menu_data->{'url'}    = $hub->url('Config', { action => 'Matrix', function => $hub->action, partial => 1, menu => $menu->id });
-    $menu_data->{'matrix'} = {
-      section => $menu->parent_node->data->{'caption'},
-      header  => $menu_data->{'caption'},
-    }
-  }
-  
-  foreach (@rows) {
-    my $option_key = $self->tree->clean_id("${subset}_${column}_$_->{'row'}");
-    my $display = ($_->{'on'} || ($data->{'display'} ne 'off' && $data->{'display'} ne 'default')) ? 'on' : 'off';
-    
-    my $node = $self->create_track($option_key, $_->{'row'}, {
-      node_type => 'option',
-      menu      => 'no',
-      display   => $display,
-      renderers => [qw(on on off off)],
-      caption   => "$column - $_->{'row'}",
-      group => $_->{'group'},
-    });
-    ## Hack to get trackhub matrix visibility to work
-    if ($display eq 'on' && $name) { # $name is only present for trackhubs
-      my $renderer = $data->{'display'} || $data->{'renderers'}[2] || 'normal';
-      $node->{'user_data'}{$option_key} ||= {'display' => 'on',       'hack' => 1}; # do not overwrite - user may have changed it himself if it's present already
-      $node->{'user_data'}{$name}       ||= {'display' => $renderer,  'hack' => 1}; # change individual track renderer along with the cell display
-    }
-    $column_track->append($node);
-    
-    $menu_data->{'matrix'}{'rows'}{$_->{'row'}} ||= { id => $_->{'row'}, group => $_->{'group'}, group_order => $_->{'group_order'}, column_order => $_->{'column_order'}, column => $column };
-  }
-  
-  return $column_track;
-}
-
-#----------------------------------------------------------------------#
-# Functions to add tracks from core like databases                     #
-#----------------------------------------------------------------------#
-
-# add_dna_align_features
-# loop through all core databases - and attach the dna align
-# features from the dna_align_feature tables...
-# these are added to one of five menus: transcript, cdna/mrna, est, rna, other
-# depending whats in the web_data column in the database
-sub add_dna_align_features {
-  my ($self, $key, $hashref) = @_;
-  
-  return unless $self->get_node('dna_align_cdna') || $key eq 'rnaseq';
-  
-  my ($keys, $data) = $self->_merge($hashref->{'dna_align_feature'}, 'dna_align_feature');
-  
-  foreach my $key_2 (@$keys) {
-    my $k    = $data->{$key_2}{'type'} || 'other';
-    my $menu = ($k =~ /rnaseq|simple|transcript/) ? $self->tree->get_node($k) : $self->tree->get_node("dna_align_$k");
-    
-    if ($menu) {
-      my $alignment_renderers = ['off','Off'];
-      
-      $alignment_renderers = [ @{$self->{'alignment_renderers'}} ] unless($data->{$key_2}{'no_default_renderers'});
-            
-      if (my @other_renderers = @{$data->{$key_2}{'additional_renderers'} || [] }) {
-        my $i = 0;
-        while ($i < scalar(@other_renderers)) {
-          splice @$alignment_renderers, $i+2, 0, $other_renderers[$i];
-          splice @$alignment_renderers, $i+3, 0, $other_renderers[$i+1];
-          $i += 2;
-        }
-      }
-      
-      # my $display = (grep { $data->{$key_2}{'display'} eq $_ } @$alignment_renderers )             ? $data->{$key_2}{'display'}
-      #             : (grep { $data->{$key_2}{'display'} eq $_ } @{$self->{'alignment_renderers'}} ) ? $data->{$key_2}{'display'}
-      #             : 'off'; # needed because the same logic_name can be a gene and an alignment
-
-      my $display  = $data->{$key_2}{'display'} ? $data->{$key_2}{'display'} : 'off';
-      my $glyphset = '_alignment';
-      my $strand   = 'b';
-      
-      if ($key_2 eq 'alt_seq_mapping') {
-        $display             = 'simple';
-        $alignment_renderers = [ 'off', 'Off', 'normal', 'On' ];  
-        $glyphset            = 'patch_ref_alignment';
-        $strand              = 'f';
-      }
-      
-      $self->generic_add($menu, $key, "dna_align_${key}_$key_2", $data->{$key_2}, {
-        glyphset  => $glyphset,
-        sub_type  => lc $k,
-        colourset => 'feature',
-        display   => $display,
-        renderers => $alignment_renderers,
-        strand    => $strand,
-      });
-    }
-  }
-  
-  $self->add_track('information', 'diff_legend', 'Alignment Difference Legend', 'diff_legend', { strand => 'r' });
-}
-
-sub add_data_files {
-  my ($self, $key, $hashref) = @_;
-  my $menu = $self->tree->get_node('rnaseq');
-
-  return unless $menu;
-  
-  my ($keys, $data) = $self->_merge($hashref->{'data_file'});
-  
-  foreach (@$keys) {
-    my $glyphset = $data->{$_}{'format'} || '_alignment';
-
-    my $renderers;
-    if ($glyphset eq 'bamcov') {
-      $renderers = [
-                    'off',                  'Off',
-                    'signal',               'Coverage (BigWig)',
-                    'coverage_with_reads',  'Normal',
-                    'unlimited',            'Unlimited',
-                    ];
-    }
-    else {
-      $renderers = [
-                    'off',                  'Off',
-                    'coverage_with_reads',  'Normal',
-                    'unlimited',            'Unlimited',
-                    'histogram',            'Coverage only'
-                    ];
-    }
-
-    $self->generic_add($menu, $key, "data_file_${key}_$_", $data->{$_}, { 
-      glyphset  => $glyphset, 
-      colourset => $data->{$_}{'colour_key'} || 'feature',
-      strand    => 'f',
-      renderers => $renderers, 
-      gang      => 'rnaseq',
-    });
-  }
-}
-
-sub add_ditag_features {
-  my ($self, $key, $hashref) = @_;
-  my $menu = $self->tree->get_node('ditag');
-  
-  return unless $menu;
-  
-  my ($keys, $data) = $self->_merge($hashref->{'ditag_feature'});
-  $self->generic_add($menu, $key, "ditag_${key}_$_", $data->{$_}, { glyphset => '_ditag', strand => 'b' }) for @$keys;
-}
-
-# add_genes
-# loop through all core databases - and attach the gene
-# features from the gene tables...
-# there are a number of menus sub-types these are added to:
-# * transcript              # ordinary transcripts
-# * alignslice_transcript   # transcripts in align slice co-ordinates
-# * tse_transcript          # transcripts in collapsed intro co-ords
-# * tsv_transcript          # transcripts in collapsed intro co-ords
-# * gsv_transcript          # transcripts in collapsed gene co-ords
-# depending on which menus are configured
-sub add_genes {
-  my ($self, $key, $hashref, $species) = @_;
-
-  # Gene features end up in each of these menus
-  return unless grep $self->get_node($_), @{$self->{'transcript_types'}};
-
-  my ($keys, $data) = $self->_merge($hashref->{'gene'}, 'gene');
-  my $colours       = $self->species_defs->colour('gene');
-  
-  my $flag          = 0;
-
-  my $renderers = [
-          'off',                     'Off',
-          'gene_nolabel',            'No exon structure without labels',
-          'gene_label',              'No exon structure with labels',
-          'transcript_nolabel',      'Expanded without labels',
-          'transcript_label',        'Expanded with labels',
-          'collapsed_nolabel',       'Collapsed without labels',
-          'collapsed_label',         'Collapsed with labels',
-          'transcript_label_coding', 'Coding transcripts only (in coding genes)',          
-        ];
-        
-  foreach my $type (@{$self->{'transcript_types'}}) {
-    my $menu = $self->get_node($type);
-    next unless $menu;
-
-    foreach my $key2 (@$keys) {
-      my $t = $type;
-
-      # force genes into a seperate menu if so specified in web_data (ie rna-seq); unless you're on a transcript page that is
-      if ($data->{$key2}{'type'}){
-        unless (ref($self) =~ /transcript/) {
-          $t = $data->{$key2}{'type'};
-        }
-      }
-
-      my $menu = $self->get_node($t);      
-      next unless $menu;
-
-      $self->generic_add($menu, $key, "${t}_${key}_$key2", $data->{$key2}, {
-        glyphset  => ($t =~ /_/ ? '' : '_') . $type, # QUICK HACK
-        colours   => $colours,
-        strand    => $t eq 'gene' ? 'r' : 'b',
-        label_key => '[biotype]',
-        renderers => $t eq 'transcript' ? $renderers : $t eq 'rnaseq' ? [
-         'off',                'Off',
-         'transcript_nolabel', 'Expanded without labels',
-         'transcript_label',   'Expanded with labels',
-        ] : [
-         'off',          'Off',
-         'gene_nolabel', 'No labels', 
-         'gene_label',   'With labels'
-        ]
-      });
-      $flag = 1;
-    }
-  }   
-  
-  # Need to add the gene menu track here
-  $self->add_track('information', 'gene_legend', 'Gene Legend', 'gene_legend', { strand => 'r' }) if $flag;
-}
-
-sub add_trans_associated {
-  my ($self, $key, $hashref) = @_;
-  my $menu = $self->get_node('trans_associated');
-  
-  return unless $menu;
-  
-  my ($keys, $data) = $self->_merge($hashref->{'simple_feature'});
-  $self->generic_add($menu, $key, "simple_${key}_$_", $data->{$_}, { glyphset => '_simple', colourset => 'simple' }) for grep $data->{$_}{'transcript_associated'}, @$keys;  
-}
-
-sub add_marker_features {
-  my($self, $key, $hashref) = @_;
-  my $menu = $self->get_node('marker');
-  
-  return unless $menu;
-  
-  my ($keys, $data) = $self->_merge($hashref->{'marker_feature'});
-  my $colours = $self->species_defs->colour('marker');
-  
-  foreach (@$keys) {
-    $self->generic_add($menu, $key, "marker_${key}_$_", $data->{$_}, {
-      glyphset => 'marker',
-      labels   => 'on',
-      colours  => $colours,
-      strand   => 'r',
-    });
-  }
-}
-
-sub add_qtl_features {
-  my ($self, $key, $hashref) = @_;
-  
-  my $menu = $self->get_node('marker');
-  
-  return unless $menu && $hashref->{'qtl'} && $hashref->{'qtl'}{'rows'} > 0;
-  
-  $menu->append($self->create_track("qtl_$key", 'QTLs', {
-    db          => $key,
-    glyphset    => '_qtl',
-    caption     => 'QTLs',
-    colourset   => 'qtl',
-    description => 'Quantative trait loci',
-    display     => 'normal',
-    renderers   => [ 'off', 'Off', 'normal', 'On' ],
-    strand      => 'r',
-  }));
-}
-
-sub add_genome_attribs {
-  my ($self, $key, $hashref) = @_;
-  my $menu = $self->get_node('genome_attribs');
-  
-  return unless $menu;
- 
-  my $default_tracks = {}; 
-  my $config_name = $self->{'type'};
-  my $data        = $hashref->{'genome_attribs'}{'sets'}; # Different loop - no analyses - just misc_sets
-  
-  foreach (sort { $data->{$a}{'name'} cmp $data->{$b}{'name'} } keys %$data) {
-    next if $_ eq 'NoAnnotation' || $default_tracks->{$config_name}{$_}{'available'} eq 'no';
-    
-    $self->generic_add($menu, $key, "genome_attribs_${key}_$_", $data->{$_}, {
-      glyphset          => '_clone',
-      set               => $_,
-      colourset         => 'clone',
-      caption           => $data->{$_}{'name'},
-      description       => $data->{$_}{'desc'},
-      strand            => 'r',
-      display           => $default_tracks->{$config_name}{$_}{'default'} || $data->{$_}{'display'} || 'off',
-      outline_threshold => $default_tracks->{$config_name}{$_}{'threshold'} eq 'no' ? undef : 350000,
-    });
-  }
-}
-
-sub add_misc_features {
-  my ($self, $key, $hashref) = @_;
-  my $menu = $self->get_node('misc_feature');
-  
-  return unless $menu;
-  
-  # set some defaults and available tracks
-  my $default_tracks = {
-    cytoview   => {
-      tilepath => { default   => 'normal' },
-      encode   => { threshold => 'no'     }
-    },
-    contigviewbottom => {
-      ntctgs => { available => 'no' },
-      encode => { threshold => 'no' }
-    }
-  };
-  
-  my $config_name = $self->{'type'};
-  my $data        = $hashref->{'misc_feature'}{'sets'}; # Different loop - no analyses - just misc_sets
-  
-  foreach (sort { $data->{$a}{'name'} cmp $data->{$b}{'name'} } keys %$data) {
-    next if $_ eq 'NoAnnotation' || $default_tracks->{$config_name}{$_}{'available'} eq 'no';
-    
-    $self->generic_add($menu, $key, "misc_feature_${key}_$_", $data->{$_}, {
-      glyphset          => '_clone',
-      set               => $_,
-      colourset         => 'clone',
-      caption           => $data->{$_}{'name'},
-      description       => $data->{$_}{'desc'},
-      strand            => 'r',
-      display           => $default_tracks->{$config_name}{$_}{'default'} || $data->{$_}{'display'} || 'off',
-      outline_threshold => $default_tracks->{$config_name}{$_}{'threshold'} eq 'no' ? undef : 350000,
-    });
-  }
-}
-
-sub add_prediction_transcripts {
-  my ($self, $key, $hashref) = @_;
-  my $menu = $self->get_node('prediction');
-  
-  return unless $menu;
-  
-  my ($keys, $data) = $self->_merge($hashref->{'prediction_transcript'});
-  
-  foreach (@$keys) {
-    $self->generic_add($menu, $key, "transcript_${key}_$_", $data->{$_}, {
-      glyphset   => '_prediction_transcript',
-      colourset  => 'prediction',
-      label_key  => '[display_label]',
-      colour_key => lc $_,
-      renderers  => [ 'off', 'Off', 'transcript_nolabel', 'No labels', 'transcript_label', 'With labels' ],
-      strand     => 'b',
-    });
-  }
-}
-
-# add_protein_align_features
-# loop through all core databases - and attach the protein align
-# features from the protein_align_feature tables...
-sub add_protein_align_features {
-  my ($self, $key, $hashref) = @_;
-  my $menu = $self->tree->get_node('protein_align');
-  
-  return unless $menu;
-  
-  my ($keys, $data) = $self->_merge($hashref->{'protein_align_feature'}, 'protein_align_feature');
-  
-  foreach my $key_2 (@$keys) {
-    # needed because the same logic_name can be a gene and an alignment, need to fix default rederer  the web_data
-    my $display = (grep { $data->{$key_2}{'display'} eq $_ } @{$self->{'alignment_renderers'}}) ? $data->{$key_2}{'display'} : 'off';
-    
-    $self->generic_add($menu, $key, "protein_${key}_$key_2", $data->{$key_2}, {
-      glyphset    => '_alignment',
-      sub_type    => 'protein',
-      colourset   => 'feature',
-      object_type => 'ProteinAlignFeature',
-      display     => $display,
-      renderers   => $self->{'alignment_renderers'},
-      strand      => 'b',
-    });
-  }
-}
-
-sub add_protein_features {
-  my ($self, $key, $hashref) = @_;
-
-  # We have two separate glyphsets in this in this case
-  # P_feature and P_domain - plus domains get copied onto gsv_domain as well
-  my %menus = (
-    domain     => [ 'domain',    'P_domain',   'normal' ],
-    feature    => [ 'feature',   'P_feature',  'normal' ],
-    alignment  => [ 'alignment', 'P_domain',   'off'    ],
-    gsv_domain => [ 'domain',    'gsv_domain', 'normal' ]
-  );
-
-  return unless grep $self->get_node($_), keys %menus;
-
-  my ($keys, $data) = $self->_merge($hashref->{'protein_feature'});
-
-  foreach my $menu_code (keys %menus) {
-    my $menu = $self->get_node($menu_code);
-    
-    next unless $menu;
-    
-    my $type     = $menus{$menu_code}[0];
-    my $gset     = $menus{$menu_code}[1];
-    my $renderer = $menus{$menu_code}[2];
-    
-    foreach (@$keys) {
-      next if $self->tree->get_node("${type}_$_");
-      next if $type ne ($data->{$_}{'type'} || 'feature'); # Don't separate by db in this case
-      
-      $self->generic_add($menu, $key, "${type}_$_", $data->{$_}, {
-        glyphset  => $gset,
-        colourset => 'protein_feature',
-        display   => $renderer,
-        depth     => 1e6,
-        strand    => $gset =~ /P_/ ? 'f' : 'b',
-      });
-    }
-  }
-}
-
-sub add_repeat_features {
-  my ($self, $key, $hashref) = @_;
-  my $menu = $self->get_node('repeat');
-  
-  return unless $menu && $hashref->{'repeat_feature'}{'rows'} > 0;
-  
-  my $data    = $hashref->{'repeat_feature'}{'analyses'};
-  my %options = (
-    glyphset    => '_repeat',
-    optimizable => 1,
-    depth       => 0.5,
-    bump_width  => 0,
-    strand      => 'r',
-  );
-  
-  $menu->append($self->create_track("repeat_$key", 'All repeats', {
-    db          => $key,
-    logic_names => [ undef ], # All logic names
-    types       => [ undef ], # All repeat types
-    name        => 'All repeats',
-    description => 'All repeats',
-    colourset   => 'repeat',
-    display     => 'off',
-    renderers   => [qw(off Off normal On)],
-    %options
-  }));
-  
-  my $flag    = keys %$data > 1;
-  my $colours = $self->species_defs->colour('repeat');
-  
-  foreach my $key_2 (sort { $data->{$a}{'name'} cmp $data->{$b}{'name'} } keys %$data) {
-    if ($flag) {
-      # Add track for each analysis
-      $self->generic_add($menu, $key, "repeat_${key}_$key_2", $data->{$key_2}, {
-        logic_names => [ $key_2 ], # Restrict to a single supset of logic names
-        types       => [ undef  ],
-        colours     => $colours,
-        description => $data->{$key_2}{'desc'},
-        display     => 'off',
-        %options
-      });
-    }
-    
-    my $d2 = $data->{$key_2}{'types'};
-    
-    if (keys %$d2 > 1) {
-      foreach my $key_3 (sort keys %$d2) {
-        my $n  = $key_3;
-           $n .= " ($data->{$key_2}{'name'})" unless $data->{$key_2}{'name'} eq 'Repeats';
-         
-        # Add track for each repeat_type;        
-        $menu->append($self->create_track('repeat_' . $key . '_' . $key_2 . '_' . $key_3, $n, {
-          db          => $key,
-          logic_names => [ $key_2 ],
-          types       => [ $key_3 ],
-          name        => $n,
-          colours     => $colours,
-          description => "$data->{$key_2}{'desc'} ($key_3)",
-          display     => 'off',
-          renderers   => [qw(off Off normal On)],
-          %options
-        }));
-      }
-    }
-  }
-}
-
-sub add_simple_features {
-  my ($self, $key, $hashref) = @_;
-  my $menu = $self->get_node('simple');
-  
-  return unless $menu;
-  
-  my ($keys, $data) = $self->_merge($hashref->{'simple_feature'});
-  
-  foreach (grep !$data->{$_}{'transcript_associated'}, @$keys) {  
-    # Allow override of default glyphset, menu etc.
-    $menu = $self->get_node($data->{$_}{'menu'}) if $data->{$_}{'menu'};
-    
-    next unless $menu;
-    
-    my $glyphset = $data->{$_}{'glyphset'} ? $data->{$_}{'glyphset'}: 'simple_features';
-    my %options  = (
-      glyphset  => $glyphset,
-      colourset => 'simple',
-      strand    => 'r',
-      renderers => ['off', 'Off', 'normal', 'On', 'labels', 'With labels'],
-    );
-
-    foreach my $opt ('renderers', 'height') {
-      $options{$opt} = $data->{$_}{$opt} if $data->{$_}{$opt};
-    }
-    
-    $self->generic_add($menu, $key, "simple_${key}_$_", $data->{$_}, \%options);
-  }
-}
-
-sub add_decorations {
-  my ($self, $key, $hashref) = @_;
-  my $menu = $self->get_node('decorations');
-  
-  return unless $menu;
-  
-  if ($key eq 'core' && $hashref->{'karyotype'}{'rows'} > 0 && !$self->get_node('ideogram')) {
-    $menu->append($self->create_track("chr_band_$key", 'Chromosome bands', {
-      db          => $key,
-      glyphset    => 'chr_band',
-      display     => 'normal',
-      strand      => 'f',
-      description => 'Cytogenetic bands',
-      colourset   => 'ideogram',
-      sortable    => 1,
-    }));
-  }
-  
-  if ($key eq 'core' && $hashref->{'assembly_exception'}{'rows'} > 0) {
-    $menu->append($self->create_track("assembly_exception_$key", 'Assembly exceptions', {
-      db           => $key,
-      glyphset     => 'assemblyexception',
-      height       => 2,
-      display      => 'collapsed',
-      renderers    => [ 'off', 'Off', 'collapsed', 'Collapsed', 'collapsed_label', 'Collapsed with labels', 'normal', 'Expanded' ],
-      strand       => 'x',
-      label_strand => 'r',
-      short_labels => 0,
-      description  => 'GRC assembly patches, haplotype (HAPs) and pseudo autosomal regions (PARs)',
-      colourset    => 'assembly_exception',
-    }));
-  }
-  
-  if ($key eq 'core' && $hashref->{'misc_feature'}{'sets'}{'NoAnnotation'}) {
-    $menu->append($self->create_track('annotation_status', 'Annotation status', {
-      db            => $key,
-      glyphset      => 'annotation_status',
-      height        => 2,
-      display       => 'normal',
-      strand        => 'f',
-      label_strand  => 'r',
-      short_labels  => 0,
-      depth         => 0,
-      description   => 'Unannotated regions',
-      colourset     => 'annotation_status',
-    }));
-  }
-}
-
-#----------------------------------------------------------------------#
-# Functions to add tracks from compara like databases                  #
-#----------------------------------------------------------------------#
-
-sub add_synteny {
-  my ($self, $key, $hashref, $species) = @_;
-  my $menu = $self->get_node('synteny');
-  
-  return unless $menu;
-  
-  my @synteny_species = sort keys %{$hashref->{'SYNTENY'}{$species} || {}};
-
-  return unless @synteny_species;
-  
-  my $species_defs = $self->species_defs;
-  my $colours      = $species_defs->colour('synteny');
-  my $self_label   = $species_defs->species_label($species, 'no_formatting');
-
-  foreach my $species_2 (@synteny_species) {
-    (my $species_readable = $species_2) =~ s/_/ /g;
-    my ($a, $b) = split / /, $species_readable;
-    my $caption = substr($a, 0, 1) . ".$b synteny";
-    my $label   = $species_defs->species_label($species_2, 'no_formatting');
-    (my $name   = "Synteny with $label") =~ s/<.*?>//g;
-    
-    $menu->append($self->create_track("synteny_$species_2", $name, {
-      db          => $key,
-      glyphset    => '_synteny',
-      species     => $species_2,
-      species_hr  => $species_readable,
-      caption     => $caption,
-      description => qq{<a href="/info/genome/compara/analyses.html#synteny" class="cp-external">Synteny regions</a> between $self_label and $label},
-      colours     => $colours,
-      display     => 'off',
-      renderers   => [qw(off Off normal On)],
-      height      => 4,
-      strand      => 'r',
-    }));
-  }
-}
-
-sub add_alignments {
-  my ($self, $key, $hashref, $species) = @_;
-  
-  return unless grep $self->get_node($_), qw(multiple_align pairwise_tblat pairwise_blastz pairwise_other conservation);
-  
-  my $species_defs = $self->species_defs;
-  
-  return if $species_defs->ENSEMBL_SUBTYPE eq 'Pre';
-  
-  my $alignments = {};
-  my $self_label = $species_defs->species_label($species, 'no_formatting');
-  my $static     = $species_defs->ENSEMBL_SITETYPE eq 'Vega' ? '/info/data/comparative_analysis.html' : '/info/genome/compara/analyses.html';
- 
-  foreach my $row (values %{$hashref->{'ALIGNMENTS'}}) {
-    next unless $row->{'species'}{$species};
-    
-    if ($row->{'class'} =~ /pairwise_alignment/) {
-      my ($other_species) = grep { !/^$species$|ancestral_sequences$/ } keys %{$row->{'species'}};
-         $other_species ||= $species if scalar keys %{$row->{'species'}} == 1;
-      my $other_label     = $species_defs->species_label($other_species, 'no_formatting');
-      my ($menu_key, $description, $type);
-      
-      if ($row->{'type'} =~ /(B?)LASTZ_(\w+)/) {
-        next if $2 eq 'PATCH';
-        
-        $menu_key    = 'pairwise_blastz';
-        $type        = sprintf '%sLASTz %s', $1, lc $2;
-        $description = "$type pairwise alignments";
-      } elsif ($row->{'type'} =~ /TRANSLATED_BLAT/) {
-        $type        = 'TBLAT';
-        $menu_key    = 'pairwise_tblat';
-        $description = 'Trans. BLAT net pairwise alignments';
-      } else {
-        $type        = ucfirst lc $row->{'type'};
-        $type        =~ s/\W/ /g;
-        $menu_key    = 'pairwise_other';
-        $description = 'Pairwise alignments';
-      }
-      
-      $description  = qq{<a href="$static" class="cp-external">$description</a> between $self_label and $other_label};
-      $description .= " $1" if $row->{'name'} =~ /\((on.+)\)/;
-
-      $alignments->{$menu_key}{$row->{'id'}} = {
-        db                         => $key,
-        glyphset                   => '_alignment_pairwise',
-        name                       => $other_label . ($type ?  " - $type" : ''),
-        caption                    => $other_label,
-        type                       => $row->{'type'},
-        species                    => $other_species,
-        method_link_species_set_id => $row->{'id'},
-        description                => $description,
-        order                      => $other_label,
-        colourset                  => 'pairwise',
-        strand                     => 'r',
-        display                    => 'off',
-        renderers                  => [ 'off', 'Off', 'compact', 'Compact', 'normal', 'Normal' ],
-      };
-    } else {
-      my $n_species = grep { $_ ne 'ancestral_sequences' } keys %{$row->{'species'}};
-      
-      my %options = (
-        db                         => $key,
-        glyphset                   => '_alignment_multiple',
-        short_name                 => $row->{'name'},
-        type                       => $row->{'type'},
-        species_set_id             => $row->{'species_set_id'},
-        method_link_species_set_id => $row->{'id'},
-        class                      => $row->{'class'},
-        colourset                  => 'multiple',
-        strand                     => 'f',
-      );
-      
-      if ($row->{'conservation_score'}) {
-        my ($program) = $hashref->{'CONSERVATION_SCORES'}{$row->{'conservation_score'}}{'type'} =~ /(.+)_CONSERVATION_SCORE/;
-        
-        $options{'description'} = qq{<a href="/info/genome/compara/analyses.html#conservation">$program conservation scores</a> based on the $row->{'name'}};
-        
-        $alignments->{'conservation'}{"$row->{'id'}_scores"} = {
-          %options,
-          conservation_score => $row->{'conservation_score'},
-          name               => "Conservation score for $row->{'name'}",
-          caption            => "$n_species way $program scores",
-          order              => sprintf('%12d::%s::%s', 1e12-$n_species*10, $row->{'type'}, $row->{'name'}),
-          display            => 'off',
-          renderers          => [ 'off', 'Off', 'tiling', 'Tiling array' ],
-        };
-        
-        $alignments->{'conservation'}{"$row->{'id'}_constrained"} = {
-          %options,
-          constrained_element => $row->{'constrained_element'},
-          name                => "Constrained elements for $row->{'name'}",
-          caption             => "$n_species way $program elements",
-          order               => sprintf('%12d::%s::%s', 1e12-$n_species*10+1, $row->{'type'}, $row->{'name'}),
-          display             => 'off',
-          renderers           => [ 'off', 'Off', 'compact', 'On' ],
-        };
-      }
-      
-      $alignments->{'multiple_align'}{$row->{'id'}} = {
-        %options,
-        name        => $row->{'name'},
-        caption     => $row->{'name'},
-        order       => sprintf('%12d::%s::%s', 1e12-$n_species*10-1, $row->{'type'}, $row->{'name'}),
-        display     => 'off',
-        renderers   => [ 'off', 'Off', 'compact', 'On' ],
-        description => qq{<a href="/info/genome/compara/analyses.html#conservation">$n_species way whole-genome multiple alignments</a>.; } . 
-                       join('; ', sort map { $species_defs->species_label($_, 'no_formatting') } grep { $_ ne 'ancestral_sequences' } keys %{$row->{'species'}}),
-      };
-    } 
-  }
-  
-  foreach my $menu_key (keys %$alignments) {
-    my $menu = $self->get_node($menu_key);
-    next unless $menu;
-    
-    foreach my $key_2 (sort { $alignments->{$menu_key}{$a}{'order'} cmp  $alignments->{$menu_key}{$b}{'order'} } keys %{$alignments->{$menu_key}}) {
-      my $row = $alignments->{$menu_key}{$key_2};
-      $menu->append($self->create_track("alignment_${key}_$key_2", $row->{'caption'}, $row));
-    }
-  }
-}
-
-#----------------------------------------------------------------------#
-# Functions to add tracks from functional genomics like database       #
-#----------------------------------------------------------------------#
-
-# needs configuring so tracks only display if data in species fg_database
-sub add_regulation_features {
-  my ($self, $key, $hashref) = @_;  
-  my $menu = $self->get_node('functional');
-  
-  return unless $menu;
-  
-  my $reg_regions       = $menu->append($self->create_submenu('functional_other_regulatory_regions', 'Other regulatory regions'));
-  my ($keys_1, $data_1) = $self->_merge($hashref->{'feature_set'});
-  my ($keys_2, $data_2) = $self->_merge($hashref->{'result_set'});
-  my %fg_data           = (%$data_1, %$data_2);
-  
-  foreach my $key_2 (sort grep { !/Regulatory_Build|seg_/ } @$keys_1, @$keys_2) {
-    my $type = $fg_data{$key_2}{'type'};
-    
-    next if !$type || $type eq 'ctcf';
-    
-    my @renderers;
-    
-    if ($fg_data{$key_2}{'renderers'}) {
-      push @renderers, $_, $fg_data{$key_2}{'renderers'}{$_} for sort keys %{$fg_data{$key_2}{'renderers'}}; 
-    } else {
-      @renderers = qw(off Off normal On);
-    }
-    
-    $reg_regions->append($self->create_track("${type}_${key}_$key_2", $fg_data{$key_2}{'name'}, { 
-      db          => $key,
-      glyphset    => $type,
-      sources     => 'undef',
-      strand      => 'r',
-      labels      => 'on',
-      depth       => $fg_data{$key_2}{'depth'}     || 0.5,
-      colourset   => $fg_data{$key_2}{'colourset'} || $type,
-      display     => $fg_data{$key_2}{'display'}   || 'off', 
-      description => $fg_data{$key_2}{'description'},
-      priority    => $fg_data{$key_2}{'priority'},
-      logic_name  => $fg_data{$key_2}{'logic_names'}[0],
-      renderers   => \@renderers, 
-    }));
-    
-    if ($fg_data{$key_2}{'description'} =~ /cisRED/) {
-      $reg_regions->append($self->create_track("${type}_${key}_search", 'cisRED Search Regions', {
-        db          => $key,
-        glyphset    => 'regulatory_search_regions',
-        sources     => 'undef',
-        strand      => 'r',
-        labels      => 'on',
-        depth       => 0.5,
-        colourset   => 'regulatory_search_regions',
-        description => 'cisRED Search Regions',
-        display     => 'off',
-      }));
-    }
-  }
-
-  # Add other bigBed-based tracks 
-  my $methylation_menu  = $reg_regions->before($self->create_submenu('functional_dna_methylation', 'DNA Methylation'));
-  my $db_tables   = $self->databases->{'DATABASE_FUNCGEN'}{'tables'};
-  my %file_tracks = ( 'methylation' => {'menu'      => $methylation_menu, 
-                                        'renderers' => [ qw(off Off compact On) ],
-                                        'default'   => 'compact',
-                                        'strand'    => 'r'},
-                      'crispr'      => {'menu'      => $reg_regions,
-                                        'renderers' => $self->{'transcript_renderers'},
-                                        'default'   => 'as_transcript_label',
-                                        'strand'    => 'b'},
-                    );
- 
-  while (my ($key, $settings) = each (%file_tracks)) { 
-    my $dataset = $db_tables->{$key};
-    foreach my $k (sort { $dataset->{$a}{'description'} cmp $dataset->{$b}{'description'} } keys %$dataset) {
-      (my $name = $dataset->{$k}{'name'}) =~ s/_/ /g;
-      $settings->{'menu'}->append($self->create_track($key.'_'.$k, $name, {
-        data_id         => $k,
-        description     => $dataset->{$k}{'description'},
-        strand          => $settings->{'strand'},
-        nobump          => 1,
-        addhiddenbgd    => 1,
-        display         => 'off',
-        default_display => $settings->{'default'},
-        renderers       => $settings->{'renderers'},
-        glyphset        => 'fg_'.$key,
-        colourset       => 'seq',
-      }));
-    }
-  }
-
-  $self->add_track('information', 'fg_methylation_legend', 'Methylation Legend', 'fg_methylation_legend', { strand => 'r' });
-
-
-}
-
-sub add_regulation_builds {
-  my ($self, $key, $hashref,$species,$params) = @_;
-  my $menu = $self->get_node('functional');
-
-  return unless $menu;
-
-  my ($keys, $data) = $self->_merge($hashref->{'regulatory_build'});
-  my $key_2             = 'Regulatory_Build';
-  my $build             = $data->{$key_2};
-  my $type              = $data->{$key_2}{'type'};
-
-  return unless $type;
-
-  my $hub = $self->hub;
-  my $db  = $hub->database('funcgen', $self->species);
-
-  return unless $db;
-
-  use Data::Dumper;
-
-  $menu = $menu->append($self->create_submenu('regulatory_features', 'Regulatory features'));
-
-  ## Main regulation track - replaces 'MultiCell'
-  $menu->append($self->create_track("regbuild", "Regulatory Build", {
-      glyphset    => 'fg_regulatory_features',
-      sources     => 'undef',
-      strand      => 'r',
-      labels      => 'on',
-      depth       => 0,
-      colourset   => 'fg_regulatory_features',
-      display     => 'off',
-      description => '',
-      renderers   => [qw(off Off normal On)],
-      caption     => 'Regulatory Build',
-    }));
-
-  my $db_tables     = $self->databases->{'DATABASE_FUNCGEN'}{'tables'};
-  my $reg_feats     = $menu->append($self->create_submenu('reg_features', 'Epigenomic activity'));
-  my $reg_segs      = $menu->append($self->create_submenu('seg_features', 'Segmentation features'));
-  my $adaptor       = $db->get_FeatureTypeAdaptor;
-  my $evidence_info = $adaptor->get_regulatory_evidence_info;
-
-  my (@cell_lines,%cell_names);
-
-  foreach (keys %{$db_tables->{'cell_type'}{'ids'}||{}}) {
-    (my $name = $_) =~ s/:\w+$//;
-    push @cell_lines, $name;
-    $cell_names{$name} = $db_tables->{'cell_type'}{'names'}{$_}||$name;
-  }
-  @cell_lines = sort { $a cmp $b } @cell_lines; 
- 
-  my (@renderers, %matrix_menus, %matrix_rows);
-
-  # FIXME: put this in db
-  my %default_evidence_types = (
-    CTCF     => 1,
-    DNase1   => 1,
-    H3K4me3  => 1,
-    H3K36me3 => 1,
-    H3K27me3 => 1,
-    H3K9me3  => 1,
-    PolII    => 1,
-    PolIII   => 1,
-  );
-
-  if ($data->{$key_2}{'renderers'}) {
-    push @renderers, $_, $data->{$key_2}{'renderers'}{$_} for sort keys %{$data->{$key_2}{'renderers'}};
-  } else {
-    @renderers = qw(off Off normal On);
-  }
- 
-  my %all_types;
-  foreach my $set (qw(core non_core)) {
-    $all_types{$set} = [];
-    foreach (@{$evidence_info->{$set}{'classes'}}) {
-      foreach (@{$adaptor->fetch_all_by_class($_)}) {
-        push @{$all_types{$set}},$_;
-      }
-    }
-  }
-  
-  my @sets = qw(core non_core);
-
-  foreach my $cell_line (@cell_lines) {
-    ### Add tracks for cell_line peaks and wiggles only if we have data to display
-    my $set_info;
-    $set_info->{'core'}     = $db_tables->{'feature_types'}{'core'}{$cell_line} || {};
-    $set_info->{'non_core'} = $db_tables->{'feature_types'}{'non_core'}{$cell_line}      || {};
-    
-    my $core_count      = scalar keys %{$set_info->{'core'}};
-    my $non_core_count  = scalar keys %{$set_info->{'non_core'}};
-
-    foreach my $set (@sets) {
-      $matrix_menus{$set} ||= [ "reg_feats_$set", $evidence_info->{$set}{'name'}, {
-        menu   => 'matrix',
-        url    => $hub->url('Config', { action => 'Matrix', function => $hub->action, partial => 1, menu => "reg_feats_$set" }),
-        matrix => {
-          section     => $menu->data->{'caption'},
-          header      => $evidence_info->{$set}{'long_name'},
-          description => $db_tables->{'regulatory_build'}{'analyses'}{'Regulatory_Build'}{'desc'}{$set},
-          axes        => { x => 'Cell type', y => 'Evidence type' },
-        }
-      }];
-
-      foreach (@{$all_types{$set}||[]}) {
-        if ($set_info->{$set}{$_->dbID}) {
-          $matrix_rows{$cell_line}{$set}{$_->name} ||= {  
-                            row         => $_->name, 
-                            group       => $_->class, 
-                            group_order => $_->class =~ /^(Polymerase|Open Chromatin)$/ ? 1 : 2, 
-                            on          => $default_evidence_types{$_->name} 
-                          };
-        }
-      }
-    }
-  }
- 
-  $matrix_menus{$_} = $menu->after($self->create_submenu(@{$matrix_menus{$_}})) for 'non_core', 'core';
-
-  # Segmentation tracks
-  my $segs = $hashref->{'segmentation'};
-  foreach my $key (sort { $segs->{$a}{'desc'} cmp $segs->{$b}{'desc'} } keys %$segs) {
-    my $name = $segs->{$key}{'name'};
-    my $cell_line = $key;
-    $reg_segs->append($self->create_track("seg_$key", $name, {
-      db          => $key,
-      glyphset    => 'fg_segmentation_features',
-      sources     => 'undef',
-      strand      => 'r',
-      labels      => 'on',
-      depth       => 0,
-      colourset   => 'fg_segmentation_features',
-      display     => 'off',
-      description => $segs->{$key}{'desc'},
-      renderers   => [qw(off Off compact On)],
-      celltype    => $segs->{$key}{'web'}{'celltype'},
-      seg_name    => $segs->{$key}{'web'}{'seg_name'},
-      caption     => "Reg. Segs.",
-      section_zmenu => { type => 'regulation', cell_line => $cell_line, _id => "regulation:$cell_line" },
-      section     => $segs->{$key}{'web'}{'celltypename'},
-      height      => 4,
-    }));
-  }
-
-  foreach my $cell_line (@cell_lines) {
-    my $track_key = "reg_feats_$cell_line";
-    my $display   = 'off';
-    my $label     = ": $cell_line";
-    my %evidence_tracks;
-    
-    $reg_feats->append($self->create_track($track_key, "Activity in $cell_names{$cell_line}", {
-      db          => $key,
-      glyphset    => $type,
-      sources     => 'undef',
-      strand      => 'r',
-      depth       => $data->{$key_2}{'depth'}     || 0.5,
-      colourset   => $data->{$key_2}{'colourset'} || $type,
-      description => "Activity in epigenome $cell_names{$cell_line}",
-      display     => $display,
-      renderers   => \@renderers,
-      cell_line   => $cell_line,
-      section     => $cell_names{$cell_line},
-      section_zmenu => { type => 'regulation', cell_line => $cell_line, _id => "regulation:$cell_line" },
-      caption     => "Regulatory Features",
-    }));
-
-    my %column_data = (
-      db        => $key,
-      glyphset  => 'fg_multi_wiggle',
-      strand    => 'r',
-      depth     => $data->{$key_2}{'depth'} || 0.5,
-      colourset => 'feature_set',
-      cell_line => $cell_line,
-      section   => $cell_line,
-      menu_key  => 'regulatory_features',
-      renderers => [
-        'off',            'Off', 
-        'compact',        'Peaks', 
-        'signal',         'Signal', 
-        'signal_feature', 'Both', 
-      ],
-    );
-    
-    next if $params->{'reg_minimal'};
-    foreach (grep exists $matrix_rows{$cell_line}{$_}, keys %matrix_menus) {
-      $self->add_matrix({
-        track_name  => "$evidence_info->{$_}{'name'}$label",
-        section => $cell_line,
-        matrix      => {
-          menu   => $matrix_menus{$_}->id,
-          column => $cell_line,
-          section => $cell_line,
-          rows   => [ values %{$matrix_rows{$cell_line}{$_}} ],
-        },
-        column_data => {
-          set         => $_,
-          label       => "$evidence_info->{$_}{'label'}",
-          description => $data->{$key_2}{'description'}{$_},
-          %column_data
-        }, 
-      }, $matrix_menus{$_});
-    }
-  }
-  
-  if ($db_tables->{'cell_type'}{'ids'}) {
-    $self->add_track('information', 'fg_regulatory_features_legend',   'Regulation Legend',          'fg_regulatory_features_legend',   { strand => 'r', colourset => 'fg_regulatory_features'   });        
-    $self->add_track('information', 'fg_segmentation_features_legend',   'Segmentation Legend',          'fg_segmentation_features_legend',   { strand => 'r', colourset => 'fg_segmentation_features'   });        
-    $self->add_track('information', 'fg_multi_wiggle_legend',          'Cell/Tissue Regulation Legend', 'fg_multi_wiggle_legend',          { strand => 'r', display => 'off' });
-  }
-}
-=======
   return { count => $count_missing, information => $info };
 }
 
@@ -2802,7 +735,6 @@
   ## Gets the current legend settings
   ## TODO - is being used?
   my $self = shift;
->>>>>>> 7291e5d3
 
   return $self->{'_legend'} ||= { '_settings' => { 'max_length' => 0 } };
 }
@@ -2814,497 +746,6 @@
   return unless ref $new_legend eq 'HASH';
   my $legend = $self->legend;
 
-<<<<<<< HEAD
-# adds variation tracks in structure defined in variation meta table
-sub add_sequence_variations_meta {
-  my ($self, $key, $hashref, $options) = @_;
-  my $menu = $self->get_node('variation');
-  my $suffix_caption = ' - short variants (SNPs and indels)';
-  my $short_suffix_caption = ' SNPs/indels';
-  my $regexp_suffix_caption = $suffix_caption;
-     $regexp_suffix_caption =~ s/\(/\\\(/;
-     $regexp_suffix_caption =~ s/\)/\\\)/;
-
-  my @menus;
-  foreach my $menu_item (@{$hashref->{'menu'}}) {
-    next if $menu_item->{'type'} =~  /^sv_/; # exclude structural variant items
-
-    $menu_item->{order} = 5; # Default value
-
-    if ($menu_item->{type} =~ /menu/) {
-      if ($menu_item->{'long_name'} =~ /^sequence variants/i){
-        $menu_item->{order} = 1;
-      }
-      elsif ($menu_item->{'long_name'} =~ /phenotype/i) {
-        $menu_item->{order} = 2;
-      }
-    }
-    else {
-      if ($menu_item->{'long_name'} =~ /clinvar/i) {
-        $menu_item->{order} = ($menu_item->{'long_name'} =~ /all /i) ? 1 : 2;
-      }
-      elsif ($menu_item->{'long_name'} =~ /all /i) {
-        $menu_item->{order} = 3;
-      }
-      elsif ($menu_item->{'long_name'} =~ /dbsnp/i) {
-        $menu_item->{order} = 4;
-      }
-    }
-    push(@menus, $menu_item);
-  }
-  foreach my $menu_item (sort {$a->{type} !~ /menu/ cmp $b->{type} !~ /menu/ || $a->{parent} cmp $b->{parent} ||
-                               $a->{order} <=> $b->{order} || $a->{'long_name'} cmp $b->{'long_name'}
-                              } @menus) {
-    my $node;
-    my $track_options = $options;
-    $track_options->{'db'} = 'variation_private' if ($menu_item->{'long_name'} =~ /(DECIPHER|LOVD)/i);
-
-    if ($menu_item->{'type'} eq 'menu' || $menu_item->{'type'} eq 'menu_sub') { # just a named submenu
-      $node = $self->create_submenu($menu_item->{'key'}, $menu_item->{'long_name'});
-    } elsif ($menu_item->{'type'} eq 'source') { # source type
-
-      my $other_sources = ($menu_item->{'long_name'} =~ /all other sources/);
-
-      (my $source_name   = $menu_item->{'long_name'}) =~ s/\svariants$//i;
-      (my $caption       = $menu_item->{'long_name'}) =~ s/\svariants$/$suffix_caption/;
-      (my $label_caption = $menu_item->{'short_name'}) =~ s/\svariants$/$short_suffix_caption/;
-      $label_caption .= $short_suffix_caption if ($label_caption !~ /$short_suffix_caption/);
-
-      $node = $self->create_track($menu_item->{'key'}, $menu_item->{'long_name'}, {
-        %$track_options,
-        caption      => $caption,
-        labelcaption => $label_caption,
-        sources      => $other_sources ? undef : [ $source_name ],
-        description  => $other_sources ? 'Sequence variants from all sources' : $hashref->{'source'}{'descriptions'}{$source_name},
-      });
-
-      # Study tracks
-    } elsif ($menu_item->{'type'} eq 'study') {
-      my $study_name    = $menu_item->{'long_name'};
-      my $caption       = $menu_item->{'long_name'};
-      my $label_caption = $menu_item->{'short_name'};
-      my $description   = $hashref->{'study'}{'descriptions'}{$study_name};
-
-      $node = $self->create_track($menu_item->{'key'}, $menu_item->{'long_name'}, {
-        %$track_options,
-        caption      => $caption,
-        labelcaption => $label_caption,
-        study_name   => $study_name,
-        description  => ($description) ? $description : $study_name,
-      });
-
-    } elsif ($menu_item->{'type'} eq 'set') { # set type
-      if ($menu_item->{'long_name'} =~ /\svariants$/i) {
-        $menu_item->{'long_name'} =~ s/\svariants$/$suffix_caption/;
-      }
-      elsif ($menu_item->{'long_name'} !~ /$regexp_suffix_caption$/){# / short variants \(SNPs and indels\)$/){
-        $menu_item->{'long_name'} .= $suffix_caption;
-      }
-
-      (my $temp_name = $menu_item->{'key'})       =~ s/^variation_set_//;
-      (my $caption   = $menu_item->{'long_name'});
-      (my $label_caption   = $menu_item->{'short_name'}) =~ s/1000 Genomes/1KG/;  # shorten name for side of image
-      $label_caption .= $short_suffix_caption;
-      (my $set_name  = $menu_item->{'long_name'}) =~ s/All HapMap/HapMap/; # hack for HapMap set name - remove once variation team fix data for 68
-      
-      $node = $self->create_track($menu_item->{'key'}, $menu_item->{'long_name'}, {
-        %$track_options,
-        caption      => $caption,
-        labelcaption => $label_caption,
-        sources      => undef,
-        sets         => [ $temp_name ],
-        set_name     => $set_name,
-        description  => $hashref->{'variation_set'}{'descriptions'}{$temp_name}
-      });
-    }
-    
-    # get the node onto which we're going to add this item, then append it
-#    if ($menu_item->{'long_name'} =~ /^all/i || $menu_item->{'long_name'} =~ /^sequence variants/i) {
-    if ($menu_item->{'long_name'} =~ /^sequence variants/i) {
-      ($self->get_node($menu_item->{'parent'}) || $menu)->prepend($node) if $node;
-    }
-    else {
-      ($self->get_node($menu_item->{'parent'}) || $menu)->append($node) if $node;
-    }
-  }
-}
-
-# adds variation tracks the old, hacky way
-sub add_sequence_variations_default {
-  my ($self, $key, $hashref, $options) = @_;
-  my $menu = $self->get_node('variation');
-  my $sequence_variation = ($menu->get_node('variants')) ? $menu->get_node('variants') : $self->create_submenu('variants', 'Sequence variants');
-  my $prefix_caption = 'Variant - ';
-
-  my $title = 'Sequence variants (all sources)';
-
-  $sequence_variation->append($self->create_track("variation_feature_$key", $title, {
-    %$options,
-    caption     => $prefix_caption.'All sources',
-    sources     => undef,
-    description => 'Sequence variants from all sources',
-  }));
-
-  foreach my $key_2 (sort{$a !~ /dbsnp/i cmp $b !~ /dbsnp/i} keys %{$hashref->{'source'}{'counts'} || {}}) {
-    next unless $hashref->{'source'}{'counts'}{$key_2} > 0;
-    next if     $hashref->{'source'}{'somatic'}{$key_2} == 1;
-    
-    $sequence_variation->append($self->create_track("variation_feature_${key}_$key_2", "$key_2 variants", {
-      %$options,
-      caption     => $prefix_caption.$key_2,
-      sources     => [ $key_2 ],
-      description => $hashref->{'source'}{'descriptions'}{$key_2},
-    }));
-  }
-  
-  $menu->append($sequence_variation);
-
-  # add in variation sets
-  if ($hashref->{'variation_set'}{'rows'} > 0 ) {
-    my $variation_sets = $self->create_submenu('variation_sets', 'Variation sets');
-    
-    $menu->append($variation_sets);
-    
-    foreach my $toplevel_set (
-      sort { !!scalar @{$a->{'subsets'}} <=> !!scalar @{$b->{'subsets'}} } 
-      sort { $a->{'name'} =~ /^failed/i  <=> $b->{'name'} =~ /^failed/i  } 
-      sort { $a->{'name'} cmp $b->{'name'} } 
-      values %{$hashref->{'variation_set'}{'supersets'}}
-    ) {
-      my $name          = $toplevel_set->{'name'};
-      my $caption       = $name . (scalar @{$toplevel_set->{'subsets'}} ? ' (all data)' : '');
-      my $key           = $toplevel_set->{'short_name'};
-      my $set_variation = scalar @{$toplevel_set->{'subsets'}} ? $self->create_submenu("set_variation_$key", $name) : $variation_sets;
-      
-      $set_variation->append($self->create_track("variation_set_$key", $caption, {
-        %$options,
-        caption     => $prefix_caption.$caption,
-        sources     => undef,
-        sets        => [ $key ],
-        set_name    => $name,
-        description => $toplevel_set->{'description'},
-      }));
-      
-      # add in sub sets
-      if (scalar @{$toplevel_set->{'subsets'}}) {
-        foreach my $subset_id (sort @{$toplevel_set->{'subsets'}}) {
-          my $sub_set             = $hashref->{'variation_set'}{'subsets'}{$subset_id};
-          my $sub_set_name        = $sub_set->{'name'}; 
-          my $sub_set_description = $sub_set->{'description'};
-          my $sub_set_key         = $sub_set->{'short_name'};
-          
-          $set_variation->append($self->create_track("variation_set_$sub_set_key", $sub_set_name, {
-            %$options,
-            caption     => $prefix_caption.$sub_set_name,
-            sources     => undef,
-            sets        => [ $sub_set_key ],
-            set_name    => $sub_set_name,
-            description => $sub_set_description
-          }));
-        }
-
-        $variation_sets->append($set_variation);
-      }
-    }
-  }
-}
-
-sub add_phenotypes {
-  my ($self, $key, $hashref) = @_;
-  
-  return unless $hashref->{'phenotypes'}{'rows'} > 0;
-  
-  my $p_menu = $self->get_node('phenotype');
-
-  unless($p_menu) {
-    my $menu = $self->get_node('variation');
-    return unless $menu;
-    $p_menu = $self->create_submenu('phenotype', 'Phenotype annotations');
-    $menu->append($p_menu);
-  }
-  
-  return unless $p_menu;
-  
-  my $pf_menu = $self->create_submenu('phenotype_features', 'Phenotype annotations');
-  
-  my %options = (
-    db => $key,
-    glyphset => 'phenotype_feature',
-    depth      => '5',
-    bump_width => 0,
-    colourset  => 'phenotype_feature',
-    display    => 'off',
-    strand     => 'r',
-    renderers  => [ 'off', 'Off', 'gene_nolabel', 'Expanded', 'compact', 'Compact' ],
-  );
-
-  my $track_desc = 'Disease, Trait and Phenotype annotations on ';
- 
-  foreach my $type( sort {$a cmp $b} keys %{$hashref->{'phenotypes'}{'types'}}) {  
-    next unless ref $hashref->{'phenotypes'}{'types'}{$type} eq 'HASH';
-    my $pf_sources = $hashref->{'phenotypes'}{'types'}{$type}{'sources'};
-    $pf_menu->prepend($self->create_track('phenotype_'.lc($type), 'Phenotype annotations ('.$type.'s)', {
-      %options,
-      caption => 'Phenotypes ('.$type.'s)',
-      type => $type,
-      description => $track_desc.$type.'s (from '.$pf_sources.')',
-    }));
-  }
-
-  $pf_menu->prepend($self->create_track('phenotype_all', 'Phenotype annotations (all types)', {
-    %options,
-    caption => 'Phenotypes',
-    type => undef,
-    description => $track_desc.(join ", ", map {$_.'s'} keys %{$hashref->{'phenotypes'}{'types'}}),
-  })); 
-  $p_menu->append($pf_menu);
-}
-
-sub add_structural_variations {
-  my ($self, $key, $hashref) = @_;
-  my $menu = $self->get_node('variation');
-  my @A = keys $hashref;
-  
-  return unless $menu && scalar(keys(%{$hashref->{'structural_variation'}{'counts'}})) > 0;
-  my $prefix_caption      = 'SV - ';
-  my $suffix              = '(structural variants)';
-  my $sv_menu             = $self->create_submenu('structural_variation', 'Structural variants');
-  my $structural_variants = $self->create_submenu('structural_variants',  'Structural variants');
-  my $desc                = 'The colours correspond to the structural variant classes.';
-     $desc               .= '<br />For an explanation of the display, see the <a rel="external" href="http://www.ncbi.nlm.nih.gov/dbvar/content/overview/#representation">dbVar documentation</a>.';
-  my %options             = (
-    glyphset   => 'structural_variation',
-    strand     => 'r', 
-    bump_width => 0,
-    height     => 6,
-    depth      => 100,
-    colourset  => 'structural_variant',
-    display    => 'off',
-    renderers  => [ 'off', 'Off', 'compact', 'Compact', 'gene_nolabel', 'Expanded' ],
-  );
-  
-  # Complete overlap (Larger structural variants)
-  $structural_variants->prepend($self->create_track('variation_feature_structural_larger', 'Larger structural variants (all sources)', { 
-    %options,
-    db          => 'variation',
-    caption     => $prefix_caption.'Larger variants',
-    source      => undef,
-    description => "Structural variants from all sources which are at least 1Mb in length. $desc",
-    min_size    => 1e6,
-  }));
-  
-  # Partial overlap (Smaller structural variants)
-  $structural_variants->prepend($self->create_track('variation_feature_structural_smaller', 'Smaller structural variants (all sources)', {
-    %options,
-    db         => 'variation',
-    caption     => $prefix_caption.'Smaller variants',
-    source      => undef,
-    description => "Structural variants from all sources which are less than 1Mb in length. $desc",
-    depth       => 10,
-    max_size    => 1e6 - 1,
-  }));
-
-  foreach my $key_2 (sort keys %{$hashref->{'structural_variation'}{'counts'} || {}}) {
-    ## FIXME - Nasty hack to get variation tracks correctly configured
-    next if ($key_2 =~ /(DECIPHER|LOVD)/);
-    $structural_variants->append($self->create_track("variation_feature_structural_$key_2", "$key_2 $suffix", {
-      %options,
-      db          => 'variation',
-      caption     => $prefix_caption.$key_2,
-      source      => $key_2,
-      description => $hashref->{'source'}{'descriptions'}{$key_2},
-    }));
-  }
-
-  # DECIPHER and LOVD structural variants (Human)
-  foreach my $menu_item (grep {$_->{'type'} eq 'sv_private'} @{$hashref->{'menu'} || []}) {
-
-    my $node_name = "$menu_item->{'long_name'} $suffix";
-    my $caption   = "$prefix_caption$menu_item->{'long_name'}";
-
-    my $name = $menu_item->{'key'};
-    $structural_variants->append($self->create_track("variation_feature_structural_$name", "$node_name", {
-      %options,
-      db          => 'variation_private',
-      caption     => $prefix_caption.$name,
-      source      => $name,
-      description => $hashref->{'source'}{'descriptions'}{$name},
-    }));
-  }
-
-  # Structural variation sets and studies
-  foreach my $menu_item (sort {$a->{type} cmp $b->{type} || $a->{long_name} cmp $b->{long_name}} @{$hashref->{'menu'} || []}) {
-    next if $menu_item->{'type'} !~ /^sv_/ || $menu_item->{'type'} eq 'sv_private';
-
-    my $node_name = "$menu_item->{'long_name'} $suffix";
-    my $caption   = "$prefix_caption$menu_item->{'long_name'}";
-    my $labelcaption = $caption;
-    $labelcaption   =~ s/1000 Genomes/1KG/;
-
-    my $db = 'variation';
-
-    if ($menu_item->{'type'} eq 'sv_set') {
-      my $temp_name = $menu_item->{'key'};
-         $temp_name =~ s/^sv_set_//;
-
-      $structural_variants->append($self->create_track($menu_item->{'key'}, $node_name, {
-        %options,
-        db          => $db,
-        caption     => $caption,
-        labelcaption => $labelcaption,
-        source      => undef,
-        sets        => [ $menu_item->{'long_name'} ],
-        set_name    => $menu_item->{'long_name'},
-        description => $hashref->{'variation_set'}{'descriptions'}{$temp_name},
-      }));
-    }
-    elsif ($menu_item->{'type'} eq 'sv_study') {
-      my $name = $menu_item->{'key'};
-
-      $structural_variants->append($self->create_track($name, $node_name, {
-        %options,
-        db          => $db,
-        caption     => $caption,
-        source      => undef,
-        study       => [ $name ],
-        study_name  => $name,
-        description => 'DGVa study: '.$hashref->{'structural_variation'}{'study'}{'descriptions'}{$name},
-      }));
-    }
-  }
-
-  $self->add_track('information', 'structural_variation_legend', 'Structural Variant Legend', 'structural_variation_legend', { strand => 'r' });
-
-  $sv_menu->append($structural_variants);
-  $menu->append($sv_menu);
-}
-
-sub add_copy_number_variant_probes {
-  my ($self, $key, $hashref) = @_;
-  my $menu = $self->get_node('variation');
-
-  return unless $menu && scalar(keys(%{$hashref->{'structural_variation'}{'cnv_probes'}{'counts'}})) > 0;
-
-  my $sv_menu        = $self->get_node('structural_variation') || $menu->append($self->create_submenu('structural_variation', 'Structural variants'));
-  my $cnv_probe_menu = $self->create_submenu('cnv_probe','Copy number variant probes');
-
-  my %options = (
-    db         => $key,
-    glyphset   => 'cnv_probes',
-    strand     => 'r',
-    bump_width => 0,
-    height     => 6,
-    colourset  => 'structural_variant',
-    display    => 'off'
-  );
-
-  $cnv_probe_menu->append($self->create_track('variation_feature_cnv', 'Copy number variant probes (all sources)', {
-    %options,
-    caption     => 'CNV probes',
-    sources     => undef,
-    depth       => 10,
-    description => 'Copy number variant probes from all sources'
-  }));
-
-  foreach my $key_2 (sort keys %{$hashref->{'structural_variation'}{'cnv_probes'}{'counts'} || {}}) {  
-    $cnv_probe_menu->append($self->create_track("variation_feature_cnv_$key_2", "$key_2", {
-      %options,
-      caption     => $key_2,
-      source      => $key_2,
-      depth       => 0.5,
-      description => $hashref->{'source'}{'descriptions'}{$key_2}
-    }));
-  }
-
-  $sv_menu->append($cnv_probe_menu);
-}
-
-# The recombination menu contains tracks with information pertaining to variation project, but these tracks actually simple_features stored in the core database
-# As core databases are loaded before variation databases, the recombination submenu appears at the top of the variation menu tree, which isn't desirable.
-# This function moves it to the end of the tree.
-sub add_recombination {
-  my ($self, @args) = @_;
-  my $menu   = $self->get_node('recombination');
-  my $parent = $self->get_node('variation');
-  
-  $parent->append($menu) if $menu && $parent;
-}
-
-sub add_somatic_mutations {
-  my ($self, $key, $hashref) = @_;
-  
-  # check we have any sources with somatic data
-  return unless $hashref->{'source'}{'somatic'} && grep {$_} values %{$hashref->{'source'}{'somatic'}};
-  
-  my $menu = $self->get_node('somatic');
-  return unless $menu;
-  
-  my $prefix_caption = 'Variant - ';
-  my $somatic = $self->create_submenu('somatic_mutation', 'Somatic variants');
-  my %options = (
-    db         => $key,
-    glyphset   => '_variation',
-    strand     => 'r',
-    depth      => 0.5,
-    bump_width => 0,
-    colourset  => 'variation',
-    display    => 'off',
-    renderers  => [ 'off', 'Off', 'normal', 'Normal (collapsed for windows over 200kb)', 'compact', 'Collapsed', 'labels', 'Expanded with name (hidden for windows over 10kb)', 'nolabels', 'Expanded without name' ],
-  );
-  
-  # All sources
-  $somatic->append($self->create_track("somatic_mutation_all", "Somatic variants (all sources)", {
-    %options,
-    caption     => $prefix_caption.'All somatic',
-    description => 'Somatic variants from all sources'
-  }));
-  
-   
-  # Mixed source(s)
-  foreach my $key_1 (keys(%{$self->species_defs->databases->{'DATABASE_VARIATION'}{'SOMATIC_MUTATIONS'}})) {
-    if ($self->species_defs->databases->{'DATABASE_VARIATION'}{'SOMATIC_MUTATIONS'}{$key_1}{'none'}) {
-      (my $k = $key_1) =~ s/\W/_/g;
-      $somatic->append($self->create_track("somatic_mutation_$k", "$key_1 somatic variants", {
-        %options,
-        caption     => $prefix_caption."$key_1 somatic",
-        source      => $key_1,
-        description => "Somatic variants from $key_1"
-      }));
-    }
-  }
-  
-  # Somatic source(s)
-  foreach my $key_2 (sort grep { $hashref->{'source'}{'somatic'}{$_} == 1 } keys %{$hashref->{'source'}{'somatic'}}) {
-    next unless $hashref->{'source'}{'counts'}{$key_2} > 0;
-    
-    $somatic->append($self->create_track("somatic_mutation_$key_2", "$key_2 somatic mutations (all)", {
-      %options,
-      caption     => $prefix_caption."$key_2 somatic mutations",
-      source      => $key_2,
-      description => "All somatic variants from $key_2"
-    }));
-    
-    my $tissue_menu = $self->create_submenu('somatic_mutation_by_tissue', 'Somatic variants by tissue');
-    
-    ## Add tracks for each tumour site
-    my %tumour_sites = %{$self->species_defs->databases->{'DATABASE_VARIATION'}{'SOMATIC_MUTATIONS'}{$key_2} || {}};
-    
-    foreach my $description (sort  keys %tumour_sites) {
-      next if $description eq 'none';
-      
-      my $phenotype_id           = $tumour_sites{$description};
-      my ($source, $type, $site) = split /\:/, $description;
-      my $formatted_site         = $site;
-      $site                      =~ s/\W/_/g;
-      $formatted_site            =~ s/\_/ /g;
-      
-      $tissue_menu->append($self->create_track("somatic_mutation_${key_2}_$site", "$key_2 somatic mutations in $formatted_site", {
-        %options,
-        caption     => "$key_2 $formatted_site tumours",
-        filter      => $phenotype_id,
-        description => $description
-      }));    
-=======
   while (my($key, $sublegend) = each (%$new_legend)) {
     if ($legend->{$key}) {
       ## Add to an existing legend
@@ -3322,7 +763,6 @@
     else {
       ## Create a new section
       $legend->{$key} = $sublegend;
->>>>>>> 7291e5d3
     }
   }
 }
