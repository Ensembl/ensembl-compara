--- conflicted
+++ resolved
@@ -3057,11 +3057,7 @@
     description => 'Phenotype annotations on '.(join ", ", map {$_.'s'} keys %{$hashref->{'phenotypes'}{'types'}}),
   }));
  
-<<<<<<< HEAD
-  foreach my $type(keys %{$hashref->{'phenotypes'}{'types'}}) {
-=======
   foreach my $type( sort {$a cmp $b} keys %{$hashref->{'phenotypes'}{'types'}}) {
->>>>>>> a87193ee
     next unless ref $hashref->{'phenotypes'}{'types'}{$type} eq 'HASH';
     my $pf_sources = $hashref->{'phenotypes'}{'types'}{$type}{'sources'};
     $pf_menu->append($self->create_track('phenotype_'.lc($type), 'Phenotype annotations ('.$type.'s)', {
