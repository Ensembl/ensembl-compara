=head1 LICENSE

Copyright [1999-2015] Wellcome Trust Sanger Institute and the EMBL-European Bioinformatics Institute

Licensed under the Apache License, Version 2.0 (the "License");
you may not use this file except in compliance with the License.
You may obtain a copy of the License at

     http://www.apache.org/licenses/LICENSE-2.0

Unless required by applicable law or agreed to in writing, software
distributed under the License is distributed on an "AS IS" BASIS,
WITHOUT WARRANTIES OR CONDITIONS OF ANY KIND, either express or implied.
See the License for the specific language governing permissions and
limitations under the License.

=cut

package EnsEMBL::Web::ImageConfig;

use strict;

use Digest::MD5 qw(md5_hex);
use HTML::Entities qw(encode_entities decode_entities);
use JSON qw(from_json);
use URI::Escape qw(uri_unescape);

use Bio::EnsEMBL::ExternalData::DAS::Coordinator;

use EnsEMBL::Draw::Utils::TextHelper;
use EnsEMBL::Web::File::Utils::TrackHub;
use EnsEMBL::Web::DBSQL::DBConnection;
use EnsEMBL::Web::Tree;

#########
# 'user' settings are restored from cookie if available
#  default settings are overridden by 'user' settings
#

# Takes two parameters
# (1) - the hub (i.e. an EnsEMBL::Web::Hub object)
# (2) - the species to use (defaults to the current species)

sub new {
  my $class   = shift;
  my $hub     = shift;
  my $species = shift || $hub->species;
  my $code    = shift;
  my $type    = $class =~ /([^:]+)$/ ? $1 : $class;
  my $style   = $hub->species_defs->ENSEMBL_STYLE || {};
  
  my $self = {
    hub              => $hub,
    _font_face       => $style->{'GRAPHIC_FONT'} || 'Arial',
    _font_size       => ($style->{'GRAPHIC_FONTSIZE'} * $style->{'GRAPHIC_LABEL'}) || 20,
    _texthelper      => EnsEMBL::Draw::Utils::TextHelper->new,
    code             => $code,
    type             => $type,
    species          => $species,
    altered          => [],
    _tree            => EnsEMBL::Web::Tree->new,
    transcript_types => [qw(transcript alignslice_transcript tsv_transcript gsv_transcript TSE_transcript)],
    _parameters      => { # Default parameters
      storable     => 1,      
      has_das      => 1,
      datahubs     => 0,
      image_width  => $ENV{'ENSEMBL_IMAGE_WIDTH'} || 800,
      image_resize => 0,      
      margin       => 5,
      spacing      => 2,
      label_width  => 113,
      show_labels  => 'yes',
      slice_number => '1|1',
      toolbars     => { top => 1, bottom => 0 },
    },
    extra_menus => {
      active_tracks    => 1,
      favourite_tracks => 1,
      search_results   => 1,
      display_options  => 1,
    },
    unsortable_menus => {
      decorations => 1,
      information => 1,
      options     => 1,
      other       => 1,
    },
    alignment_renderers => [
      'off',                  'Off',
      'as_alignment_nolabel', 'Normal',
      'as_alignment_label',   'Labels',
      'half_height',          'Half height',
      'stack',                'Stacked',
      'unlimited',            'Stacked unlimited',
      'ungrouped',            'Ungrouped',
    ],
  };
  
  return bless $self, $class;
}

sub initialize {
  my $self      = shift;
  my $class     = ref $self;
  my $species   = $self->species;
  my $code      = $self->code;
  my $cache     = $self->hub->cache;
  my $cache_key = $self->cache_key;
  
  # Check memcached for defaults
  if (my $defaults = $cache && $cache_key ? $cache->get($cache_key) : undef) {
    my $user_data = $self->tree->user_data;
    
    $self->{$_} = $defaults->{$_} for keys %$defaults;
    $self->tree->push_user_data_through_tree($user_data);
  } else {
    # No cached defaults found, so initialize them and cache
    $self->init;
    $self->modify;
    
    if ($cache && $cache_key) {
      $self->tree->hide_user_data;
      
      my $defaults = {
        _tree       => $self->{'_tree'},
        _parameters => $self->{'_parameters'},
        extra_menus => $self->{'extra_menus'},
      };
      
      $cache->set($cache_key, $defaults, undef, 'IMAGE_CONFIG', $species);
      $self->tree->reveal_user_data;
    }
  }
  
  my $sortable = $self->get_parameter('sortable_tracks');
  
  $self->set_parameter('sortable_tracks', 1) if $sortable eq 'drag' && $ENV{'HTTP_USER_AGENT'} =~ /MSIE (\d+)/ && $1 < 7; # No sortable tracks on images for IE6 and lower
  $self->{'extra_menus'}{'track_order'} = 1  if $sortable;
  
  $self->{'no_image_frame'} = 1;
  
  # Add user defined data sources
  $self->load_user_tracks;
  
  # Combine info and decorations into a single menu
  my $decorations = $self->get_node('decorations') || $self->get_node('other');
  my $information = $self->get_node('information');
  
  if ($decorations && $information) {
    $decorations->set('caption', 'Information and decorations');
    $decorations->append_children($information->nodes);
  }
}

sub type { return $_[0]->{'type'}; }

sub menus {
  return $_[0]->{'menus'} ||= {
    # Sequence
    seq_assembly        => 'Sequence and assembly',
    sequence            => [ 'Sequence',                'seq_assembly' ],
    misc_feature        => [ 'Clones & misc. regions',  'seq_assembly' ],
    genome_attribs      => [ 'Genome attributes',       'seq_assembly' ],
    marker              => [ 'Markers',                 'seq_assembly' ],
    simple              => [ 'Simple features',         'seq_assembly' ],
    ditag               => [ 'Ditag features',          'seq_assembly' ],
    dna_align_other     => [ 'GRC alignments',          'seq_assembly' ],
    dna_align_compara   => [ 'Imported alignments',     'seq_assembly' ],
    
    # Transcripts/Genes
    gene_transcript     => 'Genes and transcripts',
    transcript          => [ 'Genes',                  'gene_transcript' ],    
    prediction          => [ 'Prediction transcripts', 'gene_transcript' ],
    lrg                 => [ 'LRG transcripts',        'gene_transcript' ],
    rnaseq              => [ 'RNASeq models',          'gene_transcript' ],
    
    # Supporting evidence
    splice_sites        => 'Splice sites',
    evidence            => 'Evidence',
    
    # Alignments
    mrna_prot           => 'mRNA and protein alignments',
    dna_align_cdna      => [ 'mRNA alignments',    'mrna_prot' ],
    dna_align_est       => [ 'EST alignments',     'mrna_prot' ],
    protein_align       => [ 'Protein alignments', 'mrna_prot' ],
    protein_feature     => [ 'Protein features',   'mrna_prot' ],
    dna_align_rna       => 'ncRNA',
    
    # Proteins
    domain              => 'Protein domains',
    gsv_domain          => 'Protein domains',
    feature             => 'Protein features',
    
    # Variations
    variation           => 'Variation',
    recombination       => [ 'Recombination & Accessibility', 'variation' ],
    somatic             => 'Somatic mutations',
    ld_population       => 'Population features',
    
    # Regulation
    functional          => 'Regulation',
    
    # Compara
    compara             => 'Comparative genomics',
    pairwise_blastz     => [ 'BLASTz/LASTz alignments',    'compara' ],
    pairwise_other      => [ 'Pairwise alignment',         'compara' ],
    pairwise_tblat      => [ 'Translated blat alignments', 'compara' ],
    multiple_align      => [ 'Multiple alignments',        'compara' ],
    conservation        => [ 'Conservation regions',       'compara' ],
    synteny             => 'Synteny',
    
    # Other features
    repeat              => 'Repeat regions',
    oligo               => 'Oligo probes',
    trans_associated    => 'Transcript features',
    
    # Info/decorations
    information         => 'Information',
    decorations         => 'Additional decorations',
    other               => 'Additional decorations',
    
    # External data
    user_data           => 'Your data',
    external_data       => 'External data',
  };
}

sub init   {}
sub modify {} # For plugins

sub storable     :lvalue { $_[0]{'_parameters'}{'storable'};     } # Set to 1 if configuration can be altered
sub image_resize :lvalue { $_[0]{'_parameters'}{'image_resize'}; } # Set to 1 if there is image resize function
sub has_das      :lvalue { $_[0]{'_parameters'}{'has_das'};      } # Set to 1 if there are DAS tracks

sub hub                 { return $_[0]->{'hub'};                                               }
sub code                { return $_[0]->{'code'};                                              }
sub core_object        { return $_[0]->hub->core_object($_[1]);                                }
sub colourmap           { return $_[0]->hub->colourmap;                                        }
sub species_defs        { return $_[0]->hub->species_defs;                                     }
sub sd_call             { return $_[0]->species_defs->get_config($_[0]->{'species'}, $_[1]);   }
sub databases           { return $_[0]->sd_call('databases');                                  }
sub texthelper          { return $_[0]->{'_texthelper'};                                       }
sub transform           { return $_[0]->{'transform'};                                         }
sub tree                { return $_[0]->{'_tree'};                                             }
sub species             { return $_[0]->{'species'};                                           }
sub multi_species       { return 0;                                                            }
sub cache_key           { return join '::', '', ref $_[0], $_[0]->species, $_[0]->code;        }
sub bgcolor             { return $_[0]->get_parameter('bgcolor') || 'background1';             }
sub bgcolour            { return $_[0]->bgcolor;                                               }
sub get_node            { return shift->tree->get_node(@_);                                    }
sub get_parameters      { return $_[0]->{'_parameters'};                                       }
sub get_parameter       { return $_[0]->{'_parameters'}{$_[1]};                                }
sub set_width           { $_[0]->set_parameter('width', $_[1]);                                } # TODO: find out why we have width and image_width. delete?
sub image_height        { return shift->parameter('image_height',    @_);                      }
sub image_width         { return shift->parameter('image_width',     @_);                      }
sub container_width     { return shift->parameter('container_width', @_);                      }
sub toolbars            { return shift->parameter('toolbars',        @_);                      }
sub slice_number        { return shift->parameter('slice_number',    @_);                      } # TODO: delete?
sub get_tracks          { return grep { $_->{'data'}{'node_type'} eq 'track' } $_[0]->tree->nodes; } # return a list of track nodes
sub get_sortable_tracks { return grep { $_->get('sortable') && $_->get('menu') ne 'no' } @{$_[0]->glyphset_configs}; }

sub altered {
  my $self = shift;
  push @{$self->{'altered'}}, @_ if @_;
  return $self->{'altered'};
}

sub is_altered {
  return @{$_[0]->{'altered'}} ? 1 : 0;
}

sub get_user_settings {
  my $self     = shift;
  my $settings = $self->tree->user_data;
  delete $settings->{'track_order'} if $settings->{'track_order'} && !scalar keys %{$settings->{'track_order'}};
  return $settings;
}

sub default_track_order {
  my ($self, @tracks) = @_;
 
  my (%sections,@out);
  push @{$sections{$_->get('section')||''}||=[]},$_ for @tracks;
  foreach my $track (@tracks) {
    my $section = $track->get('section');
    if($section and $sections{$section}) {
      push @out,@{$sections{$section}};
      $sections{$section} = [];
    } else {
      push @out,$track;  
    }
  }
  return @out;
}

sub glyphset_configs {
  my $self = shift;
  
  if (!$self->{'ordered_tracks'}) {
    my @tracks      = $self->get_tracks;
    my $track_order = $self->track_order;

    my ($pointer, $first_track, $last_pointer, $i, %lookup, @default_order, @ordered_tracks);

    foreach my $track ($self->default_track_order(@tracks)) {
      my $strand = $track->get('strand');
      
      if ($strand =~ /^[rf]$/) {
        if ($strand eq 'f') {
          unshift @default_order, $track;
        } else {
          push @default_order, $track;
        }
      } else {
        my $clone = $self->_clone_track($track);
        
        $clone->set('drawing_strand', 'f');
        $track->set('drawing_strand', 'r');
        
        unshift @default_order, $clone;
        push    @default_order, $track;
      }
    }
    
    if ($self->get_parameter('sortable_tracks')) {

      # make a 'double linked list' to make it easy to apply user sorting on it
      for (@default_order) {
        $_->set('sortable', 1) unless $self->{'unsortable_menus'}->{$_->parent_key};
        $lookup{ join('.', $_->id, $_->get('drawing_strand') || ()) } = $_;
        $_->{'__prev'} = $last_pointer if $last_pointer;
        $last_pointer->{'__next'} = $_ if $last_pointer;
        $last_pointer = $_;
      }

      # Apply user track sorting now
      $pointer = $first_track = $default_order[0];
      $pointer = $pointer->{'__next'} while $pointer && !$pointer->get('sortable'); # these tracks can't be moved from the beginning of the list
      $pointer = $pointer->{'__prev'} || $default_order[-1]; # point to the last track among all the immovable tracks at beginning of the track list
      for (@$track_order) {
        my $track = $lookup{$_->[0]} or next;
        my $prev  = $_->[1] && $lookup{$_->[1]} || $pointer; # pointer (and thus prev) could possibly be undef if there was no immovable track in the beginning
        my $next  = $prev ? $prev->{'__next'} : undef;

        # if $prev is undef, it means $track is supposed to moved to first position in the list, thus $next should be current first track
        # First track in the list could possibly have changed in the last iteration of this loop, so rewind it before setting $next
        if (!$prev) {
          $first_track  = $first_track->{'__prev'} while $first_track->{'__prev'};
          $next         = $first_track;
        }

        $track->{'__prev'}{'__next'}  = $track->{'__next'} if $track->{'__prev'};
        $track->{'__next'}{'__prev'}  = $track->{'__prev'} if $track->{'__next'};
        $track->{'__prev'}            = $prev;
        $track->{'__next'}            = $next;
        $track->{'__prev'}{'__next'}  = $track if $track->{'__prev'};
        $track->{'__next'}{'__prev'}  = $track if $track->{'__next'};
      }

      # Get the first track in the list after sorting and create a new ordered list starting from that track
      $pointer = $pointer->{'__prev'} while $pointer->{'__prev'};
      delete $pointer->{'__prev'};
      $pointer->set('order', ++$i);
      push @ordered_tracks, $pointer;

      while ($pointer = $pointer->{'__next'}) {
        delete $pointer->{'__prev'}{'__next'};
        delete $pointer->{'__prev'};
        $pointer->set('order', ++$i);
        push @ordered_tracks, $pointer;
      }

      delete $pointer->{'__next'};

      $self->{'ordered_tracks'} = \@ordered_tracks;

    } else {
      $self->{'ordered_tracks'} = \@default_order;
    }
  }

  return $self->{'ordered_tracks'};
}

sub get_favourite_tracks {
  my $self = shift;
  
  if (!$self->{'favourite_tracks'}) {
    my $hub  = $self->hub;
    my $user = $hub->user;
    my $data = $hub->session->get_data(type => 'favourite_tracks', code => 'favourite_tracks') || {};
    
    $self->{'favourite_tracks'} = $data->{'tracks'} || {};
    $self->{'favourite_tracks'} = { %{$self->{'favourite_tracks'}}, %{$user->get_favourite_tracks} } if $user;
  }
  
  return $self->{'favourite_tracks'};
}

sub track_order {
  my $self  = shift;
  my $node  = $self->get_node('track_order');
  my $order = $node && $node->get($self->species) || [];

  return ref $order eq 'ARRAY' ? $order : []; # ignore the older schema track order entry
}

sub set_user_settings {
  my ($self, $data) = @_;
  
  foreach my $key (keys %$data) {
    my $node = $self->get_node($key) || $self->tree->create_node($key); # If node doesn't exist, it is a track from a different species whose configuration needs to be retained
    
    next unless $node;
    
    my $renderers = $node->data->{'renderers'} || [];
    my %valid     = @$renderers;
    
    foreach (keys %{$data->{$key}}) {
      if ($_ eq 'display' && %valid && !$valid{$data->{$key}{$_}}) {
        $node->set_user($_, $valid{'normal'} ? 'normal' : $renderers->[2]); # index 2 contains the code for the first "on" renderer
      } else {
        $node->set_user($_, $data->{$key}{$_});
      }
    }
  }
}

sub set_parameters {
  my ($self, $params) = @_;
  $self->{'_parameters'}{$_} = $params->{$_} for keys %$params; 
}

sub set_parameter {
  my ($self, $key, $value) = @_;
  $self->{'_parameters'}{$key} = $value;
}

sub parameter {
  my ($self, $key, $value) = @_;
  $self->set_parameter($key, $value) if $value;
  return $self->get_parameter($key);
}

sub scalex {
  my ($self, $scalex) = @_;
  
  if ($scalex) {
    $self->{'_scalex'} = $scalex;
    $self->texthelper->scalex($scalex);
  }
  
  return $self->{'_scalex'};
}

sub cache {
  my $self = shift;
  my $key  = shift;
  $self->{'_cache'}{$key} = shift if @_;
  return $self->{'_cache'}{$key}
}

# Delete all tracks where menu = no, and parent nodes if they are now empty
sub remove_disabled_menus {
  my ($self, $node) = @_;
  
  if (!$node) {
    $_->remove for grep $_->get('menu') eq 'no', $self->tree->leaves;
    $self->remove_disabled_menus($_) for $self->tree->nodes;
    return;
  }
  
  if ($node->get('node_type') !~ /^(track|option)$/ && !$node->has_child_nodes) {
    my $parent = $node->parent_node;
    $node->remove;
    $self->remove_disabled_menus($parent) if $parent && !scalar @{$parent->child_nodes};
  }
}

# create_menus - takes an array to configure the menus to be seen on the display
sub create_menus {
  my $self = shift;
  my $tree = $self->tree;

  foreach (@_) {
    my $menu = $self->menus->{$_};   
    if (ref $menu) {
      my $parent = $tree->get_node($menu->[1]) || $tree->append_child($self->create_submenu($menu->[1], $self->menus->{$menu->[1]}));
      $parent->append_child($self->create_submenu($_, $menu->[0]));
    } else {
      $tree->append_child($self->create_submenu($_, $menu));
    }
  }
}

sub create_submenu {
  my ($self, $code, $caption, $options) = @_;
  
  my $details = {
    caption    => $caption, 
    node_type  => 'menu',
    %{$options || {}}
  };
  
  return $self->tree->create_node($code, $details);
}

sub create_track {
  my ($self, $code, $caption, $options) = @_;
  
  my $details = { 
    name      => $caption,
    node_type => 'track',
    %{$options || {}}
  };
  
  $details->{'strand'}    ||= 'b';      # Make sure we have a strand setting
  $details->{'display'}   ||= 'normal'; # Show unless we explicitly say no
  $details->{'renderers'} ||= [qw(off Off normal On)];
  $details->{'colours'}   ||= $self->species_defs->colour($options->{'colourset'}) if exists $options->{'colourset'};
  $details->{'glyphset'}  ||= $code;
  $details->{'caption'}   ||= $caption;
  
  return $self->tree->create_node($code, $details);
}

sub add_track { shift->add_tracks(shift, \@_); }

sub add_tracks {
  my $self     = shift;
  my $menu_key = shift;
  my $menu     = $self->get_node($menu_key);

  return unless $menu;

  foreach my $row (@_) {
    my ($key, $caption, $glyphset, $params) = @$row;
    my $node = $self->get_node($key);

    next if $node && $node->get('node_type') eq 'track';

    $params->{'glyphset'} = $glyphset;
    $menu->append($self->create_track($key, $caption, $params));
  }
}

sub create_option {
  my ($self, $code, $caption, $values, $renderers, $display) = @_;
  
  $values    ||= { off => 0, normal => 1 };
  $renderers ||= [ 'off', 'Off', 'normal', 'On' ];
  
  return $self->tree->create_node($code, {
    node_type => 'option',
    caption   => $caption,
    name      => $caption,
    values    => $values,
    renderers => $renderers,
    display   => $display || 'normal'
  });
}

sub add_option {
  my $self = shift;
  my $menu = $self->get_node('options');
  
  return unless $menu;
  
  $menu->append($self->create_option(@_));
}

sub add_options {
  my $self = shift;
  my $menu = $self->get_node(ref $_[0] ? 'options' : shift);
  
  return unless $menu;
  
  $menu->append($self->create_option(@$_)) for @_;
}

sub get_option {
  my ($self, $code, $key) = @_;
  my $node = $self->get_node($code);
  return $node ? $node->get($key || 'values')->{$node->get('display')} : 0;
}

# Order submenus alphabetically by caption
sub alphabetise_tracks {
  my ($self, $track, $menu, $key) = @_;
  $key ||= 'caption';
  
  my $name = $track->data->{$key};
  my ($after, $node_name);

  if (scalar(@{$menu->child_nodes}) > 1) {  
    foreach (@{$menu->child_nodes}) {
      $node_name = $_->data->{$key};
      $after     = $_ if $node_name && $node_name lt $name;
    }
    if ($after) {
      $after->after($track);
    } else {
      $menu->prepend_child($track);
    }
  }
  else {
    $menu->append_child($track);
  }
}

sub load_user_tracks {
  my $self = shift;
  my $menu = $self->get_node('user_data');
  
  return unless $menu;
  
  my $hub      = $self->hub;
  my $session  = $hub->session;
  my $user     = $hub->user;
  my $das      = $hub->get_all_das;
  my $datahubs = $self->get_parameter('datahubs') == 1;
  my (%url_sources, %upload_sources);
  
  $self->_load_url_feature($menu);
  
  foreach my $source (sort { ($a->caption || $a->label) cmp ($b->caption || $b->label) } values %$das) {
    my $node = $self->get_node('das_' . $source->logic_name);

    next if     $node && $node->get('node_type') eq 'track';
    next unless $source->is_on($self->{'type'});
    
    $self->add_das_tracks('user_data', $source);
  }

  ## Data attached via URL
  foreach my $entry ($session->get_data(type => 'url')) {
    next if $entry->{'no_attach'};
    next unless $entry->{'species'} eq $self->{'species'};
    
    $url_sources{"url_$entry->{'code'}"} = {
      source_type => 'session',
      source_name => $entry->{'name'} || $entry->{'url'},
      source_url  => $entry->{'url'},
      species     => $entry->{'species'},
      format      => $entry->{'format'},
      style       => $entry->{'style'},
      colour      => $entry->{'colour'},
      display     => $entry->{'display'},
      timestamp   => $entry->{'timestamp'} || time,
    };
  }
 
  ## Data uploaded but not saved
  foreach my $entry ($session->get_data(type => 'upload')) {
    next unless $entry->{'species'} eq $self->{'species'};
   
    if ($entry->{'analyses'}) {
      foreach my $analysis (split /, /, $entry->{'analyses'}) {
        $upload_sources{$analysis} = {
          source_name => $entry->{'name'},
          source_type => 'session',
          assembly    => $entry->{'assembly'},
          style       => $entry->{'style'},
        };
        
        $self->_compare_assemblies($entry, $session);
      }
    } elsif ($entry->{'species'} eq $self->{'species'} && !$entry->{'nonpositional'}) {
      my ($strand, $renderers) = $self->_user_track_settings($entry->{'style'}, $entry->{'format'});
      $strand = $entry->{'strand'} if $entry->{'strand'};
      
      $menu->append($self->create_track("upload_$entry->{'code'}", $entry->{'name'}, {
        external    => 'user',
        glyphset    => '_flat_file',
        colourset   => 'classes',
        sub_type    => 'tmp',
        file        => $entry->{'file'},
        format      => $entry->{'format'},
        caption     => $entry->{'name'},
        renderers   => $renderers,
        description => 'Data that has been temporarily uploaded to the web server.',
        display     => 'off',
        strand      => $strand,
      }));
    }
  }

  ## Data saved by the user  
  if ($user) {
    my @groups = $user->get_groups;

    ## URL attached data
    foreach my $entry (grep $_->species eq $self->{'species'}, $user->get_records('urls'), map $user->get_group_records($_, 'urls'), @groups) {
      $url_sources{'url_' . $entry->code} = {
        source_name => $entry->name || $entry->url,
        source_type => 'user', 
        source_url  => $entry->url,
        species     => $entry->species,
        format      => $entry->format,
        style       => $entry->style,
        colour      => $entry->colour,
        display     => 'off',
        timestamp   => $entry->timestamp,
      };
    }
    
    ## Uploads that have been saved to the userdata database
    foreach my $entry (grep $_->species eq $self->{'species'}, $user->get_records('uploads'), map $user->get_group_records($_, 'uploads'), @groups) {
      my ($name, $assembly) = ($entry->name, $entry->assembly);
      
      foreach my $analysis (split /, /, $entry->analyses) {
        $upload_sources{$analysis} = {
          source_name => $name,
          source_type => 'user',
          assembly    => $assembly,
          style       => $entry->style,
        };
        
        $self->_compare_assemblies($entry, $session);
      }
    }
  }
  
  ## Now we can add all remote (URL) data sources
  foreach my $code (sort { $url_sources{$a}{'source_name'} cmp $url_sources{$b}{'source_name'} } keys %url_sources) {
    my $add_method = lc "_add_$url_sources{$code}{'format'}_track";
    
    if ($self->can($add_method)) {
      $self->$add_method(
        key      => $code,
        menu     => $menu,
        source   => $url_sources{$code},
        external => 'user'
      );
    } elsif (lc $url_sources{$code}{'format'} eq 'datahub') {
      $self->_add_datahub($url_sources{$code}{'source_name'}, $url_sources{$code}{'source_url'}) if $datahubs;
    } else {
      $self->_add_flat_file_track($menu, 'url', $code, $url_sources{$code}{'source_name'},
        sprintf('
          Data retrieved from an external webserver. This data is attached to the %s, and comes from URL: <a href="%s">%s</a>',
          encode_entities($url_sources{$code}{'source_type'}), 
          encode_entities($url_sources{$code}{'source_url'}),
          encode_entities($url_sources{$code}{'source_url'})
        ),
        url      => $url_sources{$code}{'source_url'},
        format   => $url_sources{$code}{'format'},
        style    => $url_sources{$code}{'style'},
        external => 'user',
      );
    }
  }
  
  ## And finally any saved uploads
  if (keys %upload_sources) {
    my $dbs        = EnsEMBL::Web::DBSQL::DBConnection->new($self->{'species'});
    my $dba        = $dbs->get_DBAdaptor('userdata');
    my $an_adaptor = $dba->get_adaptor('Analysis');
    my @tracks;
    
    foreach my $logic_name (keys %upload_sources) {
      my $analysis = $an_adaptor->fetch_by_logic_name($logic_name);
      
      next unless $analysis;
   
      $analysis->web_data->{'style'} ||= $upload_sources{$logic_name}{'style'};
     
      my ($strand, $renderers) = $self->_user_track_settings($analysis->web_data->{'style'}, $analysis->program_version);
      my $source_name = encode_entities($upload_sources{$logic_name}{'source_name'});
      my $description = encode_entities($analysis->description) || "User data from dataset $source_name";
      my $caption     = encode_entities($analysis->display_label);
         $caption     = "$source_name: $caption" unless $caption eq $upload_sources{$logic_name}{'source_name'};
         $strand      = $upload_sources{$logic_name}{'strand'} if $upload_sources{$logic_name}{'strand'};
      
      push @tracks, [ $logic_name, $caption, {
        external    => 'user',
        glyphset    => '_user_data',
        colourset   => 'classes',
        sub_type    => $upload_sources{$logic_name}{'source_type'} eq 'user' ? 'user' : 'tmp',
        renderers   => $renderers,
        source_name => $source_name,
        logic_name  => $logic_name,
        caption     => $caption,
        data_type   => $analysis->module,
        description => $description,
        display     => 'off',
        style       => $analysis->web_data,
        format      => $analysis->program_version,
        strand      => $strand,
      }];
    }
   
    $menu->append($self->create_track(@$_)) for sort { lc $a->[2]{'source_name'} cmp lc $b->[2]{'source_name'} || lc $a->[1] cmp lc $b->[1] } @tracks;
  }
 
  $ENV{'CACHE_TAGS'}{'user_data'} = sprintf 'USER_DATA[%s]', md5_hex(join '|', map $_->id, $menu->nodes) if $menu->has_child_nodes;
}

sub _add_datahub {
  my ($self, $menu_name, $url, $is_poor_name, $existing_menu) = @_;

  return ($menu_name, {}) if $self->{'_attached_datahubs'}{$url};

  my $trackhub  = EnsEMBL::Web::File::Utils::TrackHub->new('hub' => $self->hub, 'url' => $url);
  my $hub_info = $trackhub->get_hub({'assembly_lookup' => $self->species_defs->assembly_lookup, 
                                      'parse_tracks' => 1}); ## Do we have data for this species?
 
  if ($hub_info->{'error'}) {
    ## Probably couldn't contact the hub
    push @{$hub_info->{'error'}||[]}, '<br /><br />Please check the source URL in a web browser.';
  } else {
    my $shortLabel = $hub_info->{'details'}{'shortLabel'};
    $menu_name = $shortLabel if $shortLabel and $is_poor_name;

    my $menu     = $existing_menu || $self->tree->append_child($self->create_submenu($menu_name, $menu_name, { external => 1, datahub_menu => 1 }));

    my $node;
    my $assemblies = $self->hub->species_defs->get_config($self->species,'TRACKHUB_ASSEMBLY_ALIASES');
    $assemblies ||= [];
    $assemblies = [ $assemblies ] unless ref($assemblies) eq 'ARRAY';
    foreach my $assembly_var (qw(UCSC_GOLDEN_PATH ASSEMBLY_VERSION)) {
      my $assembly = $self->hub->species_defs->get_config($self->species,$assembly_var);
      next unless $assembly;
      push @$assemblies,$assembly;
    }
    foreach my $assembly (@$assemblies) {
      $node = $hub_info->{'genomes'}{$assembly}{'tree'};
      last if $node;
    }
    if ($node) {
      $self->_add_datahub_node($node, $menu, $menu_name);

      $self->{'_attached_datahubs'}{$url} = 1;
    } else {
      my $assembly = $self->hub->species_defs->get_config($self->species, 'ASSEMBLY_VERSION');
      $hub_info->{'error'} = ["No sources could be found for assembly $assembly. Please check the hub's genomes.txt file for supported assemblies."];
    }
  }
  return ($menu_name, $hub_info);
}

sub _add_datahub_node {
  my ($self, $node, $menu, $name) = @_;
  
  my (@next_level, @childless);
  if ($node->has_child_nodes) {
    foreach my $child (@{$node->child_nodes}) {
      if ($child->has_child_nodes) {
        push @next_level, $child;
      }
      else {
        push @childless, $child;
      }
    }
  }

  if (scalar(@next_level)) {
    $self->_add_datahub_node($_, $menu, $name) for @next_level;
  } 

  if (scalar(@childless)) {
    ## Get additional/overridden settings from parent nodes
    my $n       = $node;
    my $data    = $n->data;
    my $config  = {};
    ## The only parameter we override from superTrack nodes is visibility
    if ($data->{'superTrack'} && $data->{'superTrack'} eq 'on') {
      $config->{'visibility'} = $data->{'visibility'}; 
    }
    else {
      $config->{$_} = $data->{$_} for keys %$data;
    }

    while ($n = $n->parent_node) {
      $data = $n->data;
      if ($data->{'superTrack'} && $data->{'superTrack'} eq 'on') {
        $config->{'visibility'} = $data->{'visibility'} if $data->{'visibility'}; 
        last;
      }
      $config->{$_} ||= $data->{$_} for keys %$data;
    };

    $self->_add_datahub_tracks($node, \@childless, $config, $menu, $name);
  }
}

sub _add_datahub_tracks {
  my ($self, $parent, $children, $config, $menu, $name) = @_;
  my $hub    = $self->hub;
  my $data   = $parent->data;
  my $matrix = $config->{'dimensions'}{'x'} && $config->{'dimensions'}{'y'};
  my %tracks;

  my %options = (
    menu_key     => $name,
    menu_name    => $name,
    submenu_key  => $self->tree->clean_id("${name}_$data->{'track'}", '\W'),
    submenu_name => $data->{'shortLabel'},
    datahub      => 1,
  );

  if ($matrix) {
    $options{'matrix_url'} = $hub->url('Config', { action => 'Matrix', function => $hub->action, partial => 1, menu => $options{'submenu_key'} });
    
    foreach my $subgroup (keys %$config) {
      next unless $subgroup =~ /subGroup\d/;
      
      foreach (qw(x y)) {
        if ($config->{$subgroup}{'name'} eq $config->{'dimensions'}{$_}) {
          $options{'axis_labels'}{$_} = { %{$config->{$subgroup}} }; # Make a deep copy so that the regex below doesn't affect the subgroup config
          s/_/ /g for values %{$options{'axis_labels'}{$_}};
        }
      }
      
      last if scalar keys %{$options{'axis_labels'}} == 2;
    }
    
    $options{'axes'} = { map { $_ => $options{'axis_labels'}{$_}{'label'} } qw(x y) };
  }
  
  my $submenu = $self->create_submenu($options{'submenu_key'}, $options{'submenu_name'}, {
    external => 1,
    ($matrix ? (
      menu   => 'matrix',
      url    => $options{'matrix_url'},
      matrix => {
        section     => $menu->data->{'caption'},
        header      => $options{'submenu_name'},
        desc_url    => $config->{'description_url'},
        description => $config->{'longLabel'},
        axes        => $options{'axes'},
      }
    ) : ())
  });
  
  $self->alphabetise_tracks($submenu, $menu);
 
  my $count_visible = 0;
 
  foreach (@{$children||[]}) {
    my $track        = $_->data;
    my $type         = ref $track->{'type'} eq 'HASH' ? uc $track->{'type'}{'format'} : uc $track->{'type'};
<<<<<<< HEAD
    my $squish       = $track->{'visibility'} eq 'squish' || $config->{'visibility'} eq 'squish'; # FIXME: make it inherit correctly
=======
    my $visibility   = $config->{'visibility'} || $track->{'visibility'};
    ## FIXME - According to UCSC's documentation, 'squish' is more like half_height than compact
    my $squish       = $visibility eq 'squish';
    my $desc_url     = $track->{'description_url'} ? $hub->url('Ajax', {'type' => 'fetch_html', 'url' => $track->{'description_url'}}) : '';
>>>>>>> 43c21515
    (my $source_name = $track->{'shortLabel'}) =~ s/_/ /g;

    ## Set track style according to format and visibility
    my $display;
    if ($visibility && $visibility ne 'hide' && $visibility ne 'none') {
      if (lc($type) eq 'bigbed') {
        if ($visibility eq 'full') {
          $display = 'as_transcript_label';
        }
        elsif ($visibility eq 'squish') {
          $display = 'half_height';
        }
        elsif ($visibility eq 'pack') {
          $display = 'stack';
        }
        elsif ($visibility eq 'dense') {
          $display = 'ungrouped';
        }
      }
      elsif (lc($type) eq 'bigwig') {
        $display = $visibility eq 'full' ? 'tiling' : 'compact';
      }
      $options{'display'} = $display;
      $count_visible++;
      ## TODO - remove this warn once we've benchmarked trackhub visibility
      #warn sprintf('... SETTING TRACK STYLE TO %s FOR %s TRACK %s', $display, uc($type), $track->{'track'});
    }
    my $source       = {
      name        => $track->{'track'},
      source_name => $source_name,
      desc_url    => $track->{'description_url'},
      description => $track->{'longLabel'},
      source_url  => $track->{'bigDataUrl'},
      colour      => exists $track->{'color'} ? $track->{'color'} : undef,
      no_titles   => $type eq 'BIGWIG', # To improve browser speed don't display a zmenu for bigwigs
      squish      => $squish,
      signal_range => $track->{'signal_range'},
      %options
    };
    
    # Graph range - Track Hub default is 0-127

    if (exists $track->{'viewLimits'}) {
      $source->{'viewLimits'} = $track->{'viewLimits'};
    } elsif ($track->{'autoScale'} eq 'off') {
      $source->{'viewLimits'} = '0:127';
    }

    if (exists $track->{'maxHeightPixels'}) {
      $source->{'maxHeightPixels'} = $track->{'maxHeightPixels'};
    } elsif ($type eq 'BIGWIG' || $type eq 'BIGBED') {
      $source->{'maxHeightPixels'} = '64:32:16';
    }
    
    if ($matrix) {
      my $caption = $track->{'shortLabel'};
      $source->{'section'} = $parent->data->{'shortLabel'};
      ($source->{'source_name'} = $track->{'longLabel'}) =~ s/_/ /g;
      $source->{'labelcaption'} = $caption;
     
      $source->{'matrix'} = {
        menu   => $options{'submenu_key'},
        column => $options{'axis_labels'}{'x'}{$track->{'subGroups'}{$config->{'dimensions'}{'x'}}},
        row    => $options{'axis_labels'}{'y'}{$track->{'subGroups'}{$config->{'dimensions'}{'y'}}},
      };
      $source->{'column_data'} = { desc_url => $config->{'description_url'}, description => $config->{'longLabel'}, no_subtrack_description => 1 };
    }
    
    $tracks{$type}{$source->{'name'}} = $source;
  }
  warn ">>> HUB $name HAS $count_visible TRACKS TURNED ON BY DEFAULT!";
  
  $self->load_file_format(lc, $tracks{$_}) for keys %tracks;
}

sub _add_datahub_extras_options {
  my ($self, %args) = @_;
  
  if (exists $args{'menu'}{'maxHeightPixels'} || exists $args{'source'}{'maxHeightPixels'}) {
    $args{'options'}{'maxHeightPixels'} = $args{'menu'}{'maxHeightPixels'} || $args{'source'}{'maxHeightPixels'};

    (my $default_height = $args{'options'}{'maxHeightPixels'}) =~ s/^.*:([0-9]*):.*$/$1/;
    
    $args{'options'}{'height'} = $default_height if $default_height > 0;
  }
  
  # Alternative rendering order for genome segmentation and similar
  if ($args{'source'}{'squish'}) {
    $args{'renderers'} = [
      'off',     'Off',
      'compact', 'Continuous',
      'normal',  'Separate',
      'labels',  'Separate with labels',
    ];
  }
  
  $args{'options'}{'viewLimits'} = $args{'menu'}{'viewLimits'} || $args{'source'}{'viewLimits'} if exists $args{'menu'}{'viewLimits'} || exists $args{'source'}{'viewLimits'};
  $args{'options'}{'signal_range'} = $args{'source'}{'signal_range'} if exists $args{'source'}{'signal_range'};
  $args{'options'}{'no_titles'}  = $args{'menu'}{'no_titles'}  || $args{'source'}{'no_titles'}  if exists $args{'menu'}{'no_titles'}  || exists $args{'source'}{'no_titles'};
  $args{'options'}{'set'}        = $args{'source'}{'submenu_key'};
  $args{'options'}{'subset'}     = $self->tree->clean_id($args{'source'}{'submenu_key'}, '\W') unless $args{'source'}{'matrix'};
  $args{'options'}{$_}           = $args{'source'}{$_} for qw(datahub matrix column_data colour description desc_url);
  
  return %args;
}

sub _load_url_feature {
## Creates a temporary track based on a single line of a row-based data file,
## such as VEP output, e.g. 21 9678256 9678256 T/G 1 
  my ($self, $menu) = @_;
  return unless $menu;

  my $session_data = $self->hub->session->get_data('code' => 'custom_feature', type => 'custom');
  my ($format, $data);

  if ($self->hub->param('custom_feature')) {
    $format  = $self->hub->param('format');
    $data    = decode_entities($self->hub->param('custom_feature'));
    $session_data = {'code' => 'custom_feature', 'type' => 'custom', 
                      'format' => $format, 'data' => $data}; 
    $self->hub->session->set_data(%$session_data);
  }
  elsif ($session_data && ref($session_data) eq 'HASH' && $session_data->{'data'}) {
    $format = $session_data->{'format'};
    $data = $session_data->{'data'};
  }
  return unless ($data && $format);

  my ($strand, $renderers) = $self->_user_track_settings(undef, $format);
  my $file_info = $self->hub->species_defs->multi_val('DATA_FORMAT_INFO');

  my $track = $self->create_track('custom_feature', 'Single feature', {
        external    => 'user',
        glyphset    => '_flat_file',
        colourset   => 'classes',
        sub_type    => 'single_feature',
        format      => $format,
        caption     => 'Single '.$file_info->{$format}{'label'}.' feature',
        renderers   => $renderers,
        description => 'A single feature that has been loaded via a hyperlink',
        display     => 'off',
        strand      => $strand,
        data        => $data,
  });
  $menu->append($track) if $track;
}

sub load_configured_bam    { shift->load_file_format('bam');    }
sub load_configured_bigbed { 
  my $self = shift;
  $self->load_file_format('bigbed'); 
  my $sources  = $self->sd_call('ENSEMBL_INTERNAL_BIGBED_SOURCES') || {};
  if ($sources->{'age_of_base'}) {
    $self->add_track('information', 'age_of_base_legend', 'Age of Base Legend', 'age_of_base_legend', { strand => 'r' });        
  }
}
sub load_configured_bigwig { shift->load_file_format('bigwig'); }
sub load_configured_vcf    { shift->load_file_format('vcf');    }
sub load_configured_datahubs { shift->load_file_format('datahub') }

sub load_file_format {
  my ($self, $format, $sources) = @_;
  my $function = "_add_${format}_track";
  
  return unless ($format eq 'datahub' || $self->can($function));
  
  my $internal = !defined $sources;
     $sources  = $self->sd_call(sprintf 'ENSEMBL_INTERNAL_%s_SOURCES', uc $format) || {} unless defined $sources; # get the internal sources from config
  
  foreach my $source_name (sort keys %$sources) {
    # get the target menu 
    my $menu = $self->get_node($sources->{$source_name});
    my ($source, $view);
    
    if ($menu) {
      $source = $self->sd_call($source_name);
      $view   = $source->{'view'};
    } else {
      ## Probably an external datahub source
         $source       = $sources->{$source_name};
         $view         = $source->{'view'};
      my $menu_key     = $source->{'menu_key'};
      my $menu_name    = $source->{'menu_name'};
      my $submenu_key  = $source->{'submenu_key'};
      my $submenu_name = $source->{'submenu_name'};
      my $main_menu    = $self->get_node($menu_key) || $self->tree->append_child($self->create_submenu($menu_key, $menu_name, { external => 1, datahub_menu => !!$source->{'datahub'} }));
         $menu         = $self->get_node($submenu_key);
      
      if (!$menu) {
        $menu = $self->create_submenu($submenu_key, $submenu_name, { external => 1, ($source->{'matrix_url'} ? (menu => 'matrix', url => $source->{'matrix_url'}) : ()) });
        $self->alphabetise_tracks($menu, $main_menu);
      }
    }
    if ($source) {
      if ($format eq 'datahub') {
        $self->_add_datahub($source->{'source_name'}, $source->{'url'}, undef, $menu);
      }
      else { 
        my $is_internal = $source->{'source_url'} ? 0 : $internal;
        $self->$function(key => $source_name, menu => $menu, source => $source, description => $source->{'description'}, internal => $is_internal, view => $view);
      }
    }
  }
}

sub _add_bam_track {
  my ($self, %args) = @_;
  my $desc = '
    The read end bars indicate the direction of the read and the colour indicates the type of read pair:
    Green = both mates are part of a proper pair; Blue = either this read is not paired, or its mate was not mapped; Red = this read is not properly paired.
  ';
  
  $self->_add_file_format_track(
    format      => 'BAM',
    description => $desc,
    renderers   => [
                    'off',       'Off',
                    'normal',    'Normal',
                    'unlimited', 'Unlimited',
                    'histogram', 'Coverage only'
                    ],
    colourset   => 'BAM',
    options => {
      external => 'external',
      sub_type => 'bam'
    },
    %args,
  );
}

sub _add_bigbed_track {
  my ($self, %args) = @_;
 
  my $renderers = $args{'source'}{'renderers'};
  my $strand    = 'b';
  unless ($renderers) {
    ($strand, $renderers) = $self->_user_track_settings($args{'source'}{'style'}, 'BIGBED');
  }
  
  my $options = {
    external     => 'external',
    sub_type     => 'url',
    colourset    => 'feature',
    strand       => $strand,
    style        => $args{'source'}{'style'},
    addhiddenbgd => 1,
    max_label_rows => 2,
  };
  ## Override default renderer (mainly used by trackhubs)
  $options->{'display'} = $args{'source'}{'display'} if $args{'source'}{'display'};

  if ($args{'view'} && $args{'view'} =~ /peaks/i) {
    $options->{'join'} = 'off';  
  } else {
    push @$renderers, ('tiling', 'Wiggle plot');
  }
  
  $self->_add_file_format_track(
    format      => 'BigBed',
    description => 'Bigbed file',
    renderers   => $renderers,
    options     => $options,
    %args,
  );
}

sub _add_bigwig_track {
  my ($self, %args) = @_;

  my $renderers = $args{'source'}{'renderers'} || [
    'off',     'Off',
    'tiling',  'Wiggle plot',
    'compact', 'Compact',
  ];

  my $options = {
    external     => 'external',
    sub_type     => 'bigwig',
    colour       => $args{'menu'}{'colour'} || $args{'source'}{'colour'} || 'red',
    addhiddenbgd => 1,
    max_label_rows => 2,
  };

  ## Override default renderer (mainly used by trackhubs)
  $options->{'display'} = $args{'source'}{'display'} if $args{'source'}{'display'};

  $self->_add_file_format_track(
    format    => 'BigWig',
    renderers =>  $renderers,
    options   => $options,
    %args
  );
}

sub _add_vcf_track {
  shift->_add_file_format_track(
    format    => 'VCF',
    renderers => [
      'off',       'Off',
      'histogram', 'Histogram',
      'compact',   'Compact'
    ],
    options => {
      external   => 'external',
      sources    => undef,
      depth      => 0.5,
      bump_width => 0,
      colourset  => 'variation'
    },
    @_
  );
}

sub _add_pairwise_tabix_track {
  shift->_add_file_format_track(
    format    => 'PAIRWISE',
    renderers => [
      'off',                'Off', 
      'interaction',        'Pairwise interaction',
      'interaction_label',  'Pairwise interaction with labels'
    ],
    options => {
      external   => 'external',
      subtype    => 'pairwise',
    },
    @_
  );
  
}

sub _add_flat_file_track {
  my ($self, $menu, $sub_type, $key, $name, $description, %options) = @_;

  $menu ||= $self->get_node('user_data');

  return unless $menu;

  my ($strand, $renderers) = $self->_user_track_settings($options{'style'}, $options{'format'});

  my $track = $self->create_track($key, $name, {
    display     => 'off',
    strand      => $strand,
    external    => 'external',
    glyphset    => '_flat_file',
    colourset   => 'classes',
    caption     => $name,
    sub_type    => $sub_type,
    renderers   => $renderers,
    description => $description,
    %options
  });

  $menu->append($track) if $track;
}

sub _add_file_format_track {
  my ($self, %args) = @_;
  my $menu = $args{'menu'} || $self->get_node('user_data');

  return unless $menu;

  %args = $self->_add_datahub_extras_options(%args) if $args{'source'}{'datahub'};

  my $type    = lc $args{'format'};
  my $article = $args{'format'} =~ /^[aeiou]/ ? 'an' : 'a';
  my ($desc, $url);

  if ($args{'internal'}) {
    $desc = $args{'description'};
    $url = join '/', $self->hub->species_defs->DATAFILE_BASE_PATH, lc $self->hub->species, $self->hub->species_defs->ASSEMBLY_VERSION, $args{'source'}{'dir'}, $args{'source'}{'file'};
    $args{'options'}{'external'} = undef;
  } else {
    $desc = sprintf(
      'Data retrieved from %s %s file on an external webserver. %s <p>This data is attached to the %s, and comes from URL: <a href="%s">%s</a></p>',
      $article,
      $args{'format'},
      $args{'description'},
      encode_entities($args{'source'}{'source_type'}),
      encode_entities($args{'source'}{'source_url'}),
      encode_entities($args{'source'}{'source_url'})
    );
  }
 
  $self->generic_add($menu, undef, $args{'key'}, {}, {
    display     => 'off',
    strand      => 'f',
    format      => $args{'format'},
    glyphset    => $type,
    colourset   => $type,
    renderers   => $args{'renderers'},
    name        => $args{'source'}{'source_name'},
    caption     => exists($args{'source'}{'caption'}) ? $args{'source'}{'caption'} : $args{'source'}{'source_name'},
    labelcaption => $args{'source'}{'labelcaption'},
    section     => $args{'source'}{'section'},
    url         => $url || $args{'source'}{'source_url'},
    description => $desc,
    %{$args{'options'}}
  });
}

sub _user_track_settings {
  my ($self, $style, $format) = @_;
  my ($strand, @user_renderers);

  if (lc($format) eq 'pairwise') {
    $strand         = 'f';
    @user_renderers = ('off', 'Off', 'interaction', 'Pairwise interaction',
                        'interaction_label', 'Pairwise interaction with labels');
  }
  elsif ($style =~ /^(wiggle|WIG)$/) {
    $strand         = 'r';
    @user_renderers = ('off', 'Off', 'tiling', 'Wiggle plot');
  }
  elsif (uc $format =~ /BED/) {
    $strand = 'b';
    @user_renderers = @{$self->{'alignment_renderers'}};
    splice @user_renderers, 6, 0, 'as_transcript_nolabel', 'Structure', 'as_transcript_label', 'Structure with labels';
  }
  else {
    $strand         = (uc($format) eq 'VEP_INPUT' || uc($format) eq 'VCF') ? 'f' : 'b';
    @user_renderers = (@{$self->{'alignment_renderers'}}, 'difference', 'Differences');
  }

  return ($strand, \@user_renderers);
}

sub _compare_assemblies {
  my ($self, $entry, $session) = @_;

  if ($entry->{'assembly'} && $entry->{'assembly'} ne $self->sd_call('ASSEMBLY_VERSION')) {
    $session->add_data(
      type     => 'message',
      code     => 'userdata_assembly_mismatch',
      message  => "Sorry, track $entry->{'name'} is on an old assembly ($entry->{'assembly'}) and cannot be shown",
      function => '_error'
    );
  }
}

sub update_from_input {
  my $self  = shift;
  my $input = $self->hub->input;
  
  return $self->reset if $input->param('reset');
  
  my $diff   = $input->param('image_config');
  my $reload = 0;
  
  if ($diff) {
    my $track_reorder = 0;
    
    $diff = from_json($diff);
    $self->update_track_renderer($_, $diff->{$_}->{'renderer'}) for grep exists $diff->{$_}->{'renderer'}, keys %$diff;
    
    $reload        = $self->is_altered;
    $track_reorder = $self->update_track_order($diff) if $diff->{'track_order'};
    $reload      ||= $track_reorder;
    $self->update_favourite_tracks($diff);
  } else {
    my %favourites;
    
    foreach my $p ($input->param) {
      my $val = $input->param($p);
      
      if ($p eq 'track') {
        my $node = $self->get_node($val);
        $node->set_user('userdepth', $input->param('depth')) if $node;
        $self->altered($val);
      }
      elsif ($val =~ /favourite_(on|off)/) {
        $favourites{$p} = { favourite => $1 eq 'on' ? 1 : 0 };
      } 
      elsif ($p ne 'depth') {
        $self->update_track_renderer($p, $val);
      }
    }
    
    $reload = $self->is_altered;
    
    $self->update_favourite_tracks(\%favourites) if scalar keys %favourites;
  }
  
  return $reload;
}

sub update_from_url {
  ## Tracks added "manually" in the URL (e.g. via a link)
  
  my ($self, @values) = @_;
  my $hub     = $self->hub;
  my $session = $hub->session;
  my $species = $hub->species;
  
  foreach my $v (@values) {
    my $format = $hub->param('format');
    my ($key, $renderer);
    
    if (uc $format eq 'DATAHUB') {
      $key = $v;
    } else {
      my @split = split /=/, $v;
      
      if (scalar @split > 1) {
        $renderer = pop @split;
        $key      = join '=', @split;
      } else {
        $key      = $split[0];
        $renderer = 'normal';
      }
    }
   
    if ($key =~ /^(\w+)[\.:](.*)$/) {
      my ($type, $p) = ($1, $2);
      
      if ($type eq 'url') {
        my $menu_name   = $hub->param('menu');
        my $all_formats = $hub->species_defs->multi_val('DATA_FORMAT_INFO');
        
        if (!$format) {
          $p = uri_unescape($p);
          
          my @path = split(/\./, $p);
          my $ext  = $path[-1] eq 'gz' ? $path[-2] : $path[-1];
          
          while (my ($name, $info) = each %$all_formats) {
            if ($ext =~ /^$name$/i) {
              $format = $name;
              last;
            }  
          }
          if (!$format) {
            # Didn't match format name - now try checking format extensions
            while (my ($name, $info) = each %$all_formats) {
              if ($ext eq $info->{'ext'}) {
                $format = $name;
                last;
              }  
            }
          }
        }

        my $style = $all_formats->{lc $format}{'display'} eq 'graph' ? 'wiggle' : $format;
        my $code  = join '_', md5_hex("$species:$p"), $session->session_id;
        my $n;
        
        if ($menu_name) {
          $n = $menu_name;
        } else {
          $n = $p =~ /\/([^\/]+)\/*$/ ? $1 : 'un-named';
        }
        
        # Don't add if the URL or menu are the same as an existing track
        if ($session->get_data(type => 'url', code => $code)) {
          $session->add_data(
            type     => 'message',
            function => '_warning',
            code     => "duplicate_url_track_$code",
            message  => "You have already attached the URL $p. No changes have been made for this data source.",
          );
          
          next;
        } elsif (grep $_->{'name'} eq $n, $session->get_data(type => 'url')) {
          $session->add_data(
            type     => 'message',
            function => '_error',
            code     => "duplicate_url_track_$n",
            message  => qq{Sorry, the menu "$n" is already in use. Please change the value of "menu" in your URL and try again.},
          );
          
          next;
        }

        # We then have to create a node in the user_config
        my %ensembl_assemblies = %{$hub->species_defs->assembly_lookup};

        if (uc $format eq 'DATAHUB') {
          my $info;
          ($n, $info) = $self->_add_datahub($n, $p,1);
          if ($info->{'error'}) {
            my @errors = @{$info->{'error'}||[]};
            $session->add_data(
              type     => 'message',
              function => '_warning',
              code     => 'datahub:' . md5_hex($p),
              message  => "There was a problem attaching trackhub $n: @errors",
            );
          }
          else {
            my $assemblies = $info->{'genomes'}
                        || {$hub->species => $hub->species_defs->get_config($hub->species, 'ASSEMBLY_VERSION')};

            foreach (keys %$assemblies) {
              my ($data_species, $assembly) = @{$ensembl_assemblies{$_}||[]};
              if ($assembly) {
                my $data = $session->add_data(
                  type        => 'url',
                  url         => $p,
                  species     => $data_species,
                  code        => join('_', md5_hex($n . $data_species . $assembly . $p), $session->session_id),
                  name        => $n,
                  format      => $format,
                  style       => $style,
                  assembly    => $assembly,
                );
              }
            }
          }
        } else {
          $self->_add_flat_file_track(undef, 'url', "url_$code", $n, 
            sprintf('Data retrieved from an external webserver. This data is attached to the %s, and comes from URL: <a href=">%s">%s</a>', encode_entities($n), encode_entities($p), encode_entities($p)),
            url   => $p,
            style => $style
          );

          ## Assume the data is for the current assembly
          my $assembly;
          while (my($a, $info) = each (%ensembl_assemblies)) {
            $assembly = $info->[1] if $info->[0] eq $species;
            last if $assembly;
          }
 
          $self->update_track_renderer("url_$code", $renderer);
          $session->set_data(
            type      => 'url',
            url       => $p,
            species   => $species,
            code      => $code,
            name      => $n,
            format    => $format,
            style     => $style,
            assembly  => $assembly,
          );
        }
        # We have to create a URL upload entry in the session
        my $message  = sprintf('Data has been attached to your display from the following URL: %s', encode_entities($p));
        if (uc $format eq 'DATAHUB') {
          $message .= " Please go to '<b>Configure this page</b>' to choose which tracks to show (we do not turn on tracks automatically in case they overload our server).";
        }
        $session->add_data(
          type     => 'message',
          function => '_info',
          code     => 'url_data:' . md5_hex($p),
          message  => $message,
        );
      } elsif ($type eq 'das') {
        $p = uri_unescape($p);

        my $logic_name = $session->add_das_from_string($p, $self->{'type'}, { display => $renderer });

        if ($logic_name) {
          $session->add_data(
            type     => 'message',
            function => '_info',
            code     => 'das:' . md5_hex($p),
            message  => sprintf('You have attached a DAS source with DSN: %s %s.', encode_entities($p), $self->get_node("das_$logic_name") ? 'to this display' : 'but it cannot be displayed on the specified image')
          );
        }
      }
    } else {
      $self->update_track_renderer($key, $renderer, $hub->param('toggle_tracks'));
    }
  }
  
  if ($self->is_altered) {
    my $tracks = join(', ', @{$self->altered});
    $session->add_data(
      type     => 'message',
      function => '_info',
      code     => 'image_config',
      message  => "The link you followed has made changes to these tracks: $tracks.",
    );
  }
}

sub update_track_renderer {
  my ($self, $key, $renderer, $on_off) = @_;
  my $node = $self->get_node($key);
  
  return unless $node;
  
  my $renderers = $node->data->{'renderers'};
  
  return unless $renderers;
  
  my %valid = @$renderers;
  my $flag  = 0;

  ## Set renderer to something sensible if user has specified invalid one. 'off' is usually first option, so take next one
  $renderer = $valid{'normal'} ? 'normal' : $renderers->[2] if $renderer ne 'off' && !$valid{$renderer};

  # if $on_off == 1, only allow track enabling/disabling. Don't allow enabled tracks' renderer to be changed.
  $flag += $node->set_user('display', $renderer) if (!$on_off || $renderer eq 'off' || $node->get('display') eq 'off');
  my $text = $node->data->{'name'} || $node->data->{'coption'};

  $self->altered($text) if $flag;
}

sub update_favourite_tracks {
  my ($self, $diff) = @_;
  my $hub     = $self->hub;
  my $session = $hub->session;
  my $user    = $hub->user;
  my %args    = ( type => 'favourite_tracks', code => 'favourite_tracks' );
  
  $args{'tracks'} = $self->get_favourite_tracks;
  
  foreach (grep exists $diff->{$_}->{'favourite'}, keys %$diff) {
    if ($diff->{$_}->{'favourite'} == 1) {
      $args{'tracks'}{$_} = 1;
    } elsif (exists $diff->{$_}->{'favourite'}) {
      delete $args{'tracks'}{$_};
    }
  }
  
  if (scalar keys %{$args{'tracks'}}) {
    $session->set_data(%args);
  } else {
    delete $args{'tracks'};
    $session->purge_data(%args);
  }
  
  $user->set_favourite_tracks($args{'tracks'}) if $user;
  
  delete $self->{'favourite_tracks'};
}

sub update_track_order {
  my ($self, $diff) = @_;
  my $species    = $self->species;
  my $node       = $self->get_node('track_order');
  if ($node->set_user($species, { %{$node->get($species) || {}}, %{$diff->{'track_order'}} })) {
    my $text = $node->data->{'name'} || $node->data->{'coption'};
    $self->altered($text);
  }
  return $self->is_altered if $self->get_parameter('sortable_tracks') ne 'drag';
}

sub reset {
  my $self  = shift;
  my $reset = $self->hub->input->param('reset');
  my ($tracks, $order) = $reset eq 'all' ? (1, 1) : $reset eq 'track_order' ? (0, 1) : (1, 0);
  
  if ($tracks) {
    my $tree = $self->tree;
    
    foreach my $node ($tree, $tree->nodes) {
      my $user_data = $node->{'user_data'};
      
      foreach (keys %$user_data) {
        my $text = $user_data->{$_}{'name'} || $user_data->{$_}{'coption'};
        $self->altered($text) if $user_data->{$_}{'display'};
        delete $user_data->{$_}{'display'};
        delete $user_data->{$_} unless scalar keys %{$user_data->{$_}};
      }
    }
  }
  
  if ($order) {
    my $node    = $self->get_node('track_order');
    my $species = $self->species;
    
    if ($node->{'user_data'}{'track_order'}{$species}) {
      delete $node->{'user_data'}{'track_order'}{$species};
      delete $node->{'user_data'}{'track_order'} unless scalar keys %{$node->{'user_data'}{'track_order'}};

      $self->altered('Track order');
    }
  }
}

sub get_track_key {
  my ($self, $prefix, $obj) = @_;
  
  return if $obj->gene && $obj->gene->isa('Bio::EnsEMBL::ArchiveStableId');

  my $logic_name = $obj->gene ? $obj->gene->analysis->logic_name : $obj->analysis->logic_name;
  my $db         = $obj->get_db;
  my $db_key     = 'DATABASE_' . uc $db;
  my $key        = $self->databases->{$db_key}{'tables'}{'gene'}{'analyses'}{lc $logic_name}{'web'}{'key'} || lc $logic_name;
  return join '_', $prefix, $db, $key;
}

sub modify_configs {
  my ($self, $nodes, $config) = @_;
  
  foreach my $node (map { $self->get_node($_) || () } @$nodes) {
    foreach my $n (grep $_->get('node_type') eq 'track', $node, $node->nodes) {
      $n->set($_, $config->{$_}) for keys %$config;
    }
  }
}

sub _update_missing {
  my ($self, $object) = @_;
  my $species_defs    = $self->species_defs;
  my $count_missing   = grep { $_->get('display') eq 'off' || !$_->get('display') } $self->get_tracks; 
  my $missing         = $self->get_node('missing');

  $missing->set('extra_height', 4) if $missing;
  $missing->set('text', $count_missing > 0 ? "There are currently $count_missing tracks turned off." : 'All tracks are turned on') if $missing;
  
  my $info = sprintf(
    '%s %s version %s.%s (%s) %s: %s - %s',
    $species_defs->ENSEMBL_SITETYPE,
    $species_defs->SPECIES_BIO_NAME,
    $species_defs->ENSEMBL_VERSION,
    $species_defs->SPECIES_RELEASE_VERSION,
    $species_defs->ASSEMBLY_NAME,
    $object->seq_region_type_and_name,
    $object->thousandify($object->seq_region_start),
    $object->thousandify($object->seq_region_end)
  );

  my $information = $self->get_node('info');
  $information->set('text', $info) if $information;
  $information->set('extra_height', 2) if $information;
  
  return { count => $count_missing, information => $info };
}

# load_tracks - loads in various database derived tracks; 
# loop through core like dbs, compara like dbs, funcgen like dbs, variation like dbs
sub load_tracks { 
  my ($self,$params) = @_;
  my $species      = $self->{'species'};
  my $species_defs = $self->species_defs;
  my $dbs_hash     = $self->databases;

  my %data_types = (
    core => [
      'add_dna_align_features',     # Add to cDNA/mRNA, est, RNA, other_alignment trees
      'add_data_files',             # Add to gene/rnaseq tree
#     'add_ditag_features',         # Add to ditag_feature tree
      'add_genes',                  # Add to gene, transcript, align_slice_transcript, tsv_transcript trees
      'add_trans_associated',       # Add to features associated with transcripts
      'add_marker_features',        # Add to marker tree
      'add_qtl_features',           # Add to marker tree
      'add_genome_attribs',         # Add to genome_attribs tree
      'add_misc_features',          # Add to misc_feature tree
      'add_prediction_transcripts', # Add to prediction_transcript tree
      'add_protein_align_features', # Add to protein_align_feature_tree
      'add_protein_features',       # Add to protein_feature_tree
      'add_repeat_features',        # Add to repeat_feature tree
      'add_simple_features',        # Add to simple_feature tree
      'add_decorations'
    ],
    compara => [
      'add_synteny',                # Add to synteny tree
      'add_alignments'              # Add to compara_align tree
    ],
    funcgen => [
      'add_regulation_builds',      # Add to regulation_feature tree
      'add_regulation_features',    # Add to regulation_feature tree
      'add_oligo_probes'            # Add to oligo tree
    ],
    variation => [
      'add_sequence_variations',          # Add to variation_feature tree
      'add_phenotypes',                   # Add to variation_feature tree
      'add_structural_variations',        # Add to variation_feature tree
      'add_copy_number_variant_probes',   # Add to variation_feature tree
      'add_recombination',                # Moves recombination menu to the end of the variation_feature tree
      'add_somatic_mutations',            # Add to somatic tree
      'add_somatic_structural_variations' # Add to somatic tree
    ],
  );
  
  foreach my $type (keys %data_types) {
    my ($check, $databases) = $type eq 'compara' ? ($species_defs->multi_hash, $species_defs->compara_like_databases) : ($dbs_hash, $self->sd_call("${type}_like_databases"));
    
    foreach my $db (grep exists $check->{$_}, @{$databases || []}) {
      my $key = lc substr $db, 9;
      $self->$_($key, $check->{$db}{'tables'} || $check->{$db}, $species,$params) for @{$data_types{$type}}; # Look through tables in databases and add data from each one      
    }
  }
  
  $self->add_options('information', [ 'opt_empty_tracks', 'Display empty tracks', undef, undef, 'off' ]) unless $self->get_parameter('opt_empty_tracks') eq '0';
  $self->add_options('information', [ 'opt_subtitles', 'Display in-track labels', undef, undef, 'normal' ]);
  $self->add_options('information', [ 'opt_highlight_feature', 'Highlight current feature', undef, undef, 'normal' ]);
  $self->tree->append_child($self->create_option('track_order')) if $self->get_parameter('sortable_tracks');
}

sub load_configured_das {
  my $self          = shift;
  my $extra         = ref $_[0] eq 'HASH' ? shift : {};
  my %allowed_menus = map { $_ => 1 } @_;
  my $all_menus     = !scalar @_;
  my @adding;
  my %seen;
  
  foreach my $source (sort { $a->caption cmp $b->caption } values %{$self->species_defs->get_all_das}) {
    next unless $source->is_on($self->{'type'});
    
    my ($category, $sub_category) = split ' ', $source->category;
    
    if ($category == 1) {
      $self->add_das_tracks('external_data', $source, $extra); # Unconfigured, will go into External data section
      next;
    }
    
    next unless $all_menus || $allowed_menus{$category};
    
    my $menu = $self->get_node($category);
    my $key;
    
    if (!$menu && grep { $category eq $_ } @{$self->{'transcript_types'}}) {
      foreach (@{$self->{'transcript_types'}}) {
        $category = $_ and last if $menu = $self->get_node($_);
      }
    }
    
    if (!$menu) {
      push @{$adding[0]}, $category unless $seen{$category}++;
      push @{$adding[1]{$category}}, $sub_category if $sub_category && !$seen{$sub_category}++;
      next;
    }
    
    if ($sub_category) {
      $key  = join '_', $category, lc $sub_category;
      
      my $sub_menu = $menu->get_node($key);
      
      if (!$sub_menu) {
        push @{$adding[1]{$category}}, $sub_category unless $seen{$sub_category}++;
        next;
      }
      
      if ($sub_menu && grep !$_->get('external'), @{$sub_menu->child_nodes}) {
        $menu = $sub_menu;
        $key  = "${key}_external";
      }
    } else {
      $key = "${category}_external";
    }
    
    $menu->append($self->create_submenu($key, 'External data', { external => 1 })) if $menu && !$menu->get_node($key);
    
    $self->add_das_tracks($key, $source, $extra);
  }
  
  # Add new menus, then run the function again - ensures that everything is printed in the right place
  if (scalar @adding) {
    my $external  = $self->get_node('external_data');
    my $menus     = $self->menus;
    my @new_menus = @{$adding[0] || []};
       %seen      = map { $_ => 1 } @new_menus;
    
    foreach (@new_menus) {
      my $parent = ref $menus->{$_} ? $self->get_node($menus->{$_}[1]) : undef;
      my $menu   = $self->get_node($_);
      
      $self->create_menus($_) unless $menu;
      
      $menu = $self->get_node($_);
      
      next unless $menu && $external;
      
      $external->after(ref $menus->{$_} ? $self->get_node($menus->{$_}[1]) : $menu) unless $parent;
    }
    
    foreach my $k (keys %{$adding[1]}) {
      $self->create_menus(@{$adding[1]{$k}});
      
      foreach (@{$adding[1]{$k}}) {
        my $key      = join '_', $k, lc $_;
        my $menu     = $self->get_node($k);
        my $sub_menu = $menu->get_node($key);
        
        if (!$sub_menu) {
          (my $caption = $_) =~ s/_/ /g;
          $menu->append($self->create_submenu($key, $caption));
        }
      }
      
      push @new_menus, $k unless $seen{$_};
    }
    
    $self->load_configured_das($extra, @new_menus) if scalar @new_menus;
  }
}

# Attach all das sources from an image config
sub attach_das {
  my $self      = shift;

  my @das_nodes = map { $_->get('glyphset') eq '_das' && $_->get('display') ne 'off' ? @{$_->get('logic_names')||[]} : () } $self->tree->nodes; # Look for all das sources which are configured and turned on

  return unless @das_nodes; # Return if no sources to be drawn
  
  my $hub         = $self->hub;
  my %T           = %{$hub->get_all_das}; # Check to see if they really exists, and get entries from get_all_das call
  my @das_sources = @T{@das_nodes};

  return unless @das_sources; # Return if no sources exist
  
  my $species_defs = $hub->species_defs;

  # Cache the DAS Coordinator object (with key das_coord)
  $self->cache('das_coord',  
    Bio::EnsEMBL::ExternalData::DAS::Coordinator->new(
      -sources => \@das_sources,
      -proxy   => $species_defs->ENSEMBL_WWW_PROXY,
      -noproxy => $species_defs->ENSEMBL_NO_PROXY,
      -timeout => $species_defs->ENSEMBL_DAS_TIMEOUT
    )
  );
}

sub _merge {
  my ($self, $_sub_tree, $sub_type) = @_;
  my $tree        = $_sub_tree->{'analyses'};
  my $config_name = $self->{'type'};
  my $data        = {};
  
  foreach my $analysis (keys %$tree){ 
    my $sub_tree = $tree->{$analysis}; 
    
    next unless $sub_tree->{'disp'}; # Don't include non-displayable tracks
    next if exists $sub_tree->{'web'}{$sub_type}{'do_not_display'};
    
    my $key = $sub_tree->{'web'}{'key'} || $analysis;

    foreach (grep $_ ne 'desc', keys %{$sub_tree->{'web'} || {}}) {
      if ($_ eq 'default') {
        $data->{$key}{'display'} ||= ref $sub_tree->{'web'}{$_} eq 'HASH' ? $sub_tree->{'web'}{$_}{$config_name} : $sub_tree->{'web'}{$_};
      } else {
        $data->{$key}{$_} ||= $sub_tree->{'web'}{$_}; # Longer form for help and configuration
      }
    }
    
    if ($sub_tree->{'web'}{'key'}) {
      if ($sub_tree->{'desc'}) {
        $data->{$key}{'multiple'}      = "This track comprises multiple analyses;" if $data->{$key}{'description'};
        $data->{$key}{'description'} ||= '';
        $data->{$key}{'description'}  .= ($data->{$key}{'description'} ? '; ' : '') . $sub_tree->{'desc'};
      }
    } else {
      $data->{$key}{'description'} = $sub_tree->{'desc'};
    }
    
    $data->{$key}{'format'} = $sub_tree->{'format'};
    
    push @{$data->{$key}{'logic_names'}}, $analysis;
  }
  
  foreach my $key (keys %$data) {
    $data->{$key}{'name'}      ||= $tree->{$key}{'name'};
    $data->{$key}{'caption'}   ||= $data->{$key}{'name'} || $tree->{$key}{'name'};
    $data->{$key}{'display'}   ||= 'off';
    $data->{$key}{'strand'}    ||= 'r';
    $data->{$key}{'description'} = "$data->{$key}{'multiple'} $data->{$key}{'description'}" if $data->{$key}{'multiple'};
  }
  
  return ([ sort { $data->{$a}{'name'} cmp $data->{$b}{'name'} } keys %$data ], $data);
}

sub generic_add {
  my ($self, $menu, $key, $name, $data, $options) = @_;
  
  $data = {
    %$data,
    db        => $key,
    renderers => [ 'off', 'Off', 'normal', 'On' ],
    %$options
  };
  
  $self->add_matrix($data, $menu) if $data->{'matrix'};
  
  return $menu->append($self->create_track($name, $data->{'name'}, $data));
}

sub add_matrix {
  my ($self, $data, $menu) = @_;
  my $menu_data    = $menu->data;
  my $matrix       = $data->{'matrix'};
  my $caption      = $data->{'caption'};
  my $column       = $matrix->{'column'};
  my $subset       = $matrix->{'menu'};
  my @rows         = $matrix->{'rows'} ? @{$matrix->{'rows'}} : $matrix;
  my $column_key   = $self->tree->clean_id("${subset}_$column");
  my $column_track = $self->get_node($column_key);
  
  if (!($column_track && $column_track->parent_node)) {
    $column_track = $self->create_track($column_key, $data->{'track_name'} || $column, {
      renderers   => $data->{'renderers'},
      label_x     => $column,
      display     => 'off',
      subset      => $subset,
      $matrix->{'row'} ? (matrix => 'column') : (),
      column_order => $matrix->{'column_order'} || 999999,
      %{$data->{'column_data'} || {}}
    });
    
    $self->alphabetise_tracks($column_track, $menu, 'label_x');
  }
  
  if ($matrix->{'row'}) {
    push @{$column_track->data->{'subtrack_list'}}, [ $caption, $column_track->data->{'no_subtrack_description'} ? () : $data->{'description'} ];
    $data->{'option_key'} = $self->tree->clean_id("${subset}_${column}_$matrix->{'row'}");
  }
  
  $data->{'column_key'}  = $column_key;
  $data->{'menu'}        = 'matrix_subtrack';
  $data->{'source_name'} = $data->{'name'};
  $data->{'display'}     = 'default';
  
  if (!$menu_data->{'matrix'}) {
    my $hub = $self->hub;
    
    $menu_data->{'menu'}   = 'matrix';
    $menu_data->{'url'}    = $hub->url('Config', { action => 'Matrix', function => $hub->action, partial => 1, menu => $menu->id });
    $menu_data->{'matrix'} = {
      section => $menu->parent_node->data->{'caption'},
      header  => $menu_data->{'caption'},
    }
  }
  
  foreach (@rows) {
    my $option_key = $self->tree->clean_id("${subset}_${column}_$_->{'row'}");
    
    $column_track->append($self->create_track($option_key, $_->{'row'}, {
      node_type => 'option',
      menu      => 'no',
      display   => $_->{'on'} ? 'on' : 'off',
      renderers => [qw(on on off off)],
      caption   => "$column - $_->{'row'}",
      group => $_->{'group'},
    }));
    
    $menu_data->{'matrix'}{'rows'}{$_->{'row'}} ||= { id => $_->{'row'}, group => $_->{'group'}, group_order => $_->{'group_order'}, column_order => $_->{'column_order'}, column => $column };
  }
  
  return $column_track;
}

sub add_das_tracks {
  my ($self, $menu, $source, $extra) = @_;
  my $node = $self->get_node($menu); 
  
  if (!$node && grep { $menu eq "${_}_external" } @{$self->{'transcript_types'}}) {
    for (@{$self->{'transcript_types'}}) {
      $node = $self->get_node("${_}_external");
      last if $node;
    }
  }
  
  $node ||= $self->get_node('external_data'); 
  
  return unless $node;
  
  my $caption  = $source->caption || $source->label;
  my $desc     = $source->description;
  my $homepage = $source->homepage;
  
  $desc .= sprintf ' [<a href="%s" rel="external">Homepage</a>]', $homepage if $homepage;
  
  my $track = $self->create_track('das_' . $source->logic_name, $source->label, {
    %{$extra || {}},
    external    => 'external',
    glyphset    => '_das',
    display     => 'off',
    logic_names => [ $source->logic_name ],
    caption     => $caption,
    description => $desc,
    renderers   => [
      'off',      'Off', 
      'nolabels', 'No labels', 
      'normal',   'Normal', 
      'labels',   'Labels'
    ],
  });
  
  if ($track) {
    $node->append($track);
    $self->has_das ||= 1;
  }
}

#----------------------------------------------------------------------#
# Functions to add tracks from core like databases                     #
#----------------------------------------------------------------------#

# add_dna_align_features
# loop through all core databases - and attach the dna align
# features from the dna_align_feature tables...
# these are added to one of five menus: transcript, cdna/mrna, est, rna, other
# depending whats in the web_data column in the database
sub add_dna_align_features {
  my ($self, $key, $hashref) = @_;
  
  return unless $self->get_node('dna_align_cdna') || $key eq 'rnaseq';
  
  my ($keys, $data) = $self->_merge($hashref->{'dna_align_feature'}, 'dna_align_feature');
  
  foreach my $key_2 (@$keys) {
    my $k    = $data->{$key_2}{'type'} || 'other';
    my $menu = ($k =~ /rnaseq|simple|transcript/) ? $self->tree->get_node($k) : $self->tree->get_node("dna_align_$k");
    
    if ($menu) {
      my $alignment_renderers = ['off','Off'];
      
      $alignment_renderers = [ @{$self->{'alignment_renderers'}} ] unless($data->{$key_2}{'no_default_renderers'});
            
      if (my @other_renderers = @{$data->{$key_2}{'additional_renderers'} || [] }) {
        my $i = 0;
        while ($i < scalar(@other_renderers)) {
          splice @$alignment_renderers, $i+2, 0, $other_renderers[$i];
          splice @$alignment_renderers, $i+3, 0, $other_renderers[$i+1];
          $i += 2;
        }
      }
      
      # my $display = (grep { $data->{$key_2}{'display'} eq $_ } @$alignment_renderers )             ? $data->{$key_2}{'display'}
      #             : (grep { $data->{$key_2}{'display'} eq $_ } @{$self->{'alignment_renderers'}} ) ? $data->{$key_2}{'display'}
      #             : 'off'; # needed because the same logic_name can be a gene and an alignment

      my $display  = $data->{$key_2}{'display'} ? $data->{$key_2}{'display'} : 'off';
      my $glyphset = '_alignment';
      my $strand   = 'b';
      
      if ($key_2 eq 'alt_seq_mapping') {
        $display             = 'simple';
        $alignment_renderers = [ 'off', 'Off', 'normal', 'On' ];  
        $glyphset            = 'patch_ref_alignment';
        $strand              = 'f';
      }
      
      $self->generic_add($menu, $key, "dna_align_${key}_$key_2", $data->{$key_2}, {
        glyphset  => $glyphset,
        sub_type  => lc $k,
        colourset => 'feature',
        display   => $display,
        renderers => $alignment_renderers,
        strand    => $strand,
      });
    }
  }
  
  $self->add_track('information', 'diff_legend', 'Alignment Difference Legend', 'diff_legend', { strand => 'r' });
}

sub add_data_files {
  my ($self, $key, $hashref) = @_;
  my $menu = $self->tree->get_node('rnaseq');

  return unless $menu;
  
  my ($keys, $data) = $self->_merge($hashref->{'data_file'});
  
  foreach (@$keys) {
    my $glyphset = $data->{$_}{'format'} || '_alignment';

    my $renderers;
    if ($glyphset eq 'bamcov') {
      $renderers = [
                    'off',       'Off',
                    'tiling',    'Coverage (BigWig)',
                    'normal',    'Normal',
                    'unlimited', 'Unlimited',
                    ];
    }
    else {
      $renderers = [
                    'off',       'Off',
                    'normal',    'Normal',
                    'unlimited', 'Unlimited',
                    'histogram', 'Coverage only'
                    ];
    }

    $self->generic_add($menu, $key, "data_file_${key}_$_", $data->{$_}, { 
      glyphset  => $glyphset, 
      colourset => $data->{$_}{'colour_key'} || 'feature',
      strand    => 'f',
      renderers => $renderers, 
      gang      => 'rnaseq',
    });
  }
}

sub add_ditag_features {
  my ($self, $key, $hashref) = @_;
  my $menu = $self->tree->get_node('ditag');
  
  return unless $menu;
  
  my ($keys, $data) = $self->_merge($hashref->{'ditag_feature'});
  $self->generic_add($menu, $key, "ditag_${key}_$_", $data->{$_}, { glyphset => '_ditag', strand => 'b' }) for @$keys;
}

# add_genes
# loop through all core databases - and attach the gene
# features from the gene tables...
# there are a number of menus sub-types these are added to:
# * transcript              # ordinary transcripts
# * alignslice_transcript   # transcripts in align slice co-ordinates
# * tse_transcript          # transcripts in collapsed intro co-ords
# * tsv_transcript          # transcripts in collapsed intro co-ords
# * gsv_transcript          # transcripts in collapsed gene co-ords
# depending on which menus are configured
sub add_genes {
  my ($self, $key, $hashref, $species) = @_;

  # Gene features end up in each of these menus
  return unless grep $self->get_node($_), @{$self->{'transcript_types'}};

  my ($keys, $data) = $self->_merge($hashref->{'gene'}, 'gene');
  my $colours       = $self->species_defs->colour('gene');
  
  my $flag          = 0;

  my $renderers = [
          'off',                     'Off',
          'gene_nolabel',            'No exon structure without labels',
          'gene_label',              'No exon structure with labels',
          'transcript_nolabel',      'Expanded without labels',
          'transcript_label',        'Expanded with labels',
          'collapsed_nolabel',       'Collapsed without labels',
          'collapsed_label',         'Collapsed with labels',
          'transcript_label_coding', 'Coding transcripts only (in coding genes)',          
        ];
        
  foreach my $type (@{$self->{'transcript_types'}}) {
    my $menu = $self->get_node($type);
    next unless $menu;

    foreach my $key2 (@$keys) {
      my $t = $type;

      # force genes into a seperate menu if so specified in web_data (ie rna-seq); unless you're on a transcript page that is
      if ($data->{$key2}{'type'}){
        unless (ref($self) =~ /transcript/) {
          $t = $data->{$key2}{'type'};
        }
      }

      my $menu = $self->get_node($t);      
      next unless $menu;

      $self->generic_add($menu, $key, "${t}_${key}_$key2", $data->{$key2}, {
        glyphset  => ($t =~ /_/ ? '' : '_') . $type, # QUICK HACK
        colours   => $colours,
        strand    => $t eq 'gene' ? 'r' : 'b',
        label_key => '[biotype]',
        renderers => $t eq 'transcript' ? $renderers : $t eq 'rnaseq' ? [
         'off',                'Off',
         'transcript_nolabel', 'Expanded without labels',
         'transcript_label',   'Expanded with labels',
        ] : [
         'off',          'Off',
         'gene_nolabel', 'No labels', 
         'gene_label',   'With labels'
        ]
      });
      $flag = 1;
    }
  }   
  
  # Need to add the gene menu track here
  $self->add_track('information', 'gene_legend', 'Gene Legend', 'gene_legend', { strand => 'r' }) if $flag;
}

sub add_trans_associated {
  my ($self, $key, $hashref) = @_;
  my $menu = $self->get_node('trans_associated');
  
  return unless $menu;
  
  my ($keys, $data) = $self->_merge($hashref->{'simple_feature'});
  $self->generic_add($menu, $key, "simple_${key}_$_", $data->{$_}, { glyphset => '_simple', colourset => 'simple' }) for grep $data->{$_}{'transcript_associated'}, @$keys;  
}

sub add_marker_features {
  my($self, $key, $hashref) = @_;
  my $menu = $self->get_node('marker');
  
  return unless $menu;
  
  my ($keys, $data) = $self->_merge($hashref->{'marker_feature'});
  my $colours = $self->species_defs->colour('marker');
  
  foreach (@$keys) {
    $self->generic_add($menu, $key, "marker_${key}_$_", $data->{$_}, {
      glyphset => 'marker',
      labels   => 'on',
      colours  => $colours,
      strand   => 'r',
    });
  }
}

sub add_qtl_features {
  my ($self, $key, $hashref) = @_;
  
  my $menu = $self->get_node('marker');
  
  return unless $menu && $hashref->{'qtl'} && $hashref->{'qtl'}{'rows'} > 0;
  
  $menu->append($self->create_track("qtl_$key", 'QTLs', {
    db          => $key,
    glyphset    => '_qtl',
    caption     => 'QTLs',
    colourset   => 'qtl',
    description => 'Quantative trait loci',
    display     => 'normal',
    renderers   => [ 'off', 'Off', 'normal', 'On' ],
    strand      => 'r',
  }));
}

sub add_genome_attribs {
  my ($self, $key, $hashref) = @_;
  my $menu = $self->get_node('genome_attribs');
  
  return unless $menu;
 
  my $default_tracks = {}; 
  my $config_name = $self->{'type'};
  my $data        = $hashref->{'genome_attribs'}{'sets'}; # Different loop - no analyses - just misc_sets
  
  foreach (sort { $data->{$a}{'name'} cmp $data->{$b}{'name'} } keys %$data) {
    next if $_ eq 'NoAnnotation' || $default_tracks->{$config_name}{$_}{'available'} eq 'no';
    
    $self->generic_add($menu, $key, "genome_attribs_${key}_$_", $data->{$_}, {
      glyphset          => '_clone',
      set               => $_,
      colourset         => 'clone',
      caption           => $data->{$_}{'name'},
      description       => $data->{$_}{'desc'},
      strand            => 'r',
      display           => $default_tracks->{$config_name}{$_}{'default'} || $data->{$_}{'display'} || 'off',
      outline_threshold => $default_tracks->{$config_name}{$_}{'threshold'} eq 'no' ? undef : 350000,
    });
  }
}

sub add_misc_features {
  my ($self, $key, $hashref) = @_;
  my $menu = $self->get_node('misc_feature');
  
  return unless $menu;
  
  # set some defaults and available tracks
  my $default_tracks = {
    cytoview   => {
      tilepath => { default   => 'normal' },
      encode   => { threshold => 'no'     }
    },
    contigviewbottom => {
      ntctgs => { available => 'no' },
      encode => { threshold => 'no' }
    }
  };
  
  my $config_name = $self->{'type'};
  my $data        = $hashref->{'misc_feature'}{'sets'}; # Different loop - no analyses - just misc_sets
  
  foreach (sort { $data->{$a}{'name'} cmp $data->{$b}{'name'} } keys %$data) {
    next if $_ eq 'NoAnnotation' || $default_tracks->{$config_name}{$_}{'available'} eq 'no';
    
    $self->generic_add($menu, $key, "misc_feature_${key}_$_", $data->{$_}, {
      glyphset          => '_clone',
      set               => $_,
      colourset         => 'clone',
      caption           => $data->{$_}{'name'},
      description       => $data->{$_}{'desc'},
      strand            => 'r',
      display           => $default_tracks->{$config_name}{$_}{'default'} || $data->{$_}{'display'} || 'off',
      outline_threshold => $default_tracks->{$config_name}{$_}{'threshold'} eq 'no' ? undef : 350000,
    });
  }
}

sub add_prediction_transcripts {
  my ($self, $key, $hashref) = @_;
  my $menu = $self->get_node('prediction');
  
  return unless $menu;
  
  my ($keys, $data) = $self->_merge($hashref->{'prediction_transcript'});
  
  foreach (@$keys) {
    $self->generic_add($menu, $key, "transcript_${key}_$_", $data->{$_}, {
      glyphset   => '_prediction_transcript',
      colourset  => 'prediction',
      label_key  => '[display_label]',
      colour_key => lc $_,
      renderers  => [ 'off', 'Off', 'transcript_nolabel', 'No labels', 'transcript_label', 'With labels' ],
      strand     => 'b',
    });
  }
}

# add_protein_align_features
# loop through all core databases - and attach the protein align
# features from the protein_align_feature tables...
sub add_protein_align_features {
  my ($self, $key, $hashref) = @_;
  my $menu = $self->tree->get_node('protein_align');
  
  return unless $menu;
  
  my ($keys, $data) = $self->_merge($hashref->{'protein_align_feature'}, 'protein_align_feature');
  
  foreach my $key_2 (@$keys) {
    # needed because the same logic_name can be a gene and an alignment, need to fix default rederer  the web_data
    my $display = (grep { $data->{$key_2}{'display'} eq $_ } @{$self->{'alignment_renderers'}}) ? $data->{$key_2}{'display'} : 'off';
    
    $self->generic_add($menu, $key, "protein_${key}_$key_2", $data->{$key_2}, {
      glyphset    => '_alignment',
      sub_type    => 'protein',
      colourset   => 'feature',
      object_type => 'ProteinAlignFeature',
      display     => $display,
      renderers   => $self->{'alignment_renderers'},
      strand      => 'b',
    });
  }
}

sub add_protein_features {
  my ($self, $key, $hashref) = @_;

  # We have two separate glyphsets in this in this case
  # P_feature and P_domain - plus domains get copied onto gsv_domain as well
  my %menus = (
    domain     => [ 'domain',    'P_domain',   'normal' ],
    feature    => [ 'feature',   'P_feature',  'normal' ],
    alignment  => [ 'alignment', 'P_domain',   'off'    ],
    gsv_domain => [ 'domain',    'gsv_domain', 'normal' ]
  );

  return unless grep $self->get_node($_), keys %menus;

  my ($keys, $data) = $self->_merge($hashref->{'protein_feature'});

  foreach my $menu_code (keys %menus) {
    my $menu = $self->get_node($menu_code);
    
    next unless $menu;
    
    my $type     = $menus{$menu_code}[0];
    my $gset     = $menus{$menu_code}[1];
    my $renderer = $menus{$menu_code}[2];
    
    foreach (@$keys) {
      next if $self->tree->get_node("${type}_$_");
      next if $type ne ($data->{$_}{'type'} || 'feature'); # Don't separate by db in this case
      
      $self->generic_add($menu, $key, "${type}_$_", $data->{$_}, {
        glyphset  => $gset,
        colourset => 'protein_feature',
        display   => $renderer,
        depth     => 1e6,
        strand    => $gset =~ /P_/ ? 'f' : 'b',
      });
    }
  }
}

sub add_repeat_features {
  my ($self, $key, $hashref) = @_;
  my $menu = $self->get_node('repeat');
  
  return unless $menu && $hashref->{'repeat_feature'}{'rows'} > 0;
  
  my $data    = $hashref->{'repeat_feature'}{'analyses'};
  my %options = (
    glyphset    => '_repeat',
    optimizable => 1,
    depth       => 0.5,
    bump_width  => 0,
    strand      => 'r',
  );
  
  $menu->append($self->create_track("repeat_$key", 'All repeats', {
    db          => $key,
    logic_names => [ undef ], # All logic names
    types       => [ undef ], # All repeat types
    name        => 'All repeats',
    description => 'All repeats',
    colourset   => 'repeat',
    display     => 'off',
    renderers   => [qw(off Off normal On)],
    %options
  }));
  
  my $flag    = keys %$data > 1;
  my $colours = $self->species_defs->colour('repeat');
  
  foreach my $key_2 (sort { $data->{$a}{'name'} cmp $data->{$b}{'name'} } keys %$data) {
    if ($flag) {
      # Add track for each analysis
      $self->generic_add($menu, $key, "repeat_${key}_$key_2", $data->{$key_2}, {
        logic_names => [ $key_2 ], # Restrict to a single supset of logic names
        types       => [ undef  ],
        colours     => $colours,
        description => $data->{$key_2}{'desc'},
        display     => 'off',
        %options
      });
    }
    
    my $d2 = $data->{$key_2}{'types'};
    
    if (keys %$d2 > 1) {
      foreach my $key_3 (sort keys %$d2) {
        my $n  = $key_3;
           $n .= " ($data->{$key_2}{'name'})" unless $data->{$key_2}{'name'} eq 'Repeats';
         
        # Add track for each repeat_type;        
        $menu->append($self->create_track('repeat_' . $key . '_' . $key_2 . '_' . $key_3, $n, {
          db          => $key,
          logic_names => [ $key_2 ],
          types       => [ $key_3 ],
          name        => $n,
          colours     => $colours,
          description => "$data->{$key_2}{'desc'} ($key_3)",
          display     => 'off',
          renderers   => [qw(off Off normal On)],
          %options
        }));
      }
    }
  }
}

sub add_simple_features {
  my ($self, $key, $hashref) = @_;
  my $menu = $self->get_node('simple');
  
  return unless $menu;
  
  my ($keys, $data) = $self->_merge($hashref->{'simple_feature'});
  
  foreach (grep !$data->{$_}{'transcript_associated'}, @$keys) {  
    # Allow override of default glyphset, menu etc.
    $menu = $self->get_node($data->{$_}{'menu'}) if $data->{$_}{'menu'};
    
    next unless $menu;
    
    my $glyphset = $data->{$_}{'glyphset'} ? $data->{$_}{'glyphset'}: 'simple_features';
    my %options  = (
      glyphset  => $glyphset,
      colourset => 'simple',
      strand    => 'r',
      renderers => ['off', 'Off', 'normal', 'On', 'labels', 'With labels'],
    );

    foreach my $opt ('renderers', 'height') {
      $options{$opt} = $data->{$_}{$opt} if $data->{$_}{$opt};
    }
    
    $self->generic_add($menu, $key, "simple_${key}_$_", $data->{$_}, \%options);
  }
}

sub add_decorations {
  my ($self, $key, $hashref) = @_;
  my $menu = $self->get_node('decorations');
  
  return unless $menu;
  
  if ($key eq 'core' && $hashref->{'karyotype'}{'rows'} > 0 && !$self->get_node('ideogram')) {
    $menu->append($self->create_track("chr_band_$key", 'Chromosome bands', {
      db          => $key,
      glyphset    => 'chr_band',
      display     => 'normal',
      strand      => 'f',
      description => 'Cytogenetic bands',
      colourset   => 'ideogram',
      sortable    => 1,
    }));
  }
  
  if ($key eq 'core' && $hashref->{'assembly_exception'}{'rows'} > 0) {
    $menu->append($self->create_track("assembly_exception_$key", 'Assembly exceptions', {
      db           => $key,
      glyphset     => 'assemblyexception',
      height       => 2,
      display      => 'collapsed',
      renderers    => [ 'off', 'Off', 'collapsed', 'Collapsed', 'collapsed_label', 'Collapsed with labels', 'normal', 'Expanded' ],
      strand       => 'x',
      label_strand => 'r',
      short_labels => 0,
      description  => 'GRC assembly patches, haplotype (HAPs) and pseudo autosomal regions (PARs)',
      colourset    => 'assembly_exception',
    }));
  }
  
  if ($key eq 'core' && $hashref->{'misc_feature'}{'sets'}{'NoAnnotation'}) {
    $menu->append($self->create_track('annotation_status', 'Annotation status', {
      db            => $key,
      glyphset      => 'annotation_status',
      height        => 2,
      display       => 'normal',
      strand        => 'x',
      label_strand  => 'r',
      short_labels  => 0,
      depth         => 0,
      description   => 'Unannotated regions',
      colourset     => 'annotation_status',
    }));
  }
}

#----------------------------------------------------------------------#
# Functions to add tracks from compara like databases                  #
#----------------------------------------------------------------------#

sub add_synteny {
  my ($self, $key, $hashref, $species) = @_;
  my $menu = $self->get_node('synteny');
  
  return unless $menu;
  
  my @synteny_species = sort keys %{$hashref->{'SYNTENY'}{$species} || {}};

  return unless @synteny_species;
  
  my $species_defs = $self->species_defs;
  my $colours      = $species_defs->colour('synteny');
  my $self_label   = $species_defs->species_label($species, 'no_formatting');

  foreach my $species_2 (@synteny_species) {
    (my $species_readable = $species_2) =~ s/_/ /g;
    my ($a, $b) = split / /, $species_readable;
    my $caption = substr($a, 0, 1) . ".$b synteny";
    my $label   = $species_defs->species_label($species_2, 'no_formatting');
    (my $name   = "Synteny with $label") =~ s/<.*?>//g;
    
    $menu->append($self->create_track("synteny_$species_2", $name, {
      db          => $key,
      glyphset    => '_synteny',
      species     => $species_2,
      species_hr  => $species_readable,
      caption     => $caption,
      description => qq{<a href="/info/genome/compara/analyses.html#synteny" class="cp-external">Synteny regions</a> between $self_label and $label},
      colours     => $colours,
      display     => 'off',
      renderers   => [qw(off Off normal On)],
      height      => 4,
      strand      => 'r',
    }));
  }
}

sub add_alignments {
  my ($self, $key, $hashref, $species) = @_;
  
  return unless grep $self->get_node($_), qw(multiple_align pairwise_tblat pairwise_blastz pairwise_other conservation);
  
  my $species_defs = $self->species_defs;
  
  return if $species_defs->ENSEMBL_SUBTYPE eq 'Pre';
  
  my $alignments = {};
  my $self_label = $species_defs->species_label($species, 'no_formatting');
  my $static     = $species_defs->ENSEMBL_SITETYPE eq 'Vega' ? '/info/data/comparative_analysis.html' : '/info/genome/compara/analyses.html';
 
  foreach my $row (values %{$hashref->{'ALIGNMENTS'}}) {
    next unless $row->{'species'}{$species};
    
    if ($row->{'class'} =~ /pairwise_alignment/) {
      my ($other_species) = grep { !/^$species$|ancestral_sequences$/ } keys %{$row->{'species'}};
         $other_species ||= $species if scalar keys %{$row->{'species'}} == 1;
      my $other_label     = $species_defs->species_label($other_species, 'no_formatting');
      my ($menu_key, $description, $type);
      
      if ($row->{'type'} =~ /(B?)LASTZ_(\w+)/) {
        next if $2 eq 'PATCH';
        
        $menu_key    = 'pairwise_blastz';
        $type        = sprintf '%sLASTz %s', $1, lc $2;
        $description = "$type pairwise alignments";
      } elsif ($row->{'type'} =~ /TRANSLATED_BLAT/) {
        $type        = '';
        $menu_key    = 'pairwise_tblat';
        $description = 'Trans. BLAT net pairwise alignments';
      } else {
        $type        = ucfirst lc $row->{'type'};
        $type        =~ s/\W/ /g;
        $menu_key    = 'pairwise_other';
        $description = 'Pairwise alignments';
      }
      
      $description  = qq{<a href="$static" class="cp-external">$description</a> between $self_label and $other_label"};
      $description .= " $1" if $row->{'name'} =~ /\((on.+)\)/;

      $alignments->{$menu_key}{$row->{'id'}} = {
        db                         => $key,
        glyphset                   => '_alignment_pairwise',
        name                       => $other_label . ($type ?  " - $type" : ''),
        caption                    => $other_label,
        type                       => $row->{'type'},
        species                    => $other_species,
        method_link_species_set_id => $row->{'id'},
        description                => $description,
        order                      => $other_label,
        colourset                  => 'pairwise',
        strand                     => 'r',
        display                    => 'off',
        renderers                  => [ 'off', 'Off', 'compact', 'Compact', 'normal', 'Normal' ],
      };
    } else {
      my $n_species = grep { $_ ne 'ancestral_sequences' } keys %{$row->{'species'}};
      
      my %options = (
        db                         => $key,
        glyphset                   => '_alignment_multiple',
        short_name                 => $row->{'name'},
        type                       => $row->{'type'},
        species_set_id             => $row->{'species_set_id'},
        method_link_species_set_id => $row->{'id'},
        class                      => $row->{'class'},
        colourset                  => 'multiple',
        strand                     => 'f',
      );
      
      if ($row->{'conservation_score'}) {
        my ($program) = $hashref->{'CONSERVATION_SCORES'}{$row->{'conservation_score'}}{'type'} =~ /(.+)_CONSERVATION_SCORE/;
        
        $options{'description'} = qq{<a href="/info/genome/compara/analyses.html#conservation">$program conservation scores</a> based on the $row->{'name'}};
        
        $alignments->{'conservation'}{"$row->{'id'}_scores"} = {
          %options,
          conservation_score => $row->{'conservation_score'},
          name               => "Conservation score for $row->{'name'}",
          caption            => "$n_species way $program scores",
          order              => sprintf('%12d::%s::%s', 1e12-$n_species*10, $row->{'type'}, $row->{'name'}),
          display            => 'off',
          renderers          => [ 'off', 'Off', 'tiling', 'Tiling array' ],
        };
        
        $alignments->{'conservation'}{"$row->{'id'}_constrained"} = {
          %options,
          constrained_element => $row->{'constrained_element'},
          name                => "Constrained elements for $row->{'name'}",
          caption             => "$n_species way $program elements",
          order               => sprintf('%12d::%s::%s', 1e12-$n_species*10+1, $row->{'type'}, $row->{'name'}),
          display             => 'off',
          renderers           => [ 'off', 'Off', 'compact', 'On' ],
        };
      }
      
      $alignments->{'multiple_align'}{$row->{'id'}} = {
        %options,
        name        => $row->{'name'},
        caption     => $row->{'name'},
        order       => sprintf('%12d::%s::%s', 1e12-$n_species*10-1, $row->{'type'}, $row->{'name'}),
        display     => 'off',
        renderers   => [ 'off', 'Off', 'compact', 'On' ],
        description => qq{<a href="/info/genome/compara/analyses.html#conservation">$n_species way whole-genome multiple alignments</a>.; } . 
                       join('; ', sort map { $species_defs->species_label($_, 'no_formatting') } grep { $_ ne 'ancestral_sequences' } keys %{$row->{'species'}}),
      };
    } 
  }
  
  foreach my $menu_key (keys %$alignments) {
    my $menu = $self->get_node($menu_key);
    next unless $menu;
    
    foreach my $key_2 (sort { $alignments->{$menu_key}{$a}{'order'} cmp  $alignments->{$menu_key}{$b}{'order'} } keys %{$alignments->{$menu_key}}) {
      my $row = $alignments->{$menu_key}{$key_2};
      $menu->append($self->create_track("alignment_${key}_$key_2", $row->{'caption'}, $row));
    }
  }
}

#----------------------------------------------------------------------#
# Functions to add tracks from functional genomics like database       #
#----------------------------------------------------------------------#

# needs configuring so tracks only display if data in species fg_database
sub add_regulation_features {
  my ($self, $key, $hashref) = @_;  
  my $menu = $self->get_node('functional');
  
  return unless $menu;
  
  my $reg_regions       = $menu->append($self->create_submenu('functional_other_regulatory_regions', 'Other regulatory regions'));
  my $methylation_menu  = $reg_regions->before($self->create_submenu('functional_dna_methylation', 'DNA Methylation'));
  my ($keys_1, $data_1) = $self->_merge($hashref->{'feature_set'});
  my ($keys_2, $data_2) = $self->_merge($hashref->{'result_set'});
  my %fg_data           = (%$data_1, %$data_2);
  
  foreach my $key_2 (sort grep { !/Regulatory_Build|seg_/ } @$keys_1, @$keys_2) {
    my $type = $fg_data{$key_2}{'type'};
    
    next if !$type || $type eq 'ctcf';
    
    my @renderers;
    
    if ($fg_data{$key_2}{'renderers'}) {
      push @renderers, $_, $fg_data{$key_2}{'renderers'}{$_} for sort keys %{$fg_data{$key_2}{'renderers'}}; 
    } else {
      @renderers = qw(off Off normal On);
    }
    
    $reg_regions->append($self->create_track("${type}_${key}_$key_2", $fg_data{$key_2}{'name'}, { 
      db          => $key,
      glyphset    => $type,
      sources     => 'undef',
      strand      => 'r',
      labels      => 'on',
      depth       => $fg_data{$key_2}{'depth'}     || 0.5,
      colourset   => $fg_data{$key_2}{'colourset'} || $type,
      display     => $fg_data{$key_2}{'display'}   || 'off', 
      description => $fg_data{$key_2}{'description'},
      priority    => $fg_data{$key_2}{'priority'},
      logic_name  => $fg_data{$key_2}{'logic_names'}[0],
      renderers   => \@renderers, 
    }));
    
    if ($fg_data{$key_2}{'description'} =~ /cisRED/) {
      $reg_regions->append($self->create_track("${type}_${key}_search", 'cisRED Search Regions', {
        db          => $key,
        glyphset    => 'regulatory_search_regions',
        sources     => 'undef',
        strand      => 'r',
        labels      => 'on',
        depth       => 0.5,
        colourset   => 'regulatory_search_regions',
        description => 'cisRED Search Regions',
        display     => 'off',
      }));
    }
  }
  
  # Add internal methylation tracks
  my $db_tables   = $self->databases->{'DATABASE_FUNCGEN'}{'tables'};
  my $methylation = $db_tables->{'methylation'};
  
  foreach my $k (sort { $methylation->{$a}{'description'} cmp $methylation->{$b}{'description'} } keys %$methylation) {
    $methylation_menu->append($self->create_track("methylation_$k", $methylation->{$k}{'name'}, {
      data_id      => $k,
      description  => $methylation->{$k}{'description'},
      strand       => 'r',
      nobump       => 1,
      addhiddenbgd => 1,
      display      => 'off',
      renderers    => [ qw(off Off compact On) ],
      glyphset     => 'fg_methylation',
      colourset    => 'seq',
    }));
  }

  $self->add_track('information', 'fg_methylation_legend', 'Methylation Legend', 'fg_methylation_legend', { strand => 'r' });
}

sub add_regulation_builds {
  my ($self, $key, $hashref,$species,$params) = @_;
  my $menu = $self->get_node('functional');

  return unless $menu;

  my ($keys_1, $data_1) = $self->_merge($hashref->{'feature_set'});
  my ($keys_2, $data_2) = $self->_merge($hashref->{'result_set'});
  my %fg_data           = (%$data_1, %$data_2);
  my $key_2             = 'Regulatory_Build';
  my $type              = $fg_data{$key_2}{'type'};

  return unless $type;

  my $hub = $self->hub;
  my $db  = $hub->database('funcgen', $self->species);

  return unless $db;

  $menu = $menu->append($self->create_submenu('regulatory_features', 'Regulatory features'));

  my $db_tables     = $self->databases->{'DATABASE_FUNCGEN'}{'tables'};
  my $reg_feats     = $menu->append($self->create_submenu('reg_features', 'Regulatory features'));
  my $reg_segs      = $menu->append($self->create_submenu('seg_features', 'Segmentation features'));
  my $adaptor       = $db->get_FeatureTypeAdaptor;
  my $evidence_info = $adaptor->get_regulatory_evidence_info;
  my @cell_lines    = sort { ($b eq 'MultiCell') <=> ($a eq 'MultiCell') || $a cmp $b } map [split ':']->[0], keys %{$db_tables->{'cell_type'}{'ids'}}; # Put MultiCell first
  my (@renderers, $prev_track, %matrix_menus, %matrix_rows);

  # FIXME: put this in db
  my %default_evidence_types = (
    CTCF     => 1,
    DNase1   => 1,
    H3K4me3  => 1,
    H3K36me3 => 1,
    H3K27me3 => 1,
    H3K9me3  => 1,
    PolII    => 1,
    PolIII   => 1,
  );

  if ($fg_data{$key_2}{'renderers'}) {
    push @renderers, $_, $fg_data{$key_2}{'renderers'}{$_} for sort keys %{$fg_data{$key_2}{'renderers'}};
  } else {
    @renderers = qw(off Off normal On);
  }
 
  my %all_types;
  foreach my $set (qw(core non_core)) {
    $all_types{$set} = [];
    foreach (@{$evidence_info->{$set}{'classes'}}) {
      foreach (@{$adaptor->fetch_all_by_class($_)}) {
        push @{$all_types{$set}},$_;
      }
    }
  }

  foreach my $cell_line (@cell_lines) {
    ### Add tracks for cell_line peaks and wiggles only if we have data to display
    my $ftypes     = $db_tables->{'regbuild_string'}{'feature_type_ids'}{$cell_line}      || {};
    my $focus_sets = $db_tables->{'regbuild_string'}{'focus_feature_set_ids'}{$cell_line} || {};
    my @sets;

    push @sets, 'core'     if scalar keys %$focus_sets && scalar keys %$focus_sets <= scalar keys %$ftypes;
    push @sets, 'non_core' if scalar keys %$ftypes != scalar keys %$focus_sets && $cell_line ne 'MultiCell';

    foreach my $set (@sets) {
      $matrix_menus{$set} ||= [ "reg_feats_$set", $evidence_info->{$set}{'name'}, {
        menu   => 'matrix',
        url    => $hub->url('Config', { action => 'Matrix', function => $hub->action, partial => 1, menu => "reg_feats_$set" }),
        matrix => {
          section     => $menu->data->{'caption'},
          header      => $evidence_info->{$set}{'long_name'},
          description => $db_tables->{'feature_set'}{'analyses'}{'Regulatory_Build'}{'desc'}{$set},
          axes        => { x => 'Cell type', y => 'Evidence type' },
        }
      }];

      foreach (@{$all_types{$set}||[]}) {
        $matrix_rows{$cell_line}{$set}{$_->name} ||= { row => $_->name, group => $_->class, group_order => $_->class =~ /^(Polymerase|Open Chromatin)$/ ? 1 : 2, on => $default_evidence_types{$_->name} } if $ftypes->{$_->dbID};
      }
    }
  }
 
  $matrix_menus{$_} = $menu->after($self->create_submenu(@{$matrix_menus{$_}})) for 'non_core', 'core';

  foreach my $cell_line (@cell_lines) {
    my $track_key = "reg_feats_$cell_line";
    my $display   = 'off';
    my ($label, %evidence_tracks);
    
    if ($cell_line eq 'MultiCell') {  
      $display = $fg_data{$key_2}{'display'} || 'off';
    } else {
      $label = ": $cell_line";
    }
    
    $prev_track = $reg_feats->append($self->create_track($track_key, "$fg_data{$key_2}{'name'}$label", {
      db          => $key,
      glyphset    => $type,
      sources     => 'undef',
      strand      => 'r',
      depth       => $fg_data{$key_2}{'depth'}     || 0.5,
      colourset   => $fg_data{$key_2}{'colourset'} || $type,
      description => $fg_data{$key_2}{'description'}{'reg_feats'},
      display     => $display,
      renderers   => \@renderers,
      cell_line   => $cell_line,
      section     => $cell_line,
      section_zmenu => { type => 'regulation', cell_line => $cell_line, _id => "regulation:$cell_line" },
      caption     => "Regulatory Features",
    }));
    
    if ($fg_data{"seg_$cell_line"}{'key'} eq "seg_$cell_line") {
      $prev_track = $reg_segs->append($self->create_track("seg_$cell_line", "Reg. Segs: $cell_line", {
        db          => $key,
        glyphset    => 'fg_segmentation_features',
        sources     => 'undef',
        strand      => 'r',
        labels      => 'on',
        depth       => 0,
        colourset   => 'fg_segmentation_features',
        display     => 'off',
        description => $fg_data{"seg_$cell_line"}{'description'},
        renderers   => \@renderers,
        cell_line   => $cell_line,
        caption     => "Reg. Segments",
        section_zmenu => { type => 'regulation', cell_line => $cell_line, _id => "regulation:$cell_line" },
        section     => $cell_line,
        height      => 4,
      }));
    }
    
    my %column_data = (
      db        => $key,
      glyphset  => 'fg_multi_wiggle',
      strand    => 'r',
      depth     => $fg_data{$key_2}{'depth'} || 0.5,
      colourset => 'feature_set',
      cell_line => $cell_line,
      section   => $cell_line,
      menu_key  => 'regulatory_features',
      renderers => [
        'off',            'Off', 
        'compact',        'Peaks', 
        'tiling',         'Signal', 
        'tiling_feature', 'Both' 
      ],
    );
    
    next if $params->{'reg_minimal'};
    foreach (grep exists $matrix_rows{$cell_line}{$_}, keys %matrix_menus) {
      $prev_track = $self->add_matrix({
        track_name  => "$evidence_info->{$_}{'name'}$label",
        section => $cell_line,
        matrix      => {
          menu   => $matrix_menus{$_}->id,
          column => $cell_line,
          section => $cell_line,
          rows   => [ values %{$matrix_rows{$cell_line}{$_}} ],
        },
        column_data => {
          set         => $_,
          label       => "$evidence_info->{$_}{'label'}",
          description => $fg_data{$key_2}{'description'}{$_},
          %column_data
        }, 
      }, $matrix_menus{$_});
    }
  }
  
  if ($db_tables->{'cell_type'}{'ids'}) {
    $self->add_track('information', 'fg_regulatory_features_legend',   'Regulation Legend',          'fg_regulatory_features_legend',   { strand => 'r', colourset => 'fg_regulatory_features'   });        
    $self->add_track('information', 'fg_multi_wiggle_legend',          'Cell/Tissue Regulation Legend', 'fg_multi_wiggle_legend',          { strand => 'r', display => 'off' });
  }
}

sub add_oligo_probes {
  my ($self, $key, $hashref) = @_; 
  my $menu = $self->get_node('oligo');
  
  return unless $menu;
  
  my $data        = $hashref->{'oligo_feature'}{'arrays'};
  my $description = $hashref->{'oligo_feature'}{'analyses'}{'AlignAffy'}{'desc'};  # Different loop - no analyses - base on probeset query results
  
  foreach my $key_2 (sort keys %$data) {
    my $key_3 = $key_2; 
    $key_2    =~ s/:/__/;  
    
    $menu->append($self->create_track("oligo_${key}_" . uc $key_2, $key_3, {
      glyphset    => '_oligo',
      db          => $key,
      sub_type    => 'oligo',
      array       => $key_2,
      object_type => 'ProbeFeature',
      colourset   => 'feature',
      description => $description,
      caption     => $key_3,
      strand      => 'b',
      display     => 'off',
      renderers   => $self->{'alignment_renderers'}
    }));
  }
}

#----------------------------------------------------------------------#
# Functions to add tracks from variation like databases                #
#----------------------------------------------------------------------#

sub add_sequence_variations {
  my ($self, $key, $hashref) = @_;
  my $menu = $self->get_node('variation');
  
  return unless $menu && $hashref->{'variation_feature'}{'rows'} > 0;
  
  my $options = {
    db         => $key,
    glyphset   => '_variation',
    strand     => 'r',
    depth      => 0.5,
    bump_width => 0,
    colourset  => 'variation',
    display    => 'off',
    renderers  => [ 'off', 'Off', 'normal', 'Normal (collapsed for windows over 200kb)', 'compact', 'Collapsed', 'labels', 'Expanded with name (hidden for windows over 10kb)', 'nolabels', 'Expanded without name' ],
  };
  
  if (defined($hashref->{'menu'}) && scalar @{$hashref->{'menu'}}) {
    $self->add_sequence_variations_meta($key, $hashref, $options);
  } else {
    $self->add_sequence_variations_default($key, $hashref, $options);
  }

  $self->add_track('information', 'variation_legend', 'Variation Legend', 'variation_legend', { strand => 'r' });
}

# adds variation tracks in structure defined in variation meta table
sub add_sequence_variations_meta {
  my ($self, $key, $hashref, $options) = @_;
  my $menu = $self->get_node('variation');
  my $suffix_caption = ' - short variants (SNPs and indels)';
  my $short_suffix_caption = ' SNPs/indels';
  my $regexp_suffix_caption = $suffix_caption;
     $regexp_suffix_caption =~ s/\(/\\\(/;
     $regexp_suffix_caption =~ s/\)/\\\)/;

  my @menus;
  foreach my $menu_item (@{$hashref->{'menu'}}) {
    next if $menu_item->{'type'} =~  /^sv_/; # exclude structural variant items

    $menu_item->{order} = 5; # Default value

    if ($menu_item->{type} =~ /menu/) {
      if ($menu_item->{'long_name'} =~ /^sequence variants/i){
        $menu_item->{order} = 1;
      }
      elsif ($menu_item->{'long_name'} =~ /phenotype/i) {
        $menu_item->{order} = 2;
      }
    }
    else {
      if ($menu_item->{'long_name'} =~ /clinvar/i) {
        $menu_item->{order} = ($menu_item->{'long_name'} =~ /all /i) ? 1 : 2;
      }
      elsif ($menu_item->{'long_name'} =~ /all /i) {
        $menu_item->{order} = 3;
      }
      elsif ($menu_item->{'long_name'} =~ /dbsnp/i) {
        $menu_item->{order} = 4;
      }
    }
    push(@menus, $menu_item);
  }
  foreach my $menu_item (sort {$a->{type} cmp $b->{type} || $a->{parent} cmp $b->{parent} || 
                               $a->{order} <=> $b->{order} || $a->{'long_name'} cmp $b->{'long_name'}
                              } @menus) {
    my $node;

    if ($menu_item->{'type'} eq 'menu' || $menu_item->{'type'} eq 'menu_sub') { # just a named submenu
      $node = $self->create_submenu($menu_item->{'key'}, $menu_item->{'long_name'});
    } elsif ($menu_item->{'type'} eq 'source') { # source type

      my $other_sources = ($menu_item->{'long_name'} =~ /all other sources/);

      (my $source_name   = $menu_item->{'long_name'}) =~ s/\svariants$//i;
      (my $caption       = $menu_item->{'long_name'}) =~ s/\svariants$/$suffix_caption/;
      (my $label_caption = $menu_item->{'short_name'}) =~ s/\svariants$/$short_suffix_caption/;
      $label_caption .= $short_suffix_caption if ($label_caption !~ /$short_suffix_caption/);

      $node = $self->create_track($menu_item->{'key'}, $menu_item->{'long_name'}, {
        %$options,
        caption      => $caption,
        labelcaption => $label_caption,
        sources      => $other_sources ? undef : [ $source_name ],
        description  => $other_sources ? 'Sequence variants from all sources' : $hashref->{'source'}{'descriptions'}{$source_name},
      });

    } elsif ($menu_item->{'type'} eq 'set') { # set type
      if ($menu_item->{'long_name'} =~ /\svariants$/i) {
        $menu_item->{'long_name'} =~ s/\svariants$/$suffix_caption/;
      }
      elsif ($menu_item->{'long_name'} !~ /$regexp_suffix_caption$/){# / short variants \(SNPs and indels\)$/){
        $menu_item->{'long_name'} .= $suffix_caption;
      }

      (my $temp_name = $menu_item->{'key'})       =~ s/^variation_set_//;
      (my $caption   = $menu_item->{'long_name'});
      (my $label_caption   = $menu_item->{'short_name'}) =~ s/1000 Genomes/1KG/;  # shorten name for side of image
      $label_caption .= $short_suffix_caption;
      (my $set_name  = $menu_item->{'long_name'}) =~ s/All HapMap/HapMap/; # hack for HapMap set name - remove once variation team fix data for 68
      
      $node = $self->create_track($menu_item->{'key'}, $menu_item->{'long_name'}, {
        %$options,
        caption      => $caption,
        labelcaption => $label_caption,
        sources      => undef,
        sets         => [ $temp_name ],
        set_name     => $set_name,
        description  => $hashref->{'variation_set'}{'descriptions'}{$temp_name}
      });
    }
    
    # get the node onto which we're going to add this item, then append it
#    if ($menu_item->{'long_name'} =~ /^all/i || $menu_item->{'long_name'} =~ /^sequence variants/i) {
    if ($menu_item->{'long_name'} =~ /^sequence variants/i) {
      ($self->get_node($menu_item->{'parent'}) || $menu)->prepend($node) if $node;
    }
    else {
      ($self->get_node($menu_item->{'parent'}) || $menu)->append($node) if $node;
    }
  }
}

# adds variation tracks the old, hacky way
sub add_sequence_variations_default {
  my ($self, $key, $hashref, $options) = @_;
  my $menu = $self->get_node('variation');
  my $sequence_variation = ($menu->get_node('variants')) ? $menu->get_node('variants') : $self->create_submenu('variants', 'Sequence variants');
  my $prefix_caption = 'Variant - ';

  my $title = 'Sequence variants (all sources)';

  $sequence_variation->append($self->create_track("variation_feature_$key", $title, {
    %$options,
    caption     => $prefix_caption.'All sources',
    sources     => undef,
    description => 'Sequence variants from all sources',
  }));

  foreach my $key_2 (sort{$a !~ /dbsnp/i cmp $b !~ /dbsnp/i} keys %{$hashref->{'source'}{'counts'} || {}}) {
    next unless $hashref->{'source'}{'counts'}{$key_2} > 0;
    next if     $hashref->{'source'}{'somatic'}{$key_2} == 1;
    
    $sequence_variation->append($self->create_track("variation_feature_${key}_$key_2", "$key_2 variations", {
      %$options,
      caption     => $prefix_caption.$key_2,
      sources     => [ $key_2 ],
      description => $hashref->{'source'}{'descriptions'}{$key_2},
    }));
  }
  
  $menu->append($sequence_variation);

  # add in variation sets
  if ($hashref->{'variation_set'}{'rows'} > 0 ) {
    my $variation_sets = $self->create_submenu('variation_sets', 'Variation sets');
    
    $menu->append($variation_sets);
    
    foreach my $toplevel_set (
      sort { !!scalar @{$a->{'subsets'}} <=> !!scalar @{$b->{'subsets'}} } 
      sort { $a->{'name'} =~ /^failed/i  <=> $b->{'name'} =~ /^failed/i  } 
      sort { $a->{'name'} cmp $b->{'name'} } 
      values %{$hashref->{'variation_set'}{'supersets'}}
    ) {
      my $name          = $toplevel_set->{'name'};
      my $caption       = $name . (scalar @{$toplevel_set->{'subsets'}} ? ' (all data)' : '');
      my $key           = $toplevel_set->{'short_name'};
      my $set_variation = scalar @{$toplevel_set->{'subsets'}} ? $self->create_submenu("set_variation_$key", $name) : $variation_sets;
      
      $set_variation->append($self->create_track("variation_set_$key", $caption, {
        %$options,
        caption     => $prefix_caption.$caption,
        sources     => undef,
        sets        => [ $key ],
        set_name    => $name,
        description => $toplevel_set->{'description'},
      }));
      
      # add in sub sets
      if (scalar @{$toplevel_set->{'subsets'}}) {
        foreach my $subset_id (sort @{$toplevel_set->{'subsets'}}) {
          my $sub_set             = $hashref->{'variation_set'}{'subsets'}{$subset_id};
          my $sub_set_name        = $sub_set->{'name'}; 
          my $sub_set_description = $sub_set->{'description'};
          my $sub_set_key         = $sub_set->{'short_name'};
          
          $set_variation->append($self->create_track("variation_set_$sub_set_key", $sub_set_name, {
            %$options,
            caption     => $prefix_caption.$sub_set_name,
            sources     => undef,
            sets        => [ $sub_set_key ],
            set_name    => $sub_set_name,
            description => $sub_set_description
          }));
        }

        $variation_sets->append($set_variation);
      }
    }
  }
}

sub add_phenotypes {
  my ($self, $key, $hashref) = @_;
  
  return unless $hashref->{'phenotypes'}{'rows'} > 0;
  
  my $p_menu = $self->get_node('phenotype');

  unless($p_menu) {
    my $menu = $self->get_node('variation');
    return unless $menu;
    $p_menu = $self->create_submenu('phenotype', 'Phenotype annotations');
    $menu->append($p_menu);
  }
  
  return unless $p_menu;
  
  my $pf_menu = $self->create_submenu('phenotype_features', 'Phenotype annotations');
  
  my %options = (
    db => $key,
    glyphset => 'phenotype_feature',
    depth      => '5',
    bump_width => 0,
    colourset  => 'phenotype_feature',
    display    => 'off',
    strand     => 'r',
    renderers  => [ 'off', 'Off', 'gene_nolabel', 'Expanded', 'compact', 'Compact' ],
  );

#  $pf_menu->append($self->create_track('phenotype_all', 'Phenotype annotations (all types)', {
#    %options,
#    caption => 'Phenotypes',
#    type => undef,
#    description => 'Phenotype annotations on '.(join ", ", map {$_.'s'} keys %{$hashref->{'phenotypes'}{'types'}}),
#  }));
 
  foreach my $type( sort {$a cmp $b} keys %{$hashref->{'phenotypes'}{'types'}}) {  
    next unless ref $hashref->{'phenotypes'}{'types'}{$type} eq 'HASH';
    my $pf_sources = $hashref->{'phenotypes'}{'types'}{$type}{'sources'};
    $pf_menu->prepend($self->create_track('phenotype_'.lc($type), 'Phenotype annotations ('.$type.'s)', {
      %options,
      caption => 'Phenotypes ('.$type.'s)',
      type => $type,
      description => 'Phenotype annotations on '.$type.'s (from '.$pf_sources.')',
    }));
  }

  $pf_menu->prepend($self->create_track('phenotype_all', 'Phenotype annotations (all types)', {
    %options,
    caption => 'Phenotypes',
    type => undef,
    description => 'Phenotype annotations on '.(join ", ", map {$_.'s'} keys %{$hashref->{'phenotypes'}{'types'}}),
  }));
  $p_menu->append($pf_menu);
}

sub add_structural_variations {
  my ($self, $key, $hashref) = @_;
  my $menu = $self->get_node('variation');
  my @A = keys $hashref;
  
  return unless $menu && scalar(keys(%{$hashref->{'structural_variation'}{'counts'}})) > 0;
  my $prefix_caption      = 'SV - ';
  my $suffix              = '(structural variants)';
  my $sv_menu             = $self->create_submenu('structural_variation', 'Structural variants');
  my $structural_variants = $self->create_submenu('structural_variants',  'Structural variants');
  my $desc                = 'The colours correspond to the structural variant classes.';
     $desc               .= '<br />For an explanation of the display, see the <a rel="external" href="http://www.ncbi.nlm.nih.gov/dbvar/content/overview/#representation">dbVar documentation</a>.';
  my %options             = (
    glyphset   => 'structural_variation',
    strand     => 'r', 
    bump_width => 0,
    height     => 6,
    depth      => 100,
    colourset  => 'structural_variant',
    display    => 'off',
    renderers  => [ 'off', 'Off', 'compact', 'Compact', 'gene_nolabel', 'Expanded' ],
  );
  
  # Complete overlap (Larger structural variants)
  $structural_variants->prepend($self->create_track('variation_feature_structural_larger', 'Larger structural variants (all sources)', { 
    %options,
    db          => 'variation',
    caption     => $prefix_caption.'Larger variants',
    source      => undef,
    description => "Structural variants from all sources which are at least 1Mb in length. $desc",
    min_size    => 1e6,
  }));
  
  # Partial overlap (Smaller structural variants)
  $structural_variants->prepend($self->create_track('variation_feature_structural_smaller', 'Smaller structural variants (all sources)', {
    %options,
    db         => 'variation',
    caption     => $prefix_caption.'Smaller variants',
    source      => undef,
    description => "Structural variants from all sources which are less than 1Mb in length. $desc",
    depth       => 10,
    max_size    => 1e6 - 1,
  }));

  foreach my $key_2 (sort keys %{$hashref->{'structural_variation'}{'counts'} || {}}) {
    ## FIXME - Nasty hack to get variation tracks correctly configured
    next if ($key_2 =~ /(DECIPHER|LOVD)/);
    $structural_variants->append($self->create_track("variation_feature_structural_$key_2", "$key_2 $suffix", {
      %options,
      db          => 'variation',
      caption     => $prefix_caption.$key_2,
      source      => $key_2,
      description => $hashref->{'source'}{'descriptions'}{$key_2},
    }));
  }

  # DECIPHER and LOVD structural variants (Human)
  foreach my $menu_item (grep {$_->{'type'} eq 'sv_private'} @{$hashref->{'menu'} || []}) {

    my $node_name = "$menu_item->{'long_name'} $suffix";
    my $caption   = "$prefix_caption$menu_item->{'long_name'}";

    my $name = $menu_item->{'key'};
    $structural_variants->append($self->create_track("variation_feature_structural_$name", "$node_name", {
      %options,
      db          => 'variation_private',
      caption     => $prefix_caption.$name,
      source      => $name,
      description => $hashref->{'source'}{'descriptions'}{$name},
    }));
  }

  # Structural variation sets and studies
  foreach my $menu_item (sort {$a->{type} cmp $b->{type} || $a->{long_name} cmp $b->{long_name}} @{$hashref->{'menu'} || []}) {
    next if $menu_item->{'type'} !~ /^sv_/ || $menu_item->{'type'} eq 'sv_private';

    my $node_name = "$menu_item->{'long_name'} $suffix";
    my $caption   = "$prefix_caption$menu_item->{'long_name'}";
    my $labelcaption = $caption;
    $labelcaption   =~ s/1000 Genomes/1KG/;

    my $db = 'variation';

    if ($menu_item->{'type'} eq 'sv_set') {
      my $temp_name = $menu_item->{'key'};
         $temp_name =~ s/^sv_set_//;

      $structural_variants->append($self->create_track($menu_item->{'key'}, $node_name, {
        %options,
        db          => $db,
        caption     => $caption,
        labelcaption => $labelcaption,
        source      => undef,
        sets        => [ $menu_item->{'long_name'} ],
        set_name    => $menu_item->{'long_name'},
        description => $hashref->{'variation_set'}{'descriptions'}{$temp_name},
      }));
    }
    elsif ($menu_item->{'type'} eq 'sv_study') {
      my $name = $menu_item->{'key'};

      $structural_variants->append($self->create_track($name, $node_name, {
        %options,
        db          => $db,
        caption     => $caption,
        source      => undef,
        study       => [ $name ],
        study_name  => $name,
        description => 'DGVa study: '.$hashref->{'structural_variation'}{'study'}{'descriptions'}{$name},
      }));
    }
  }

  $self->add_track('information', 'structural_variation_legend', 'Structural Variation Legend', 'structural_variation_legend', { strand => 'r' });

  $sv_menu->append($structural_variants);
  $menu->append($sv_menu);
}

sub add_copy_number_variant_probes {
  my ($self, $key, $hashref) = @_;
  my $menu = $self->get_node('variation');

  return unless $menu && scalar(keys(%{$hashref->{'structural_variation'}{'cnv_probes'}{'counts'}})) > 0;

  my $sv_menu        = $self->get_node('structural_variation') || $menu->append($self->create_submenu('structural_variation', 'Structural variants'));
  my $cnv_probe_menu = $self->create_submenu('cnv_probe','Copy number variant probes');

  my %options = (
    db         => $key,
    glyphset   => 'cnv_probes',
    strand     => 'r',
    bump_width => 0,
    height     => 6,
    colourset  => 'structural_variant',
    display    => 'off'
  );

  $cnv_probe_menu->append($self->create_track('variation_feature_cnv', 'Copy number variant probes (all sources)', {
    %options,
    caption     => 'CNV probes',
    sources     => undef,
    depth       => 10,
    description => 'Copy number variant probes from all sources'
  }));

  foreach my $key_2 (sort keys %{$hashref->{'structural_variation'}{'cnv_probes'}{'counts'} || {}}) {  
    $cnv_probe_menu->append($self->create_track("variation_feature_cnv_$key_2", "$key_2", {
      %options,
      caption     => $key_2,
      source      => $key_2,
      depth       => 0.5,
      description => $hashref->{'source'}{'descriptions'}{$key_2}
    }));
  }

  $sv_menu->append($cnv_probe_menu);
}

# The recombination menu contains tracks with information pertaining to variation project, but these tracks actually simple_features stored in the core database
# As core databases are loaded before variation databases, the recombination submenu appears at the top of the variation menu tree, which isn't desirable.
# This function moves it to the end of the tree.
sub add_recombination {
  my ($self, @args) = @_;
  my $menu   = $self->get_node('recombination');
  my $parent = $self->get_node('variation');
  
  $parent->append($menu) if $menu && $parent;
}

sub add_somatic_mutations {
  my ($self, $key, $hashref) = @_;
  
  # check we have any sources with somatic data
  return unless $hashref->{'source'}{'somatic'} && grep {$_} values %{$hashref->{'source'}{'somatic'}};
  
  my $menu = $self->get_node('somatic');
  return unless $menu;
  
  my $prefix_caption = 'Variant - ';
  my $somatic = $self->create_submenu('somatic_mutation', 'Somatic variants');
  my %options = (
    db         => $key,
    glyphset   => '_variation',
    strand     => 'r',
    depth      => 0.5,
    bump_width => 0,
    colourset  => 'variation',
    display    => 'off',
    renderers  => [ 'off', 'Off', 'normal', 'Normal (collapsed for windows over 200kb)', 'compact', 'Collapsed', 'labels', 'Expanded with name (hidden for windows over 10kb)', 'nolabels', 'Expanded without name' ],
  );
  
  # All sources
  $somatic->append($self->create_track("somatic_mutation_all", "Somatic variants (all sources)", {
    %options,
    caption     => $prefix_caption.'All somatic',
    description => 'Somatic variants from all sources'
  }));
  
   
  # Mixed source(s)
  foreach my $key_1 (keys(%{$self->species_defs->databases->{'DATABASE_VARIATION'}{'SOMATIC_MUTATIONS'}})) {
    if ($self->species_defs->databases->{'DATABASE_VARIATION'}{'SOMATIC_MUTATIONS'}{$key_1}{'none'}) {
      (my $k = $key_1) =~ s/\W/_/g;
      $somatic->append($self->create_track("somatic_mutation_$k", "$key_1 somatic variants", {
        %options,
        caption     => $prefix_caption."$key_1 somatic",
        source      => $key_1,
        description => "Somatic variants from $key_1"
      }));
    }
  }
  
  # Somatic source(s)
  foreach my $key_2 (sort grep { $hashref->{'source'}{'somatic'}{$_} == 1 } keys %{$hashref->{'source'}{'somatic'}}) {
    next unless $hashref->{'source'}{'counts'}{$key_2} > 0;
    
    $somatic->append($self->create_track("somatic_mutation_$key_2", "$key_2 somatic mutations (all)", {
      %options,
      caption     => $prefix_caption."$key_2 somatic mutations",
      source      => $key_2,
      description => "All somatic variants from $key_2"
    }));
    
    my $tissue_menu = $self->create_submenu('somatic_mutation_by_tissue', 'Somatic variants by tissue');
    
    ## Add tracks for each tumour site
    my %tumour_sites = %{$self->species_defs->databases->{'DATABASE_VARIATION'}{'SOMATIC_MUTATIONS'}{$key_2} || {}};
    
    foreach my $description (sort  keys %tumour_sites) {
      next if $description eq 'none';
      
      my $phenotype_id           = $tumour_sites{$description};
      my ($source, $type, $site) = split /\:/, $description;
      my $formatted_site         = $site;
      $site                      =~ s/\W/_/g;
      $formatted_site            =~ s/\_/ /g;
      
      $tissue_menu->append($self->create_track("somatic_mutation_${key_2}_$site", "$key_2 somatic mutations in $formatted_site", {
        %options,
        caption     => "$key_2 $formatted_site tumours",
        filter      => $phenotype_id,
        description => $description
      }));    
    }
    
    $somatic->append($tissue_menu);
  }
  
  $menu->append($somatic);
}

sub add_somatic_structural_variations {
  my ($self, $key, $hashref) = @_;
  my $menu = $self->get_node('somatic');
  
  return unless $menu && scalar(keys(%{$hashref->{'structural_variation'}{'somatic'}{'counts'}})) > 0;
  
  my $prefix_caption = 'SV - ';
  my $somatic = $self->create_submenu('somatic_structural_variation', 'Somatic structural variants');
  
  my %options = (
    db         => $key,
    glyphset   => 'structural_variation',
    strand     => 'r', 
    bump_width => 0,
    height     => 6,
    colourset  => 'structural_variant',
    display    => 'off',
    renderers  => [ 'off', 'Off', 'compact', 'Compact', 'gene_nolabel', 'Expanded' ],
  );
  
  $somatic->append($self->create_track('somatic_sv_feature', 'Somatic structural variants (all sources)', {   
    %options,
    caption     => $prefix_caption.'Somatic',
    sources     => undef,
    description => 'Somatic structural variants from all sources. For an explanation of the display, see the <a rel="external" href="http://www.ncbi.nlm.nih.gov/dbvar/content/overview/#representation">dbVar documentation</a>. In addition, we display the breakpoints in yellow.',
    depth       => 10
  }));
  
  foreach my $key_2 (sort keys %{$hashref->{'structural_variation'}{'somatic'}{'counts'} || {}}) {
    $somatic->append($self->create_track("somatic_sv_feature_$key_2", "$key_2 somatic structural variations", {
      %options,
      caption     => $prefix_caption."$key_2 somatic",
      source      => $key_2,
      description => $hashref->{'source'}{'descriptions'}{$key_2},
      depth       => 100
    }));  
  }
  
  $menu->append($somatic);
}

sub share {
  # Remove anything from user settings that is:
  #   Custom data that the user isn't sharing
  #   A track from a datahub that the user isn't sharing
  #   Not for the species in the image
  # Reduced track order of explicitly ordered tracks if they are after custom tracks which aren't shared
  
  my ($self, %shared_custom_tracks) = @_;
  my $user_settings     = EnsEMBL::Web::Root->deepcopy($self->get_user_settings);
  my $species           = $self->species;
  my $user_data         = $self->get_node('user_data');
  my @unshared_datahubs = grep $_->get('datahub_menu') && !$shared_custom_tracks{$_->id}, @{$self->tree->child_nodes};
  my @user_tracks       = map { $_ ? $_->nodes : () } $user_data;
  my %user_track_ids    = map { $_->id => 1 } @user_tracks;
  my %datahub_tracks    = map { $_->id => [ map $_->id, $_->nodes ] } @unshared_datahubs;
  my %to_delete;
  
  foreach (keys %$user_settings) {
    next if $_ eq 'track_order';
    next if $shared_custom_tracks{$_};
    
    my $node = $self->get_node($_);
    
    $to_delete{$_} = 1 unless $node && $node->parent_node; # delete anything that isn't for this species
    $to_delete{$_} = 1 if $user_track_ids{$_};             # delete anything that isn't shared
  }
  
  foreach (@unshared_datahubs) {
    $to_delete{$_} = 1 for grep $user_settings->{$_}, @{$datahub_tracks{$_->id} || []};  # delete anything for tracks in datahubs that aren't shared
  }
  
  # Reduce track orders if custom tracks aren't shared
  if (scalar keys %to_delete) {
    my %track_ids_to_delete  = map { $_ => 1 } keys %to_delete, map { @{$datahub_tracks{$_->id} || []} } @unshared_datahubs;
    my @removed_track_orders = map { $track_ids_to_delete{$_->id} && $_->{'data'}{'node_type'} eq 'track' ? $_->{'data'}{'order'} : () } @{$self->glyphset_configs};
    
    foreach my $order (values %{$user_settings->{'track_order'}{$species}}) {
      my $i = 0;
      
      for (@removed_track_orders) {
        last if $_ > $order;
        $i++;
      }
      
      $i-- if $i && $removed_track_orders[$i] > $order;
      $order -= $i;
    }
  }
  
  foreach (keys %to_delete) {
    delete $user_settings->{$_};
    delete $user_settings->{'track_order'}{$species}{$_} for $_, "$_.f", "$_.r";
  }
  
  delete $user_settings->{'track_order'}{$_} for grep $_ ne $species, keys %{$user_settings->{'track_order'}};
  
  return $user_settings;
}

sub _clone_track {
  my ($self, $track, $id) = @_;

  my $clone       = $self->tree->create_node;
  $clone->{$_}    = $_ eq 'data' ? { %{$track->{'data'}} } : $track->{$_} for keys %$track; # Make a new hash for data, so keys can differ
  $clone->{'id'}  = $id if $id;

  return $clone;
}

1;<|MERGE_RESOLUTION|>--- conflicted
+++ resolved
@@ -939,14 +939,10 @@
   foreach (@{$children||[]}) {
     my $track        = $_->data;
     my $type         = ref $track->{'type'} eq 'HASH' ? uc $track->{'type'}{'format'} : uc $track->{'type'};
-<<<<<<< HEAD
-    my $squish       = $track->{'visibility'} eq 'squish' || $config->{'visibility'} eq 'squish'; # FIXME: make it inherit correctly
-=======
     my $visibility   = $config->{'visibility'} || $track->{'visibility'};
     ## FIXME - According to UCSC's documentation, 'squish' is more like half_height than compact
     my $squish       = $visibility eq 'squish';
     my $desc_url     = $track->{'description_url'} ? $hub->url('Ajax', {'type' => 'fetch_html', 'url' => $track->{'description_url'}}) : '';
->>>>>>> 43c21515
     (my $source_name = $track->{'shortLabel'}) =~ s/_/ /g;
 
     ## Set track style according to format and visibility
