=head1 LICENSE

Copyright [1999-2015] Wellcome Trust Sanger Institute and the EMBL-European Bioinformatics Institute

Licensed under the Apache License, Version 2.0 (the "License");
you may not use this file except in compliance with the License.
You may obtain a copy of the License at

     http://www.apache.org/licenses/LICENSE-2.0

Unless required by applicable law or agreed to in writing, software
distributed under the License is distributed on an "AS IS" BASIS,
WITHOUT WARRANTIES OR CONDITIONS OF ANY KIND, either express or implied.
See the License for the specific language governing permissions and
limitations under the License.

=cut

package EnsEMBL::Web::Component;

### Parent module for page components that output HTML content
###
### Note: should only contain functionality that is generic enough to be used 
### in any component. If you have an output method that needs to be shared
### between components descended from different object types, put it into 
### EnsEMBL::Web::Component::Shared, which has been set up for this usage

use strict;

use base qw(EnsEMBL::Web::Root Exporter);

use Digest::MD5 qw(md5_hex);

our @EXPORT_OK = qw(cache cache_print);
our @EXPORT    = @EXPORT_OK;

use HTML::Entities  qw(encode_entities);
use Text::Wrap      qw(wrap);
use List::MoreUtils qw(uniq);

use EnsEMBL::Draw::DrawableContainer;
use EnsEMBL::Draw::VDrawableContainer;

use EnsEMBL::Web::Document::Image::GD;
use EnsEMBL::Web::Document::Table;
use EnsEMBL::Web::Document::NewTable;
use EnsEMBL::Web::Document::TwoCol;
use EnsEMBL::Web::Constants;
use EnsEMBL::Web::DOM;
use EnsEMBL::Web::Form;
use EnsEMBL::Web::Form::ModalForm;
use EnsEMBL::Web::RegObj;

sub new {
  my $class = shift;
  my $hub   = shift;
  my $id    = [split /::/, $class]->[-1];
  
  my $self = {
    hub           => $hub,
    builder       => shift,
    renderer      => shift,
    id            => $id,
    object        => undef,
    cacheable     => 0,
    mcacheable    => 1,
    ajaxable      => 0,
    configurable  => 0,
    has_image     => 0,
    format        => undef,
    html_format   => undef,
  };
  
  if ($hub) { 
    $self->{'view_config'} = $hub->get_viewconfig($id, $hub->type, 'cache');
    $hub->set_cookie("toggle_$_", 'open') for grep $_, $hub->param('expand');
  }
  
  bless $self, $class;
  
  $self->_init;
  
  return $self;
}

sub buttons {
  ## Returns a list of hashrefs, each containing info about the component context buttons (keys: url, caption, class, modal, toggle, disabled, group, nav_image)
}

sub button_style {
  ## Optional configuration of button style if using buttons method. Returns hashref.
  return {};
}

#################### ACCESSORS ###############################

sub id {
  ## @accessor
  ## @return String (last element of package namespace)
  my ($self, $id) = @_;
  $self->{'id'} = $id if @_>1;
  return $self->{'id'};
}

sub builder {
  ## @getter
  ## @return EnsEMBL::Web::Builder
  my $self = shift;
  return $self->{'builder'};
}

sub hub {
  ## @getter
  ## @return EnsEMBL::Web::Hub
  my $self = shift;
  return $self->{'hub'};
}

sub renderer {
  ## @getter
  ## @return EnsEMBL::Web::Renderer
  my $self = shift;
  return $self->{'renderer'};
}

sub view_config { 
  ## @getter
  ## @return EnsEMBL::Web::ViewConfig::[type]
  my ($self, $type) = @_;
  unless ($self->{'view_config'}) {
    $self->{'view_config'} = $self->hub->get_viewconfig($self->id, $type);
  }
  return $self->{'view_config'};
}

sub dom { 
  ## @getter
  ## @return EnsEMBL::Web::DOM
  my $self = shift;
  unless ($self->{'dom'}) {
    $self->{'dom'} = EnsEMBL::Web::DOM->new;
  }
  return $self->{'dom'}; 
}

sub object {
  ## @accessor
  ## Included for backwards compatibility
  ## @return EnsEMBL::Web::Object::[type]
  my $self = shift;
  $self->{'object'} = shift if @_;
  return $self->builder ? $self->builder->object : $self->{'object'};
}

sub cacheable {
  ## @accessor
  ## @return Boolean
  my $self = shift;
  $self->{'cacheable'} = shift if @_;
  return $self->{'cacheable'};
}

sub mcacheable {
  ## temporary method only - will be replaced in 77 (hr5) - use cacheable method instead
  ## @accessor
  ## @return Boolean
  my $self = shift;
  $self->{'mcacheable'} = shift if @_;
  return $self->{'mcacheable'};
}

sub ajaxable {
  ## @accessor
  ## @return Boolean
  my $self = shift;
  $self->{'ajaxable'} = shift if @_;
  return $self->{'ajaxable'};
}

sub configurable {
  ## @accessor
  ## @return Boolean
  my $self = shift;
  $self->{'configurable'} = shift if @_;
  return $self->{'configurable'};
}

sub has_image {
  ## @accessor
  ## @return Boolean
  my $self = shift;
  $self->{'has_image'} = shift if @_;
  return $self->{'has_image'};
}

sub format {
  ## @accessor
  ## @return String (output file format)
  my $self = shift;
  ## TODO Shouldn't hub param override an already set value?
  $self->{'format'} ||= $self->hub->param('_format') || 'HTML';
  $self->{'html_format'} = 1 if $self->{'format'} eq 'HTML';
  return $self->{'format'};
}

sub html_format {
  ## @accessor
  ## @return Boolean
  my $self = shift;
  return $self->{'html_format'} ||= $self->format eq 'HTML';
}

########### END OF ACCESSORS ###################

sub make_twocol {
  my ($self, $order) = @_;

  my $data    = $self->get_data;
  my $twocol  = $self->new_twocol;

  foreach (@$order) {
    my $field = $data->{$_};
    next unless $field->{'content'};
    my $content = $field->{'raw'} == 1 ? $self->_wrap_content($field->{'content'}) : $field->{'content'};
    $twocol->add_row($field->{'label'}, $content);
  }

  return $twocol->render;
}

sub _wrap_content {
  my ($self, $content) = @_;
  return "<p><pre>$content</pre></p>";
}

sub get_content {
  my ($self, $function) = @_;
  my $cache = $self->mcacheable && $self->ajaxable && !$self->renderer->{'_modal_dialog_'} ? $self->hub->cache : undef;
  my $content;
  
  if ($cache) {
    $self->set_cache_params;
    $content = $cache->get($ENV{'CACHE_KEY'});
  }

  if (!$content) {
    if($function && $self->can($function)) {
      $content = $self->$function;
    } else {
      $content = $self->content; # Force sequence-point before buttons call.
      $content = $self->content_buttons.$content;
    }
    if ($cache && $content && $self->mcacheable) { # content method call can change mcacheable value
      $self->set_cache_key;
      $cache->set($ENV{'CACHE_KEY'}, $content, 60*60*24*7, values %{$ENV{'CACHE_TAGS'}});
    }
  }
  
  return $content;
}

sub content_buttons {
  my $self = shift;

  my $style = $self->button_style;
  # Group the buttons, if requested
  my (@groups,@nav);
  foreach my $b ($self->buttons) {
    if($b->{'nav_image'}) {
      # "Variation style" pictoral nav buttons
      push @nav,$b;
    } else {
      # Blue rectangles
      if(!@groups or !$b->{'group'} or
            $groups[-1]->[0]{'group'} ne $b->{'group'}) {
        push @groups,[];
      }
      push @{$groups[-1]},$b;
    }
  }
  # Create the variation type buttons
  my $nav_html = '';
  foreach my $b (@nav) {
    $nav_html .= qq(
      <a href="$b->{'url'}" class="$b->{'nav_image'} _ht"
         title="$b->{'title'}" alt="$b->{'title'}">
        $b->{'caption'}
      </a>
    );
  }
  # Create the blue-rectangle buttons
  my $blue_html = '';
  foreach my $g (@groups) {
    my $group = '';
    my $all_disabled = 1;
    foreach my $b (@$g) {
      my @classes = $b->{'class'} || ();
      push @classes, 'modal_link'   if $b->{'modal'};
      push @classes, 'disabled'     if $b->{'disabled'};
      push @classes, 'togglebutton' if $b->{'toggle'};
      push @classes, 'off'          if $b->{'toggle'} and $b->{'toggle'} eq 'off';
      $all_disabled = 0 unless $b->{'disabled'};
<<<<<<< HEAD
      $group .= sprintf('<a href="%s" class="%s">%s</a>',
            $b->{'url'}, join(' ',@classes), $b->{'caption'});
=======
      if ($b->{'disabled'}) {
        $group .= sprintf('<div class="%s">%s</div>',
            join(' ',@classes), $b->{'caption'});
      }
      else {
        $group .= sprintf('<a href="%s" class="%s" rel="%s">%s</a>',
            $b->{'url'}, join(' ',@classes),$b->{'rel'},$b->{'caption'});
      }
>>>>>>> cd667778
    }
    if(@$g>1) {
      my $class = "group";
      $class .= " disabled" if $all_disabled;
      $blue_html .= qq(<div class="$class">$group</div>);
    } else {
      $blue_html .= $group;
    }
  }
  return '' unless $blue_html or $nav_html;
  my $class = $style->{'class'} || '';
  $blue_html = qq(
    <div class="component-tools tool_buttons $class">$blue_html</div>
  ) if $blue_html;
  $nav_html = qq(
    <div class="component-navs nav_buttons $class">$nav_html</div>
  ) if $nav_html;
  return $nav_html.$blue_html;
}

sub set_cache_params {
  my $self        = shift;
  my $hub         = $self->hub;  
  my $view_config = $self->view_config;
  my $key;
  
  # FIXME: check cacheable flag
  if ($self->has_image) {
    my $width = sprintf 'IMAGE_WIDTH[%s]', $self->image_width;
    $ENV{'CACHE_TAGS'}{'image_width'} = $width;
    $ENV{'CACHE_KEY'} .= "::$width";
  }
  
  $hub->get_imageconfig($view_config->image_config) if $view_config && $view_config->image_config; # sets user_data cache tag
  
  $key = $self->set_cache_key;
  
  if (!$key) {
    $ENV{'CACHE_KEY'} =~ s/::(SESSION|USER)\[\w+\]//g;
    delete $ENV{'CACHE_TAGS'}{$_} for qw(session user);
  }
}

sub set_cache_key {
  my $self = shift;
  my $hub  = $self->hub;
  my $key  = join '::', map $ENV{'CACHE_TAGS'}{$_} || (), qw(view_config image_config user_data);
  my $page = sprintf '::PAGE[%s]', md5_hex(join '/', grep $_, $hub->action, $hub->function);
    
  if ($key) {
    $key = sprintf '::COMPONENT[%s]', md5_hex($key);
    
    if ($ENV{'CACHE_KEY'} =~ /::COMPONENT\[\w+\]/) {
      $ENV{'CACHE_KEY'} =~ s/::COMPONENT\[\w+\]/$key/;
    } else {
      $ENV{'CACHE_KEY'} .= $key;
    }
  }
  
  if ($ENV{'CACHE_KEY'} =~ /::PAGE\[\w+\]/) {
    $ENV{'CACHE_KEY'} =~ s/::PAGE\[\w+\]/$page/;
  } else {
    $ENV{'CACHE_KEY'} .= $page;
  }
  
  return $key;
}


sub cache_print {
  my ($cache, $string_ref) = @_;
  $cache->print($$string_ref) if $string_ref;
}

sub html_encode {
  shift;
  return encode_entities(@_);
}

sub join_with_and {
  ## Joins an array of strings with commas and an 'and' before the last element
  ## ie. returns 'a, b, c and d' for qw(a b c d)
  ## @params List of strings to be joined
  shift;
  return join(' and ', reverse (pop @_, join(', ', @_) || ()));
}

sub join_with_or {
  ## Joins an array of strings with commas and an 'or' before the last element
  ## ie. returns 'a, b, c or d' for qw(a b c d)
  ## @params List of strings to be joined
  shift;
  return join(' or ', reverse (pop @_, join(', ', @_) || ()));
}

sub wrap_in_p_tag {
  ## Wraps an HTML string in <p> if allowed
  ## @param HTML (or text)
  ## @param Flag if on, will do an html encoding the text
  my ($self, $text, $do_encode) = @_;

  return sprintf '<p>%s</p>', encode_entities($text) if $do_encode;
  return $text if $text =~ /^[\s\t\n]*\<(p|div|table|form|pre|ul)(\s|\>)/;
  return "<p>$text</p>";
}

sub append_s_to_plural {
  ## Appends an 's' to the string in case the flag is on
  my ($self, $string, $flag) = @_;
  return $flag ? "${string}s" : $string;
}

sub helptip {
  ## Returns html for an info icon which displays the given helptip when hovered
  ## @param Tip text (TODO - make it HTML compatiable)
  ## @param Optional - icon name to override the default info icon
  my ($self, $tip, $icon) = @_;
  return sprintf '<img src="%s/i/16/%s.png" alt="(?)" class="_ht helptip-icon" title="%s" />', $self->static_server, $icon || 'info', $tip;
}

sub error_panel {
  ## Returns html for a standard error box (with red header)
  ## @params Heading, error description, width of the box (defaults to image width)
  return shift->_info_panel('error', @_);
}

sub warning_panel {
  ## Returns html for a standard warning box
  ## @params Heading, warning description, width of the box (defaults to image width)
  return shift->_info_panel('warning', @_);
}

sub info_panel {
  ## Returns html for a standard info box (with grey header)
  ## @params Heading, description text, width of the box (defaults to image width)
  return shift->_info_panel('info', @_);
}

sub hint_panel {
  ## Returns html for a standard info box, but hideable with JS
  ## @params Heading, description text, width of the box (defaults to image width)
  my ($self, $id, $caption, $desc, $width) = @_;
  return if grep $_ eq $id, split /:/, $self->hub->get_cookie_value('ENSEMBL_HINTS');
  return $self->_info_panel('hint hint_flag', $caption, $desc, $width, $id);
}

sub site_name   { return $SiteDefs::SITE_NAME || $SiteDefs::ENSEMBL_SITETYPE; }
sub image_width { return shift->hub->param('image_width') || $ENV{'ENSEMBL_IMAGE_WIDTH'}; }
sub caption     { return undef; }
sub _init       { return; }

## TODO - remove these four method once above four methods are used instead of these
sub _error   { return shift->_info_panel('error',   @_);  } # Fatal error message. Couldn't perform action
sub _warning { return shift->_info_panel('warning', @_ ); } # Error message, but not fatal
sub _info    { return shift->_info_panel('info',    @_ ); } # Extra information 
sub _hint    {                                              # Extra information, hideable
  my ($self, $id, $caption, $desc, $width) = @_;
  return if grep $_ eq $id, split /:/, $self->hub->get_cookie_value('ENSEMBL_HINTS');
  return $self->_info_panel('hint hint_flag', $caption, $desc, $width, $id);
} 

sub _info_panel {
  my ($self, $class, $caption, $desc, $width, $id) = @_;
 
  return '' unless $self->html_format;

  if(ref($desc) eq 'ARRAY') {
    return '' unless @$desc;
    if(@$desc>1) {
      $desc = "<ul>".join("",map "<li>$_</li>",@$desc)."</ul>";
    } else {
      $desc = $desc->[0];
    }
  }
  if(ref($caption) eq 'ARRAY') {
    if(@$caption > 1) {
      my $last = pop @$caption;
      $caption = join(", ",uniq(@$caption))." and $last";
    } elsif(@$caption) {
      $caption = $caption->[0];
    } else {
      $caption = '';
    }
  }
  return sprintf(
    '<div%s style="width:%s" class="%s%s"><h3>%s</h3><div class="message-pad">%s</div></div>',
    $id ? qq{ id="$id"} : '',
    $width || $self->image_width . 'px', 
    $class, 
    $width ? ' fixed_width' : '',
    $caption || '&nbsp;', 
    $self->wrap_in_p_tag($desc)
  );
}

sub config_msg {
  my $self = shift;
  my $url  = $self->hub->url({
    species   => $self->hub->species,
    type      => 'Config',
    action    => $self->hub->type,
    function  => 'ExternalData',
    config    => '_page'
 });
  
  return qq{<p>Click <a href="$url" class="modal_link">"Configure this page"</a> to change the sources of external annotations that are available in the External Data menu.</p>};
}

sub ajax_url {
  my $self     = shift;
  my $function = shift;
  my $params   = shift || {};
  my (undef, $plugin, undef, $type, @module) = split '::', ref $self;

  my $module   = sprintf '%s%s', join('__', @module), $function && $self->can("content_$function") ? "/$function" : '';

  return $self->hub->url('Component', { type => $type, action => $plugin, function => $module, %$params }, undef, !$params->{'__clear'});
}

sub EC_URL {
  my ($self, $string) = @_;
  
  my $url_string = $string;
     $url_string =~ s/-/\?/g;
  
  return $self->hub->get_ExtURL_link("EC $string", 'EC_PATHWAY', $url_string);
}

sub glossary_mouseover {
  my ($self, $entry, $display_text) = @_;
  $display_text ||= $entry;
  
  my %glossary = $self->hub->species_defs->multiX('ENSEMBL_GLOSSARY');
  (my $text = $glossary{$entry}) =~ s/<.+?>//g;

  return $text ? qq{<span class="glossary_mouseover">$display_text<span class="floating_popup">$text</span></span>} : $display_text;
}

sub modal_form {
  ## Creates a modal-friendly form with hidden elements to automatically pass to handle wizard buttons
  ## Params Name (Id attribute) for form
  ## Params Action attribute
  ## Params HashRef with keys as accepted by Web::Form::ModalForm constructor
  my ($self, $name, $action, $options) = @_;

  my $hub               = $self->hub;
  my $params            = {};
  $params->{'action'}   = $params->{'next'} = $action;
  $params->{'current'}  = $hub->action;
  $params->{'name'}     = $name;
  $params->{$_}         = $options->{$_} for qw(class method wizard label no_back_button no_button buttons_on_top buttons_align skip_validation enctype);
  $params->{'enctype'}  = 'multipart/form-data' if !$self->renderer->{'_modal_dialog_'};

  if ($options->{'wizard'}) {
    my $species = $hub->type eq 'UserData' ? $hub->data_species : $hub->species;
    
    $params->{'action'}  = $hub->species_path($species) if $species;
    $params->{'action'} .= sprintf '/%s/Wizard', $hub->type;
    my @tracks = $hub->param('_backtrack');
    $params->{'backtrack'} = \@tracks if scalar @tracks; 
  }

  return EnsEMBL::Web::Form::ModalForm->new($params);
}

sub new_image {
  my $self        = shift;
  my $hub         = $self->hub;
  my %formats     = EnsEMBL::Web::Constants::EXPORT_FORMATS;
  my $export      = $hub->param('export');
  my $id          = $self->id;
  my $config_type = $self->view_config ? $self->view_config->image_config : undef;
  my (@image_configs, $image_config);

  if (ref $_[0] eq 'ARRAY') {
    my %image_config_types;
    
    for (grep $_->isa('EnsEMBL::Web::ImageConfig'), @{$_[0]}) {
      $image_config_types{$_->{'type'}} = 1;
      push @image_configs, $_;
    }
    
    $image_config = $_[0][1];
  } else {
    @image_configs = ($_[1]);
    $image_config  = $_[1];
  }
  
  if ($export) {
    # Set text export on image config
    $image_config->set_parameter('text_export', $export) if $formats{$export}{'extn'} eq 'txt';
    $image_config->set_parameter('sortable_tracks', 0);
  }
  
  $_->set_parameter('component', $id) for grep $_->{'type'} eq $config_type, @image_configs;
 
  my $image = EnsEMBL::Web::Document::Image::GD->new($hub, $self->id, \@image_configs);
  $image->drawable_container = EnsEMBL::Draw::DrawableContainer->new(@_) if $self->html_format;
  
  return $image;
}

sub new_vimage {
  my $self  = shift;
  my @image_config = $_[1];
  
  my $image = EnsEMBL::Web::Document::Image::GD->new($self->hub, $self->id, \@image_config);
  $image->drawable_container = EnsEMBL::Draw::VDrawableContainer->new(@_) if $self->html_format;
  
  return $image;
}

sub new_karyotype_image {
  my ($self, $image_config) = @_;  
  my $image = EnsEMBL::Web::Document::Image::GD->new($self->hub, $self->id, $image_config ? [ $image_config ] : undef);
  $image->{'object'} = $self->object;
  
  return $image;
}

sub new_table {
  my $self     = shift;
  my $hub      = $self->hub;
  my $table    = EnsEMBL::Web::Document::Table->new(@_);
  my $filename = $hub->filename($self->object);
  my $options  = $_[2];
  $self->{'_table_count'}++ if $options->{'exportable'};
  
  $table->session    = $hub->session;
  $table->format     = $self->format;
  $table->filename   = join '-', $self->id, $filename;
  $table->code       = $self->id . '::' . ($options->{'id'} || $self->{'_table_count'});
  
  return $table;
}

sub new_new_table {
  my $self     = shift;
  my $hub      = $self->hub;
  my $table    = EnsEMBL::Web::Document::NewTable->new(@_);
  my $filename = $hub->filename($self->object);
  my $options  = $_[2];
  
  $table->session    = $hub->session;
  $table->format     = $self->format;
  $table->export_url = $hub->url unless defined $options->{'exportable'} || $self->{'_table_count'}++;
  $table->filename   = join '-', $self->id, $filename;
  $table->code       = $self->id . '::' . ($options->{'id'} || $self->{'_table_count'});
  
  return $table;
}

sub new_twocol {
  ## Creates and returns a new EnsEMBL::Web::Document::TwoCol.
  shift;
  return EnsEMBL::Web::Document::TwoCol->new(@_);
}

sub new_form {
  ## Creates and returns a new Form object.
  ## @param   HashRef as accepted by Form->new with a variation in action key
  ##  - action: Can be a string as need by Form->new, or a hashref as accepted by hub->url
  ## @return  EnsEMBL::Web::Form object
  my ($self, $params) = @_;
  $params->{'dom'}    = $self->dom;
  $params->{'action'} = ref $params->{'action'} ? $self->hub->url($params->{'action'}) : $params->{'action'} if $params->{'action'};
  $params->{'format'} = $self->format;
  return EnsEMBL::Web::Form->new($params);
}

sub _export_image {
  my ($self, $image, $flag) = @_;
  my $hub = $self->hub;
  
  $image->{'export'} = 'iexport' . ($flag ? " $flag" : '');
  
  my ($format, $scale) = $hub->param('export') ? split /-/, $hub->param('export'), 2 : ('', 1);
  $scale eq 1 if $scale <= 0;
  
  my %formats = EnsEMBL::Web::Constants::EXPORT_FORMATS;
  
  if ($formats{$format}) {
    $image->drawable_container->{'config'}->set_parameter('sf',$scale);
    (my $comp = ref $self) =~ s/[^\w\.]+/_/g;
    my $filename = sprintf '%s-%s-%s.%s', $comp, $hub->filename($self->object), $scale, $formats{$format}{'extn'};
    
    if ($hub->param('download')) {
      $hub->input->header(-type => $formats{$format}{'mime'}, -attachment => $filename);
    } else {
      $hub->input->header(-type => $formats{$format}{'mime'}, -inline => $filename);
    }

    if ($formats{$format}{'extn'} eq 'txt') {
      print $image->drawable_container->{'export'};
      return 1;
    }

    $image->render($format);
    return 1;
  }
  
  return 0;
}

sub toggleable_table {
  my ($self, $title, $id, $table, $open, $extra_html, $for_render) = @_;
  my @state = $open ? qw(show open) : qw(hide closed);
  
  $table->add_option('class', $state[0]);
  $table->add_option('toggleable', 1);
  $table->add_option('id', "${id}_table");
  
  return sprintf('
    <div class="toggleable_table">
      %s
      <h2><a rel="%s_table" class="toggle _slide_toggle %s" href="#%s_table">%s</a></h2>
      %s
    </div>',
<<<<<<< HEAD
    $id, $state[1], $id, $title, $extra_html, $table->render(@{$for_render||[]})
=======
    $extra_html, $id, $state[1], $id, $title, $table->render
>>>>>>> cd667778
  ); 
}

sub ajax_add {
  my ($self, $url, $rel, $open) = @_;
  
  return sprintf('
    <a href="%s" class="ajax_add toggle %s" rel="%s_table">
      <span class="closed">Show</span><span class="open">Hide</span>
      <input type="hidden" class="url" value="%s" />
    </a>', $url, $open ? 'open' : 'closed', $rel, $url
  );
}

# Simple subroutine to dump a formatted "warn" block to the error logs - useful when debugging complex
# data structures etc... 
# output looks like:
#
#  ###########################
#  #                         #
#  # TEXT. TEXT. TEXT. TEXT. #
#  # TEXT. TEXT. TEXT. TEXT. #
#  # TEXT. TEXT. TEXT. TEXT. #
#  #                         #
#  # TEXT. TEXT. TEXT. TEXT. #
#  # TEXT. TEXT. TEXT. TEXT. #
#  #                         #
#  ###########################
sub _warn_block {
  my $self        = shift;
  my $width       = 128;
  my $border_char = '#';
  my $template    = sprintf "%s %%-%d.%ds %s\n", $border_char, $width-4,$width-4, $border_char;
  my $line        = $border_char x $width;
  
  warn "\n";
  warn "$line\n";
  
  $Text::Wrap::columns = $width-4;
  
  foreach my $l (@_) {
    my $lines = wrap('','', $l);
    
    warn sprintf $template;
    warn sprintf $template, $_ for split /\n/, $lines;
  }
  
  warn sprintf $template;
  warn "$line\n";
  warn "\n";
}

sub trim_large_string {
  my $self        = shift;
  my $string      = shift;
  my $cell_prefix = shift;
  my $truncator   = shift;
  my $options     = shift || {};
  
  unless(ref($truncator)) {
    my $len = $truncator || 25;
    $truncator = sub {
      local $_ = $self->strip_HTML(shift);
      return $_ if(length $_ < $len);      
      return substr($_,0,$len)."...";
    };
  }
  my $truncated = $truncator->($string);

  # Allow ... on wrapping summaries unless explicitly prohibited
  my @summary_classes = ('toggle_summary');
  push @summary_classes,'summary_trunc' unless($options->{'no-summary-trunc'});
  
  # Don't truncate very short strings
  my $short = $options->{'short'} || 5;
  $short = undef if($options->{'short'} == 0);
  $truncated = undef if(length($truncated)<$short);
  
  return $string unless defined $truncated;
  return sprintf(qq(
    <div class="height_wrap">
      <div class="toggle_div">
        <span class="%s">%s</span>
        <span class="cell_detail">%s</span>
        <span class="toggle_img"/>
      </div>
    </div>),
      join(" ",@summary_classes),$truncated,$string);  
}

1;<|MERGE_RESOLUTION|>--- conflicted
+++ resolved
@@ -300,10 +300,6 @@
       push @classes, 'togglebutton' if $b->{'toggle'};
       push @classes, 'off'          if $b->{'toggle'} and $b->{'toggle'} eq 'off';
       $all_disabled = 0 unless $b->{'disabled'};
-<<<<<<< HEAD
-      $group .= sprintf('<a href="%s" class="%s">%s</a>',
-            $b->{'url'}, join(' ',@classes), $b->{'caption'});
-=======
       if ($b->{'disabled'}) {
         $group .= sprintf('<div class="%s">%s</div>',
             join(' ',@classes), $b->{'caption'});
@@ -312,7 +308,6 @@
         $group .= sprintf('<a href="%s" class="%s" rel="%s">%s</a>',
             $b->{'url'}, join(' ',@classes),$b->{'rel'},$b->{'caption'});
       }
->>>>>>> cd667778
     }
     if(@$g>1) {
       my $class = "group";
@@ -731,11 +726,7 @@
       <h2><a rel="%s_table" class="toggle _slide_toggle %s" href="#%s_table">%s</a></h2>
       %s
     </div>',
-<<<<<<< HEAD
-    $id, $state[1], $id, $title, $extra_html, $table->render(@{$for_render||[]})
-=======
-    $extra_html, $id, $state[1], $id, $title, $table->render
->>>>>>> cd667778
+    $extra_html, $id, $state[1], $id, $title, $table->render(@{$for_render||[]})
   ); 
 }
 
