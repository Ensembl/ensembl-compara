=head1 LICENSE

Copyright [1999-2014] Wellcome Trust Sanger Institute and the EMBL-European Bioinformatics Institute

Licensed under the Apache License, Version 2.0 (the "License");
you may not use this file except in compliance with the License.
You may obtain a copy of the License at

     http://www.apache.org/licenses/LICENSE-2.0

Unless required by applicable law or agreed to in writing, software
distributed under the License is distributed on an "AS IS" BASIS,
WITHOUT WARRANTIES OR CONDITIONS OF ANY KIND, either express or implied.
See the License for the specific language governing permissions and
limitations under the License.

=cut

package EnsEMBL::Web::Component;

use strict;

use base qw(EnsEMBL::Web::Root Exporter);

use Digest::MD5 qw(md5_hex);

our @EXPORT_OK = qw(cache cache_print);
our @EXPORT    = @EXPORT_OK;

use HTML::Entities  qw(encode_entities);
use Text::Wrap      qw(wrap);
use List::MoreUtils qw(uniq);

use Bio::EnsEMBL::DrawableContainer;
use Bio::EnsEMBL::VDrawableContainer;

use EnsEMBL::Web::Document::Image;
use EnsEMBL::Web::Document::Table;
use EnsEMBL::Web::Document::TwoCol;
use EnsEMBL::Web::Constants;
use EnsEMBL::Web::DOM;
use EnsEMBL::Web::Form;
use EnsEMBL::Web::Form::ModalForm;
use EnsEMBL::Web::RegObj;
use EnsEMBL::Web::TmpFile::Text;

sub new {
  my $class = shift;
  my $hub   = shift;
  my $id    = [split /::/, $class]->[-1];
  
  my $self = {
    hub      => $hub,
    builder  => shift,
    renderer => shift,
    id       => $id
  };
  
  if ($hub) { 
    $self->{'view_config'} = $hub->get_viewconfig($id, $hub->type, 'cache');
    $hub->set_cookie("toggle_$_", 'open') for grep $_, $hub->param('expand');
  }
  
  bless $self, $class;
  
  $self->_init;
  
  return $self;
}

sub id {
  my $self = shift;
  $self->{'id'} = shift if @_;
  return $self->{'id'};
}

sub builder     { return $_[0]->{'builder'};     }
sub hub         { return $_[0]->{'hub'};         }
sub renderer    { return $_[0]->{'renderer'};    }
sub view_config { return $_[0]->{'view_config'}; }
sub dom         { return $_[0]->{'dom'} ||= EnsEMBL::Web::DOM->new; }

sub content_pan_compara {
  my $self = shift;
  return $self->content('compara_pan_ensembl');
}

sub content_text_pan_compara {
  my $self = shift;
  return $self->content_text('compara_pan_ensembl');
}

sub content_align_pan_compara {
  my $self = shift;
  return $self->content_align('compara_pan_ensembl');
}

sub content_alignment_pan_compara {
  my $self = shift;
  return $self->content('compara_pan_ensembl');
}

sub content_ensembl_pan_compara {
  my $self = shift;
  return $self->content_ensembl('compara_pan_ensembl');
}

sub content_other_pan_compara {
  my $self = shift;
  return $self->content_other('compara_pan_ensembl');
}

sub object {
  ## Tries to be backwards compatible
  my $self = shift;
  $self->{'object'} = shift if @_;
  return $self->builder ? $self->builder->object : $self->{'object'};
}

sub cacheable {
  my $self = shift;
  $self->{'cacheable'} = shift if @_;
  return $self->{'cacheable'};
}

sub ajaxable {
  my $self = shift;
  $self->{'ajaxable'} = shift if @_;
  return $self->{'ajaxable'};
}

sub configurable {
  my $self = shift;
  $self->{'configurable'} = shift if @_;
  return $self->{'configurable'};
}

sub has_image {
  my $self = shift;
  $self->{'has_image'} = shift if @_;
  return $self->{'has_image'} || 0;
}

sub get_content {
  my ($self, $function) = @_;
  my $cache = $self->ajaxable && !$self->renderer->{'_modal_dialog_'} ? $self->hub->cache : undef;
  my $content;
  
  if ($cache) {
    $self->set_cache_params;
    $content = $cache->get($ENV{'CACHE_KEY'});
  }
  
  if (!$content) {
    $content = $function && $self->can($function) ? $self->$function : $self->content;
    
    if ($cache && $content) {
      $self->set_cache_key;
      $cache->set($ENV{'CACHE_KEY'}, $content, 60*60*24*7, values %{$ENV{'CACHE_TAGS'}});
    }
  }
  
  return $content;
}

sub cache {
  my ($panel, $obj, $type, $name) = @_;
  my $cache = EnsEMBL::Web::TmpFile::Text->new(
    prefix   => $type,
    filename => $name,
  );
  return $cache;
}

sub set_cache_params {
  my $self        = shift;
  my $hub         = $self->hub;  
  my $view_config = $self->view_config;
  my $key;
  
  # FIXME: check cacheable flag
  if ($self->has_image) {
    my $width = sprintf 'IMAGE_WIDTH[%s]', $self->image_width;
    $ENV{'CACHE_TAGS'}{'image_width'} = $width;
    $ENV{'CACHE_KEY'} .= "::$width";
  }
  
  $hub->get_imageconfig($view_config->image_config) if $view_config && $view_config->image_config; # sets user_data cache tag
  
  $key = $self->set_cache_key;
  
  if (!$key) {
    $ENV{'CACHE_KEY'} =~ s/::(SESSION|USER)\[\w+\]//g;
    delete $ENV{'CACHE_TAGS'}{$_} for qw(session user);
  }
}

sub set_cache_key {
  my $self = shift;
  my $hub  = $self->hub;
  my $key  = join '::', map $ENV{'CACHE_TAGS'}{$_} || (), qw(view_config image_config user_data);
  my $page = sprintf '::PAGE[%s]', md5_hex(join '/', grep $_, $hub->action, $hub->function);
    
  if ($key) {
    $key = sprintf '::COMPONENT[%s]', md5_hex($key);
    
    if ($ENV{'CACHE_KEY'} =~ /::COMPONENT\[\w+\]/) {
      $ENV{'CACHE_KEY'} =~ s/::COMPONENT\[\w+\]/$key/;
    } else {
      $ENV{'CACHE_KEY'} .= $key;
    }
  }
  
  if ($ENV{'CACHE_KEY'} =~ /::PAGE\[\w+\]/) {
    $ENV{'CACHE_KEY'} =~ s/::PAGE\[\w+\]/$page/;
  } else {
    $ENV{'CACHE_KEY'} .= $page;
  }
  
  return $key;
}


sub cache_print {
  my ($cache, $string_ref) = @_;
  $cache->print($$string_ref) if $string_ref;
}

sub format {
  my $self = shift;
  return $self->{'format'} ||= $self->hub->param('_format') || 'HTML';
}

sub html_format {
  my $self = shift;
  return $self->{'html_format'} ||= $self->format eq 'HTML';
}

sub html_encode {
  shift;
  return encode_entities(@_);
}

sub join_with_and {
  ## Joins an array of strings with commas and an 'and' before the last element
  ## ie. returns 'a, b, c and d' for qw(a b c d)
  ## @params List of strings to be joined
  shift;
  return join(' and ', reverse (pop @_, join(', ', @_) || ()));
}

sub join_with_or {
  ## Joins an array of strings with commas and an 'or' before the last element
  ## ie. returns 'a, b, c or d' for qw(a b c d)
  ## @params List of strings to be joined
  shift;
  return join(' or ', reverse (pop @_, join(', ', @_) || ()));
}

sub wrap_in_p_tag {
  ## Wraps an HTML string in <p> if allowed
  ## @param HTML (or text)
  ## @param Flag if on, will do an html encoding the text
  my ($self, $text, $do_encode) = @_;

  return sprintf '<p>%s</p>', encode_entities($text) if $do_encode;
  return $text if $text =~ /^[\s\t\n]*\<(p|div|table|form|pre|ul)(\s|\>)/;
  return "<p>$text</p>";
}

sub append_s_to_plural {
  ## Appends an 's' to the string in case the flag is on
  my ($self, $string, $flag) = @_;
  return $flag ? "${string}s" : $string;
}

sub helptip {
  ## Returns html for an info icon which displays the given helptip when hovered
  ## @param Tip text (TODO - make it HTML compatiable)
  ## @param Optional - icon name to override the default info icon
  my ($self, $tip, $icon) = @_;
  return sprintf '<img src="%s/i/16/%s.png" alt="(?)" class="_ht helptip-icon" title="%s" />', $self->static_server, $icon || 'info', $tip;
}

sub error_panel {
  ## Returns html for a standard error box (with red header)
  ## @params Heading, error description, width of the box (defaults to image width)
  return shift->_info_panel('error', @_);
}

sub warning_panel {
  ## Returns html for a standard warning box
  ## @params Heading, warning description, width of the box (defaults to image width)
  return shift->_info_panel('warning', @_);
}

sub info_panel {
  ## Returns html for a standard info box (with grey header)
  ## @params Heading, description text, width of the box (defaults to image width)
  return shift->_info_panel('info', @_);
}

sub hint_panel {
  ## Returns html for a standard info box, but hideable with JS
  ## @params Heading, description text, width of the box (defaults to image width)
  my ($self, $id, $caption, $desc, $width) = @_;
  return if grep $_ eq $id, split /:/, $self->hub->get_cookie_value('ENSEMBL_HINTS');
  return $self->_info_panel('hint hint_flag', $caption, $desc, $width, $id);
}

sub site_name   { return $SiteDefs::SITE_NAME || $SiteDefs::ENSEMBL_SITETYPE; }
sub image_width { return shift->hub->param('image_width') || $ENV{'ENSEMBL_IMAGE_WIDTH'}; }
sub caption     { return undef; }
sub _init       { return; }

## TODO - remove these four method once above four methods are used instead of these
sub _error   { return shift->_info_panel('error',   @_);  } # Fatal error message. Couldn't perform action
sub _warning { return shift->_info_panel('warning', @_ ); } # Error message, but not fatal
sub _info    { return shift->_info_panel('info',    @_ ); } # Extra information 
sub _hint    {                                              # Extra information, hideable
  my ($self, $id, $caption, $desc, $width) = @_;
  return if grep $_ eq $id, split /:/, $self->hub->get_cookie_value('ENSEMBL_HINTS');
  return $self->_info_panel('hint hint_flag', $caption, $desc, $width, $id);
} 

sub _info_panel {
  my ($self, $class, $caption, $desc, $width, $id) = @_;
 
  return '' unless $self->html_format;

  if(ref($desc) eq 'ARRAY') {
    return '' unless @$desc;
    if(@$desc>1) {
      $desc = "<ul>".join("",map "<li>$_</li>",@$desc)."</ul>";
    } else {
      $desc = $desc->[0];
    }
  }
  if(ref($caption) eq 'ARRAY') {
    if(@$caption > 1) {
      my $last = pop @$caption;
      $caption = join(", ",uniq(@$caption))." and $last";
    } elsif(@$caption) {
      $caption = $caption->[0];
    } else {
      $caption = '';
    }
  }
  return sprintf(
    '<div%s style="width:%s" class="%s%s"><h3>%s</h3><div class="message-pad">%s</div></div>',
    $id ? qq{ id="$id"} : '',
    $width || $self->image_width . 'px', 
    $class, 
    $width ? ' fixed_width' : '',
    $caption || '&nbsp;', 
    $self->wrap_in_p_tag($desc)
  );
}

#Check if alignment exists in the database
sub check_for_align_in_database {
    my ($self, $align, $species, $cdb) = @_;

    return (undef, $self->_info('No alignment specified', '<p>Select the alignment you wish to display from the box above.</p>')) unless $align;
  
    my $hub           = $self->hub;
    my $species_defs  = $hub->species_defs;
    my $db_key        = $cdb =~ /pan_ensembl/ ? 'DATABASE_COMPARA_PAN_ENSEMBL' : 'DATABASE_COMPARA';
    my $align_details = $species_defs->multi_hash->{$db_key}->{'ALIGNMENTS'}->{$align};
    
    return $self->_error('Unknown alignment', '<p>The alignment you have selected does not exist in the current database.</p>') unless $align_details;
    
    if (!exists $align_details->{'species'}->{$species}) {
        return $self->_error('Unknown alignment', sprintf(
                                                          '<p>%s is not part of the %s alignment in the database.</p>',
                                                          $species_defs->species_label($species),
                                                          encode_entities($align_details->{'name'})
                                                         ));
    }
}

#Check what species are not present in the alignment
sub check_for_missing_species {
    my ($self, $align, $species, $cdb) = @_;
    
    my (@skipped, @missing, $title, $warnings, %aligned_species);
 
    my $hub           = $self->hub;
    my $species_defs  = $hub->species_defs;
    my $db_key        = $cdb =~ /pan_ensembl/ ? 'DATABASE_COMPARA_PAN_ENSEMBL' : 'DATABASE_COMPARA';
    my $align_details = $species_defs->multi_hash->{$db_key}->{'ALIGNMENTS'}->{$align};

    my $align_params    = $hub->param('align');
    my $slice           = $self->object->slice;
    $slice = undef if $slice == 1; # weirdly, we get 1 if feature_Slice is missing

    if(defined $slice) { 
        my ($slices)     = $self->get_slices($slice, $align, $species);
        %aligned_species = map { $_->{'name'} => 1 } @$slices;
    }

    foreach (keys %{$align_details->{'species'}}) {
        next if $_ eq $species;
        
        if ($align_details->{'class'} !~ /pairwise/ 
            && ($hub->param(sprintf 'species_%d_%s', $align, lc) || 'off') eq 'off') {
            push @skipped, $_;
        } 
        elsif (defined $slice and !$aligned_species{$_} and $_ ne 'ancestral_sequences') {
            push @missing, $_;
        }
    }
    
    if (scalar @skipped) {  
        $title = 'hidden';
        $warnings .= sprintf(
                             '<p>The following %d species in the alignment are not shown in the image. Use the "<strong>Configure this page</strong>" on the left to show them.<ul><li>%s</li></ul></p>', 
                             scalar @skipped, 
                             join "</li>\n<li>", sort map $species_defs->species_label($_), @skipped
                            );
    }
    
    if (scalar @skipped && scalar @missing) {
        $title .= ' and ';
    }
    
    if (scalar @missing) {
        $title .= ' species';
        if ($align_details->{'class'} =~ /pairwise/) {
            $warnings .= sprintf '<p>%s has no alignment in this region</p>', $species_defs->species_label($missing[0]);
        } else {
            $warnings .= sprintf(
                                 '<p>The following %d species have no alignment in this region:<ul><li>%s</li></ul></p>', 
                                 scalar @missing, 
                                 join "</li>\n<li>", sort map $species_defs->species_label($_), @missing
                                );
        }
    }
    return ($self->_info(ucfirst($title), $warnings)) if $warnings;
}

sub check_for_align_errors {
  my $self = shift;
  my ($align, $species, $cdb) = @_;

  my ($error, $warnings) = $self->check_for_align_in_database(@_);
  $warnings .= $self->check_for_missing_species(@_);

  return ($error, $warnings);
}

sub config_msg {
  my $self = shift;
  my $url  = $self->hub->url({
    species   => $self->hub->species,
    type      => 'Config',
    action    => $self->hub->type,
    function  => 'ExternalData',
    config    => '_page'
 });
  
  return qq{<p>Click <a href="$url" class="modal_link">"Configure this page"</a> to change the sources of external annotations that are available in the External Data menu.</p>};
}

sub ajax_url {
  my $self     = shift;
  my $function = shift;
  my $params   = shift || {};
  my (undef, $plugin, undef, $type, @module) = split '::', ref $self;

  my $module   = sprintf '%s%s', join('__', @module), $function && $self->can("content_$function") ? "/$function" : '';

  return $self->hub->url('Component', { type => $type, action => $plugin, function => $module, %$params }, undef, !$params->{'__clear'});
}

sub EC_URL {
  my ($self, $string) = @_;
  
  my $url_string = $string;
     $url_string =~ s/-/\?/g;
  
  return $self->hub->get_ExtURL_link("EC $string", 'EC_PATHWAY', $url_string);
}

sub glossary_mouseover {
  my ($self, $entry, $display_text) = @_;
  $display_text ||= $entry;
  
  my %glossary = $self->hub->species_defs->multiX('ENSEMBL_GLOSSARY');
  (my $text = $glossary{$entry}) =~ s/<.+?>//g;

  return $text ? qq{<span class="glossary_mouseover">$display_text<span class="floating_popup">$text</span></span>} : $display_text;
}

sub modal_form {
  ## Creates a modal-friendly form with hidden elements to automatically pass to handle wizard buttons
  ## Params Name (Id attribute) for form
  ## Params Action attribute
  ## Params HashRef with keys as accepted by Web::Form::ModalForm constructor
  my ($self, $name, $action, $options) = @_;

  my $hub               = $self->hub;
  my $params            = {};
  $params->{'action'}   = $params->{'next'} = $action;
  $params->{'current'}  = $hub->action;
  $params->{'name'}     = $name;
  $params->{$_}         = $options->{$_} for qw(class method wizard label no_back_button no_button buttons_on_top buttons_align skip_validation enctype);

  if ($options->{'wizard'}) {
    my $species = $hub->type eq 'UserData' ? $hub->data_species : $hub->species;
    
    $params->{'action'}  = $hub->species_path($species) if $species;
    $params->{'action'} .= sprintf '/%s/Wizard', $hub->type;
    my @tracks = $hub->param('_backtrack');
    $params->{'backtrack'} = \@tracks if scalar @tracks; 
  }

  return EnsEMBL::Web::Form::ModalForm->new($params);
}

sub new_image {
  my $self        = shift;
  my $hub         = $self->hub;
  my %formats     = EnsEMBL::Web::Constants::EXPORT_FORMATS;
  my $export      = $hub->param('export');
  my $id          = $self->id;
  my $config_type = $self->view_config ? $self->view_config->image_config : undef;
  my (@image_configs, $image_config);

  if (ref $_[0] eq 'ARRAY') {
    my %image_config_types;
    
    for (grep $_->isa('EnsEMBL::Web::ImageConfig'), @{$_[0]}) {
      $image_config_types{$_->{'type'}} = 1;
      push @image_configs, $_;
    }
    
    $image_config = $_[0][1];
  } else {
    @image_configs = ($_[1]);
    $image_config  = $_[1];
  }
  
  if ($export) {
    # Set text export on image config
    $image_config->set_parameter('text_export', $export) if $formats{$export}{'extn'} eq 'txt';
    $image_config->set_parameter('sortable_tracks', 0);
  }
  
  $_->set_parameter('component', $id) for grep $_->{'type'} eq $config_type, @image_configs;
 
  my $image = EnsEMBL::Web::Document::Image->new($hub, $self->id, \@image_configs);
  $image->drawable_container = Bio::EnsEMBL::DrawableContainer->new(@_) if $self->html_format;
  
  return $image;
}

sub new_vimage {
  my $self  = shift;
  my @image_config = $_[1];
  
  my $image = EnsEMBL::Web::Document::Image->new($self->hub, $self->id, \@image_config);
  $image->drawable_container = Bio::EnsEMBL::VDrawableContainer->new(@_) if $self->html_format;
  
  return $image;
}

sub new_karyotype_image {
  my ($self, $image_config) = @_;  
  my $image = EnsEMBL::Web::Document::Image->new($self->hub, $self->id, $image_config ? [ $image_config ] : undef);
  $image->{'object'} = $self->object;
  
  return $image;
}

sub new_table {
  my $self     = shift;
  my $hub      = $self->hub;
  my $table    = EnsEMBL::Web::Document::Table->new(@_);
  my $filename = $hub->filename($self->object);
  my $options  = $_[2];
  
  $table->session    = $hub->session;
  $table->format     = $self->format;
  $table->export_url = $hub->url unless defined $options->{'exportable'} || $self->{'_table_count'}++;
  $table->filename   = join '-', $self->id, $filename;
  $table->code       = $self->id . '::' . ($options->{'id'} || $self->{'_table_count'});
  
  return $table;
}

sub new_twocol {
  ## Creates and returns a new EnsEMBL::Web::Document::TwoCol.
  shift;
  return EnsEMBL::Web::Document::TwoCol->new(@_);
}

sub new_form {
  ## Creates and returns a new Form object.
  ## @param   HashRef as accepted by Form->new with a variation in action key
  ##  - action: Can be a string as need by Form->new, or a hashref as accepted by hub->url
  ## @return  EnsEMBL::Web::Form object
  my ($self, $params) = @_;
  $params->{'dom'}    = $self->dom;
  $params->{'action'} = ref $params->{'action'} ? $self->hub->url($params->{'action'}) : $params->{'action'} if $params->{'action'};
  $params->{'format'} = $self->format;
  return EnsEMBL::Web::Form->new($params);
}

sub _export_image {
  my ($self, $image, $flag) = @_;
  my $hub = $self->hub;
  
  $image->{'export'} = 'iexport' . ($flag ? " $flag" : '');
  
  my ($format, $scale) = $hub->param('export') ? split /-/, $hub->param('export'), 2 : ('', 1);
  $scale eq 1 if $scale <= 0;
  
  my %formats = EnsEMBL::Web::Constants::EXPORT_FORMATS;
  
  if ($formats{$format}) {
    $image->drawable_container->{'config'}->set_parameter('sf',$scale);
    (my $comp = ref $self) =~ s/[^\w\.]+/_/g;
    my $filename = sprintf '%s-%s-%s.%s', $comp, $hub->filename($self->object), $scale, $formats{$format}{'extn'};
    
    if ($hub->param('download')) {
      $hub->input->header(-type => $formats{$format}{'mime'}, -attachment => $filename);
    } else {
      $hub->input->header(-type => $formats{$format}{'mime'}, -inline => $filename);
    }

    if ($formats{$format}{'extn'} eq 'txt') {
      print $image->drawable_container->{'export'};
      return 1;
    }

    $image->render($format);
    return 1;
  }
  
  return 0;
}

sub _matches { ## TODO - tidy this
  my ($self, $key, $caption, @keys) = @_;
  my $output_as_twocol  = $keys[-1] eq 'RenderAsTwoCol';
  my $output_as_table   = $keys[-1] eq 'RenderAsTables';
  my $show_version      = $keys[-1] eq 'show_version' ? 'show_version' : '';

  pop @keys if ($output_as_twocol || $output_as_table || $show_version) ; # if output_as_table or show_version or output_as_twocol then the last value isn't meaningful

  my $object       = $self->object;
  my $species_defs = $self->hub->species_defs;
  my $label        = $species_defs->translate($caption);
  my $obj          = $object->Obj;

  # Check cache
  if (!$object->__data->{'links'}) {
    my @similarity_links = @{$object->get_similarity_hash($obj)};
    return unless @similarity_links;
    $self->_sort_similarity_links($output_as_table, $show_version, $keys[0], @similarity_links );
  }

  my @links = map { @{$object->__data->{'links'}{$_}||[]} } @keys;
  return unless @links;
  @links = $self->remove_redundant_xrefs(@links) if $keys[0] eq 'ALT_TRANS';
  return unless @links;

  my $db    = $object->get_db;
  my $entry = lc(ref $obj);
  $entry =~ s/bio::ensembl:://;

  my @rows;
  my $html = $species_defs->ENSEMBL_SITETYPE eq 'Vega' ? '' : "<p><strong>This $entry corresponds to the following database identifiers:</strong></p>";

  # in order to preserve the order, we use @links for acces to keys
  while (scalar @links) {
    my $key = $links[0][0];
    my $j   = 0;
    my $text;

    # display all other vales for the same key
    while ($j < scalar @links) {
      my ($other_key , $other_text) = @{$links[$j]};
      if ($key eq $other_key) {
        $text      .= $other_text;
        splice @links, $j, 1;
      } else {
        $j++;
      }
    }

    push @rows, { dbtype => $key, dbid => $text };
  }

  my $table;

  if ($output_as_twocol) {
    $table = $self->new_twocol;
    $table->add_row("$_->{'dbtype'}:", " $_->{'dbid'}") for @rows;    
  } elsif ($output_as_table) { # if flag is on, display datatable, otherwise a simple table
    $table = $self->new_table([
        { key => 'dbtype', align => 'left', title => 'External database' },
        { key => 'dbid',   align => 'left', title => 'Database identifier' }
      ], \@rows, { data_table => 'no_sort no_col_toggle', exportable => 1 }
    );
  } else {
    $table = $self->dom->create_element('table', {'cellspacing' => '0', 'children' => [
      map {'node_name' => 'tr', 'children' => [
        {'node_name' => 'th', 'inner_HTML' => "$_->{'dbtype'}:"},
        {'node_name' => 'td', 'inner_HTML' => " $_->{'dbid'}"  }
      ]}, @rows
    ]});
  }

  return $html.$table->render;
}

sub _sort_similarity_links {
  my $self             = shift;
  my $output_as_table  = shift || 0;
  my $show_version     = shift || 0;
  my $xref_type        = shift || '';
  my @similarity_links = @_;

  my $hub              = $self->hub;
  my $object           = $self->object;
  my $database         = $hub->database;
  my $db               = $object->get_db;
  my $urls             = $hub->ExtURL;
  my $fv_type          = $hub->action eq 'Oligos' ? 'OligoFeature' : 'Xref'; # default link to featureview is to retrieve an Xref
  my (%affy, %exdb);

  # Get the list of the mapped ontologies 
  my @mapped_ontologies = @{$hub->species_defs->SPECIES_ONTOLOGIES || ['GO']};
  my $ontologies = join '|', @mapped_ontologies, 'goslim_goa';

  foreach my $type (sort {
    $b->priority        <=> $a->priority        ||
    $a->db_display_name cmp $b->db_display_name ||
    $a->display_id      cmp $b->display_id
  } @similarity_links) {
    my $link       = '';
    my $join_links = 0;
    my $externalDB = $type->database;
    my $display_id = $type->display_id;
    my $primary_id = $type->primary_id;

    # hack for LRG
    $primary_id =~ s/_g\d*$// if $externalDB eq 'ENS_LRG_gene';

    next if $type->status eq 'ORTH';                            # remove all orthologs
    next if lc $externalDB eq 'medline';                        # ditch medline entries - redundant as we also have pubmed
    next if $externalDB =~ /^flybase/i && $display_id =~ /^CG/; # ditch celera genes from FlyBase
    next if $externalDB eq 'Vega_gene';                         # remove internal links to self and transcripts
    next if $externalDB eq 'Vega_transcript';
    next if $externalDB eq 'Vega_translation';
    next if $externalDB eq 'OTTP' && $display_id =~ /^\d+$/;    # don't show vega translation internal IDs
    next if $externalDB eq 'shares_CDS_with_ENST';

    if ($externalDB =~ /^($ontologies)$/) {
      push @{$object->__data->{'links'}{'go'}}, $display_id;
      next;
    } elsif ($externalDB eq 'GKB') {
      my ($key, $primary_id) = split ':', $display_id;
      push @{$object->__data->{'links'}{'gkb'}->{$key}}, $type;
      next;
    }

    my $text = $display_id;

    (my $A = $externalDB) =~ s/_predicted//;

    if ($urls && $urls->is_linked($A)) {
      $type->{ID} = $primary_id;
      $link = $urls->get_url($A, $type);
      my $word = $display_id;
      $word .= " ($primary_id)" if $A eq 'MARKERSYMBOL';

      if ($link) {
        $text = qq{<a href="$link" class="constant">$word</a>};
      } else {
        $text = $word;
      }
    }
    if ($type->isa('Bio::EnsEMBL::IdentityXref')) {
      $text .= ' <span class="small"> [Target %id: ' . $type->target_identity . '; Query %id: ' . $type->query_identity . ']</span>';
      $join_links = 1;
    }

    if ($hub->species_defs->ENSEMBL_PFETCH_SERVER && $externalDB =~ /^(SWISS|SPTREMBL|LocusLink|protein_id|RefSeq|EMBL|Gene-name|Uniprot)/i && ref($object->Obj) eq 'Bio::EnsEMBL::Transcript' && $externalDB !~ /uniprot_genename/i) {
      my $seq_arg = $display_id;
      $seq_arg    = "LL_$seq_arg" if $externalDB eq 'LocusLink';

      my $url = $self->hub->url({
        type     => 'Transcript',
        action   => 'Similarity/Align',
        sequence => $seq_arg,
        extdb    => lc $externalDB
      });

      $text .= qq{ [<a href="$url">align</a>] };
    }

    $text .= sprintf ' [<a href="%s">Search GO</a>]', $urls->get_url('GOSEARCH', $primary_id) if $externalDB =~ /^(SWISS|SPTREMBL)/i; # add Search GO link;

    if ($show_version && $type->version) {
      my $version = $type->version;
      $text .= " (version $version)";
    }

    if ($type->description) {
      (my $D = $type->description) =~ s/^"(.*)"$/$1/;
      $text .= '<br />' . encode_entities($D);
      $join_links = 1;
    }

    if ($join_links) {
      $text = qq{\n <div>$text};
    } else {
      $text = qq{\n <div class="multicol">$text};
    }

    # override for Affys - we don't want to have to configure each type, and
    # this is an internal link anyway.
    if ($externalDB =~ /^AFFY_/i) {
      next if $affy{$display_id} && $exdb{$type->db_display_name}; # remove duplicates

      $text = qq{\n  <div class="multicol"> $display_id};
      $affy{$display_id}++;
      $exdb{$type->db_display_name}++;
    }

    # add link to featureview
    ## FIXME - another LRG hack! 
    if ($externalDB eq 'ENS_LRG_gene') {
      my $lrg_url = $self->hub->url({
        type    => 'LRG',
        action  => 'Genome',
        lrg     => $display_id,
      });

      $text .= qq{ [<a href="$lrg_url">view all locations</a>]};
    } else {
      my $link_name = $fv_type eq 'OligoFeature' ? $display_id : $primary_id;
      my $link_type = $fv_type eq 'OligoFeature' ? $fv_type    : "${fv_type}_$externalDB";

      my $k_url = $self->hub->url({
        type   => 'Location',
        action => 'Genome',
        id     => $link_name,
        ftype  => $link_type
      });
      $text .= qq{  [<a href="$k_url">view all locations</a>]} unless $xref_type =~ /^ALT/;
    }

    $text .= '</div>' if $join_links;

    my $label = $type->db_display_name || $externalDB;
    $label    = 'LRG' if $externalDB eq 'ENS_LRG_gene'; ## FIXME Yet another LRG hack!

    push @{$object->__data->{'links'}{$type->type}}, [ $label, $text ];
  }
}

sub remove_redundant_xrefs {
  my ($self, @links) = @_;
  my %priorities;

  # We can have multiple OTT/ENS xrefs but need to filter some out since there can be duplicates.
  # Therefore need to generate a data structure that has the stable ID as the key
  my %links;
  foreach (@links) {
    if ($_->[1] =~ /[t|g]=(\w+)/) {
      my $sid = $1;
      if ($sid =~ /[ENS|OTT]/) { 
        push @{$links{$sid}->{$_->[0]}}, $_->[1];
      }
    }
  }

  # There can be more than db_link type for each particular stable ID, need to order by priority
  my @priorities = ('Transcript having exact match between ENSEMBL and HAVANA',
                    'Ensembl transcript having exact match with Havana',
                    'Havana transcript having same CDS',
                    'Ensembl transcript sharing CDS with Havana',
                    'Havana transcript');

  my @new_links;
  foreach my $sid (keys %links) {
    my $wanted_link_type;
  PRIORITY:
    foreach my $link_type (@priorities) {
      foreach my $db_link_type ( keys %{$links{$sid}} ) {
        if ($db_link_type eq $link_type) {
          $wanted_link_type = $db_link_type;
          last PRIORITY;
        }
      }
    }

    return @links unless $wanted_link_type; #show something rather than nothing if we have unexpected (ie none in the above list) xref types

    #if there is only one link for a particular db_link type it's easy...
    if ( @{$links{$sid}->{$wanted_link_type}} == 1) {
      push @new_links, [ $wanted_link_type, @{$links{$sid}->{$wanted_link_type}} ];
    }
    else {
      #... otherwise differentiate between multiple xrefs of the same type if the version numbers are different
      my $max_version = 0;
      foreach my $link (@{$links{$sid}->{$wanted_link_type}}) {
        if ( $link =~ /version (\d{1,2})/ ) {
          $max_version = $1 if $1 > $max_version;
        }
      }
      foreach my $link (@{$links{$sid}->{$wanted_link_type}}) {
        next if ($max_version && ($link !~ /version $max_version/));
        push @new_links, [ $wanted_link_type, $link ];
      }
    }
  }
  return @new_links;
}

sub transcript_table {
  my $self        = shift;
  my $hub         = $self->hub;
  my $object      = $self->object;
  my $species     = $hub->species;
  my $table       = $self->new_twocol;
  my $html        = '';
  my $page_type   = ref($self) =~ /::Gene\b/ ? 'gene' : 'transcript';
  my $description = $object->gene_description;
     $description = '' if $description eq 'No description';

  if ($description) {
    my ($edb, $acc);
    
    if ($object->get_db eq 'vega') {
      $edb = 'Vega';
      $acc = $object->Obj->stable_id;
      $description .= sprintf ' <span class="small">%s</span>', $hub->get_ExtURL_link("Source: $edb", $edb . '_' . lc $page_type, $acc);
    } else {
      $description =~ s/EC\s+([-*\d]+\.[-*\d]+\.[-*\d]+\.[-*\d]+)/$self->EC_URL($1)/e;
      $description =~ s/\[\w+:([-\w\/\_]+)\;\w+:([\w\.]+)\]//g;
      ($edb, $acc) = ($1, $2);

      my $l1   =  $hub->get_ExtURL($edb, $acc);
      $l1      =~ s/\&amp\;/\&/g;
      my $t1   = "Source: $edb $acc";
      my $link = $l1 ? qq(<a href="$l1">$t1</a>) : $t1;

      $description .= qq( <span class="small">@{[ $link ]}</span>) if $acc && $acc ne 'content';
    }

    $table->add_row('Description', $description);
  }
  
  my $seq_region_name  = $object->seq_region_name;
  my $seq_region_start = $object->seq_region_start;
  my $seq_region_end   = $object->seq_region_end;

  my $location_html = sprintf(
    '<a href="%s" class="constant">%s: %s-%s</a> %s.',
    $hub->url({
      type   => 'Location',
      action => 'View',
      r      => "$seq_region_name:$seq_region_start-$seq_region_end"
    }),
    $self->neat_sr_name($object->seq_region_type, $seq_region_name),
    $self->thousandify($seq_region_start),
    $self->thousandify($seq_region_end),
    $object->seq_region_strand < 0 ? ' reverse strand' : 'forward strand'
  );
  
  # alternative (Vega) coordinates
  if ($object->get_db eq 'vega') {
    my $alt_assemblies  = $hub->species_defs->ALTERNATIVE_ASSEMBLIES || [];
    my ($vega_assembly) = map { $_ =~ /VEGA/; $_ } @$alt_assemblies;
    
    # set dnadb to 'vega' so that the assembly mapping is retrieved from there
    my $reg        = 'Bio::EnsEMBL::Registry';
    my $orig_group = $reg->get_DNAAdaptor($species, 'vega')->group;
    
    $reg->add_DNAAdaptor($species, 'vega', $species, 'vega');

    my $alt_slices = $object->vega_projection($vega_assembly); # project feature slice onto Vega assembly
    
    # link to Vega if there is an ungapped mapping of whole gene
    if (scalar @$alt_slices == 1 && $alt_slices->[0]->length == $object->feature_length) {
      my $l = $alt_slices->[0]->seq_region_name . ':' . $alt_slices->[0]->start . '-' . $alt_slices->[0]->end;
      
      $location_html .= ' [<span class="small">This corresponds to ';
      $location_html .= sprintf(
        '<a href="%s" target="external" class="constant">%s-%s</a>',
        $hub->ExtURL->get_url('VEGA_CONTIGVIEW', $l),
        $self->thousandify($alt_slices->[0]->start),
        $self->thousandify($alt_slices->[0]->end)
      );
      
      $location_html .= " in $vega_assembly coordinates</span>]";
    } else {
      $location_html .= sprintf qq{ [<span class="small">There is no ungapped mapping of this %s onto the $vega_assembly assembly</span>]}, lc $object->type_name;
    }
    
    $reg->add_DNAAdaptor($species, 'vega', $species, $orig_group); # set dnadb back to the original group
  }

  $location_html = "<p>$location_html</p>";

  if ($page_type eq 'gene') {
    # Haplotype/PAR locations
    my $alt_locs = $object->get_alternative_locations;

    if (@$alt_locs) {
      $location_html .= '
        <p> This gene is mapped to the following HAP/PARs:</p>
        <ul>';
      
      foreach my $loc (@$alt_locs) {
        my ($altchr, $altstart, $altend, $altseqregion) = @$loc;
        
        $location_html .= sprintf('
          <li><a href="/%s/Location/View?l=%s:%s-%s" class="constant">%s : %s-%s</a></li>', 
          $species, $altchr, $altstart, $altend, $altchr,
          $self->thousandify($altstart),
          $self->thousandify($altend)
        );
      }
      
      $location_html .= '
        </ul>';
    }
  }

  $table->add_row('Location', $location_html);

  my $insdc_accession;
  $insdc_accession = $self->object->insdc_accession if $self->object->can('insdc_accession');
  $table->add_row('INSDC coordinates',$insdc_accession) if $insdc_accession;

  my $gene = $object->gene;
  
  my $gencode_desc = "The GENCODE Basic set includes all genes in the GENCODE gene set but only a subset of the transcripts.";

  if ($gene) {
    my $transcript  = $page_type eq 'transcript' ? $object->stable_id : $hub->param('t');
    my $transcripts = $gene->get_all_Transcripts;
    my $count       = @$transcripts;
    my $plural      = 'transcripts';
    my $splices     = 'splice variants';
    my $action      = $hub->action;
    my %biotype_rows;

    my $trans_attribs = {};
    my $trans_gencode = {};

    foreach my $trans (@$transcripts) {
      foreach my $attrib_type (qw(CDS_start_NF CDS_end_NF gencode_basic)) {
        (my $attrib) = @{$trans->get_all_Attributes($attrib_type)};
        if($attrib_type eq 'gencode_basic') {
            if ($attrib && $attrib->value) {
              $trans_gencode->{$trans->stable_id}{$attrib_type} = $attrib->value;
            }
        } else {
          $trans_attribs->{$trans->stable_id}{$attrib_type} = $attrib->value if ($attrib && $attrib->value);
        }
      }
    }
    my %url_params = (
      type   => 'Transcript',
      action => $page_type eq 'gene' || $action eq 'ProteinSummary' ? 'Summary' : $action
    );
    
    if ($count == 1) { 
      $plural =~ s/s$//;
      $splices =~ s/s$//;
    }
    
    my $gene_html = "This gene has $count $plural ($splices)";
    
    if ($page_type eq 'transcript') {
      my $gene_id  = $gene->stable_id;
      my $gene_url = $hub->url({
        type   => 'Gene',
        action => 'Summary',
        g      => $gene_id
      });
      $gene_html = qq{This transcript is a product of gene <a href="$gene_url">$gene_id</a><br /><br />$gene_html};
    }
    
    my $show    = $hub->get_cookie_value('toggle_transcripts_table') eq 'open';
    my @columns = (
       { key => 'name',       sort => 'string',  title => 'Name'          },
       { key => 'transcript', sort => 'html',    title => 'Transcript ID' },
       { key => 'bp_length',  sort => 'numeric', title => 'Length (bp)'   },
       { key => 'protein',    sort => 'html',    title => 'Protein ID'    },
       { key => 'aa_length',  sort => 'numeric', title => 'Length (aa)'   },
       { key => 'biotype',    sort => 'html',    title => 'Biotype'       },
    );

    push @columns, { key => 'cds_tag', sort => 'html', title => 'CDS incomplete' } if %$trans_attribs;
    push @columns, { key => 'ccds', sort => 'html', title => 'CCDS' } if $species =~ /^Homo|Mus/;
    push @columns, { key => 'gencode_set', sort => 'html', title => 'GENCODE basic' } if %$trans_gencode;
    
    my @rows;
    
    foreach (map { $_->[2] } sort { $a->[0] cmp $b->[0] || $a->[1] cmp $b->[1] } map { [ $_->external_name, $_->stable_id, $_ ] } @$transcripts) {
      my $transcript_length = $_->length;
      my $tsi               = $_->stable_id;
      my $protein           = 'No protein product';
      my $protein_length    = '-';
      my $ccds              = '-';
      my $cds_tag           = '-';
      my $gencode_set       = '-';
      my $url               = $hub->url({ %url_params, t => $tsi });
      
      if ($_->translation) {
        $protein = sprintf(
          '<a href="%s">%s</a>',
          $hub->url({
            type   => 'Transcript',
            action => 'ProteinSummary',
            t      => $tsi
          }),
          $_->translation->stable_id
        );
        
        $protein_length = $_->translation->length;
      }
      
      if (my @CCDS = grep { $_->dbname eq 'CCDS' } @{$_->get_all_DBLinks}) {
        my %T = map { $_->primary_id => 1 } @CCDS;
        @CCDS = sort keys %T;
        $ccds = join ', ', map $hub->get_ExtURL_link($_, 'CCDS', $_), @CCDS;
      }
      if ($trans_attribs->{$tsi}) {
        if ($trans_attribs->{$tsi}{'CDS_start_NF'}) {
          if ($trans_attribs->{$tsi}{'CDS_end_NF'}) {
            $cds_tag = "5' and 3'";
          }
          else {
            $cds_tag = "5'";
          }
        }
        elsif ($trans_attribs->{$tsi}{'CDS_end_NF'}) {
         $cds_tag = "3'";
        }
<<<<<<< HEAD
      }

      if ($trans_gencode->{$tsi}) {
         if ($trans_gencode->{$tsi}{'gencode_basic'}) {
          $gencode_set = "Y";
        }
=======
>>>>>>> 24f8dadc
      }

      if ($trans_gencode->{$tsi}) {
         if ($trans_gencode->{$tsi}{'gencode_basic'}) {
          $gencode_set = qq(<span class="glossary_mouseover">Y<span class="floating_popup">$gencode_desc</span></span>);
        }
       }
      (my $biotype = $_->biotype) =~ s/_/ /g;

      my $row = {
        name       => { value => $_->display_xref ? $_->display_xref->display_id : 'Novel', class => 'bold' },
        transcript => sprintf('<a href="%s">%s</a>', $url, $tsi),
        bp_length  => $transcript_length,
        protein    => $protein,
        aa_length  => $protein_length,
        biotype    => $self->glossary_mouseover(ucfirst $biotype),
        ccds       => $ccds,
        has_ccds   => $ccds eq '-' ? 0 : 1,
        cds_tag    => $cds_tag,
        gencode_set=> $gencode_set,
        options    => { class => $count == 1 || $tsi eq $transcript ? 'active' : '' }
      };
      
      $biotype = '.' if $biotype eq 'protein coding';
      $biotype_rows{$biotype} = [] unless exists $biotype_rows{$biotype};
      push @{$biotype_rows{$biotype}}, $row;
    }

    ## Additionally, sort by CCDS status and length
    while (my ($k,$v) = each (%biotype_rows)) {
      my @subsorted = sort {$b->{'has_ccds'} cmp $a->{'has_ccds'}
                            || $b->{'bp_length'} <=> $a->{'bp_length'}} @$v;
      $biotype_rows{$k} = \@subsorted;
    }

    # Add rows to transcript table
    push @rows, @{$biotype_rows{$_}} for sort keys %biotype_rows; 

    $table->add_row(
      $page_type eq 'gene' ? 'Transcripts' : 'Gene',
      $gene_html . sprintf(
        ' <a rel="transcripts_table" class="button toggle no_img set_cookie %s" href="#" title="Click to toggle the transcript table">
          <span class="closed">Show transcript table</span><span class="open">Hide transcript table</span>
        </a>',
        $show ? 'open' : 'closed'
      )
    );

    my $table_2 = $self->new_table(\@columns, \@rows, {
      data_table        => 1,
      data_table_config => { asStripClasses => [ '', '' ], oSearch => { sSearch => '', bRegex => 'false', bSmart => 'false' } },
      toggleable        => 1,
      class             => 'fixed_width' . ($show ? '' : ' hide'),
      id                => 'transcripts_table',
      exportable        => 0
    });

    $html = $table->render.$table_2->render;

  } else {
    $html = $table->render;
  }
  
  return qq{<div class="summary_panel">$html</div>};
}

sub structural_variation_table {
  my ($self, $slice, $title, $table_id, $functions, $open) = @_;
  my $hub = $self->hub;
  my $rows;
  
  my $columns = [
     { key => 'id',          sort => 'string',         title => 'Name'   },
     { key => 'location',    sort => 'position_html',  title => 'Chr:bp' },
     { key => 'size',        sort => 'numeric_hidden', title => 'Genomic size (bp)' },
     { key => 'class',       sort => 'string',         title => 'Class'  },
     { key => 'source',      sort => 'string',         title => 'Source Study' },
     { key => 'description', sort => 'string',         title => 'Study description', width => '50%' },
  ];
  
  my $svfs;
  foreach my $func (@{$functions}) {
    push(@$svfs,@{$slice->$func});
  }
  
  foreach my $svf (@{$svfs}) {
    my $name        = $svf->variation_name;
    my $description = $svf->source_description;
    my $sv_class    = $svf->var_class;
    my $source      = $svf->source;
    
    if ($svf->study) {
      my $ext_ref    = $svf->study->external_reference;
      my $study_name = $svf->study->name;
      my $study_url  = $svf->study->url;
      
      if ($study_name) {
        $source      .= ":$study_name";
        $source       = qq{<a rel="external" href="$study_url">$source</a>} if $study_url;
        $description .= ': ' . $svf->study->description;
      }
      
      if ($ext_ref =~ /pubmed\/(.+)/) {
        my $pubmed_id   = $1;
        my $pubmed_link = $hub->get_ExtURL('PUBMED', $pubmed_id);
           $description =~ s/$pubmed_id/<a href="$pubmed_link" target="_blank">$pubmed_id<\/a>/g;
      }
    }
    
    # SV size (format the size with comma separations, e.g: 10000 to 10,000)
    my $sv_size = $svf->length;
       $sv_size ||= '-';
 
    my $hidden_size  = sprintf(qq{<span class="hidden">%s</span>},($sv_size eq '-') ? 0 : $sv_size);

    my $int_length = length $sv_size;
    
    if ($int_length > 3) {
      my $nb         = 0;
      my $int_string = '';
      
      while (length $sv_size > 3) {
        $sv_size    =~ /(\d{3})$/;
        $int_string = ",$int_string" if $int_string ne '';
        $int_string = "$1$int_string";
        $sv_size    = substr $sv_size, 0, (length($sv_size) - 3);
      }
      
      $sv_size = "$sv_size,$int_string";
    }  
      
    my $sv_link = $hub->url({
      type   => 'StructuralVariation',
      action => 'Explore',
      sv     => $name
    });      

    my $loc_string = $svf->seq_region_name . ':' . $svf->seq_region_start . '-' . $svf->seq_region_end;
        
    my $loc_link = $hub->url({
      type   => 'Location',
      action => 'View',
      r      => $loc_string,
    });
      
    my %row = (
      id          => qq{<a href="$sv_link">$name</a>},
      location    => qq{<a href="$loc_link">$loc_string</a>},
      size        => $hidden_size.$sv_size,
      class       => $sv_class,
      source      => $source,
      description => $description,
    );
    
    push @$rows, \%row;
  }
  
  return $self->toggleable_table($title, $table_id, $self->new_table($columns, $rows, { data_table => 1, sorting => [ 'location asc' ], data_table_config => {iDisplayLength => 25} }), $open);
}

sub toggleable_table {
  my ($self, $title, $id, $table, $open, $extra_html) = @_;
  my @state = $open ? qw(show open) : qw(hide closed);
  
  $table->add_option('class', $state[0]);
  $table->add_option('toggleable', 1);
  $table->add_option('id', "${id}_table");
  
  return sprintf('
    <div class="toggleable_table">
      <h2><a rel="%s_table" class="toggle %s" href="#%s_table">%s</a></h2>
      %s
      %s
    </div>',
    $id, $state[1], $id, $title, $extra_html, $table->render
  ); 
}

sub ajax_add {
  my ($self, $url, $rel, $open) = @_;
  
  return sprintf('
    <a href="%s" class="ajax_add toggle %s" rel="%s_table">
      <span class="closed">Show</span><span class="open">Hide</span>
      <input type="hidden" class="url" value="%s" />
    </a>', $url, $open ? 'open' : 'closed', $rel, $url
  );
}

# Simple subroutine to dump a formatted "warn" block to the error logs - useful when debugging complex
# data structures etc... 
# output looks like:
#
#  ###########################
#  #                         #
#  # TEXT. TEXT. TEXT. TEXT. #
#  # TEXT. TEXT. TEXT. TEXT. #
#  # TEXT. TEXT. TEXT. TEXT. #
#  #                         #
#  # TEXT. TEXT. TEXT. TEXT. #
#  # TEXT. TEXT. TEXT. TEXT. #
#  #                         #
#  ###########################
sub _warn_block {
  my $self        = shift;
  my $width       = 128;
  my $border_char = '#';
  my $template    = sprintf "%s %%-%d.%ds %s\n", $border_char, $width-4,$width-4, $border_char;
  my $line        = $border_char x $width;
  
  warn "\n";
  warn "$line\n";
  
  $Text::Wrap::columns = $width-4;
  
  foreach my $l (@_) {
    my $lines = wrap('','', $l);
    
    warn sprintf $template;
    warn sprintf $template, $_ for split /\n/, $lines;
  }
  
  warn sprintf $template;
  warn "$line\n";
  warn "\n";
}

# render a sift or polyphen prediction with colours and a hidden span with a rank for sorting
sub render_sift_polyphen {
  my ($self, $pred, $score) = @_;
  
  return '-' unless defined($pred) || defined($score);
  
  my %classes = (
    '-'                 => '',
    'probably damaging' => 'bad',
    'possibly damaging' => 'ok',
    'benign'            => 'good',
    'unknown'           => 'neutral',
    'tolerated'         => 'good',
    'deleterious'       => 'bad'
  );
  
  my %ranks = (
    '-'                 => 0,
    'probably damaging' => 4,
    'possibly damaging' => 3,
    'benign'            => 1,
    'unknown'           => 2,
    'tolerated'         => 1,
    'deleterious'       => 2,
  );
  
  my ($rank, $rank_str);
  
  if(defined($score)) {
    $rank = int(1000 * $score) + 1;
    $rank_str = "$score";
  }
  else {
    $rank = $ranks{$pred};
    $rank_str = $pred;
  }
  
  return qq{
    <span class="hidden">$rank</span><span class="hidden export">$pred(</span>
    <div align="center"><div title="$pred" class="_ht score score_$classes{$pred}">$rank_str</div></div>
    <span class="hidden export">)</span>
  };
}

# render consequence type(s) with colour(s) a hidden span with a rank for sorting
sub render_consequence_type {
  my $self        = shift;
  my $tva         = shift;
  my $most_severe = shift;
  my $var_styles  = $self->hub->species_defs->colour('variation');
  my $colourmap   = $self->hub->colourmap;

  my $overlap_consequences = ($most_severe) ? [$tva->most_severe_OverlapConsequence] || [] : $tva->get_all_OverlapConsequences || [];

  # Sort by rank, with only one copy per consequence type
  my @consequences = sort {$a->rank <=> $b->rank} (values %{{map {$_->label => $_} @{$overlap_consequences}}});

  my $type = join ' ',
    map {
      sprintf(
        '<nobr><span class="colour" style="background-color:%s">&nbsp;</span> '.
        '<span class="_ht conhelp" title="%s">%s</span></nobr>',
        $var_styles->{lc $_->SO_term} ? $colourmap->hex_by_name($var_styles->{lc $_->SO_term}->{'default'}) : $colourmap->hex_by_name($var_styles->{'default'}->{'default'}),
        $_->description,
        $_->label
      )
    }
    @consequences;
  my $rank = $consequences[0]->rank;
      
  return ($type) ? qq{<span class="hidden">$rank</span>$type} : '-';
}


sub trim_large_string {
  my $self        = shift;
  my $string      = shift;
  my $cell_prefix = shift;
  my $truncator = shift;
  my $options = shift || {};
  
  unless(ref($truncator)) {
    my $len = $truncator || 25;
    $truncator = sub {
      local $_ = $self->strip_HTML(shift);
      return $_ if(length $_ < $len);      
      return substr($_,0,$len)."...";
    };
  }
  my $truncated = $truncator->($string);

  # Allow ... on wrapping summaries unless explicitly prohibited
  my @summary_classes = ('toggle_summary');
  push @summary_classes,'summary_trunc' unless($options->{'no-summary-trunc'});
  
  # Don't truncate very short strings
  my $short = $options->{'short'} || 5;
  $short = undef if($options->{'short'} == 0);
  $truncated = undef if(length($truncated)<$short);
  
  return $string unless defined $truncated;
  return sprintf(qq(
    <div class="toggle_div">
      <span class="%s">%s</span>
      <span class="cell_detail">%s</span>
      <span class="toggle_img"/>
    </div>),
      join(" ",@summary_classes),$truncated,$string);  
}

sub species_stats {
  my $self = shift;
  my $sd = $self->hub->species_defs;
  my $html = '<h3>Summary</h3>';

  my $db_adaptor = $self->hub->database('core');
  my $meta_container = $db_adaptor->get_MetaContainer();
  my $genome_container = $db_adaptor->get_GenomeContainer();

  my %glossary          = $sd->multiX('ENSEMBL_GLOSSARY');
  my %glossary_lookup   = (
      'coding'              => 'Protein coding',
      'snoncoding'          => 'Short non coding gene',
      'lnoncoding'          => 'Long non coding gene',
      'pseudogene'          => 'Pseudogene',
      'transcript'          => 'Transcript',
    );


  my $cols = [
    { key => 'name', title => '', width => '30%', align => 'left' },
    { key => 'stat', title => '', width => '70%', align => 'left' },
  ];
  my $options = {'header' => 'no', 'rows' => ['bg3', 'bg1']};

  ## SUMMARY STATS
  my $summary = EnsEMBL::Web::Document::Table->new($cols, [], $options);

  my( $a_id ) = ( @{$meta_container->list_value_by_key('assembly.name')},
                    @{$meta_container->list_value_by_key('assembly.default')});
  if ($a_id) {
    # look for long name and accession num
    if (my ($long) = @{$meta_container->list_value_by_key('assembly.long_name')}) {
      $a_id .= " ($long)";
    }
    if (my ($acc) = @{$meta_container->list_value_by_key('assembly.accession')}) {
      $acc = sprintf('INSDC Assembly <a href="http://www.ebi.ac.uk/ena/data/view/%s">%s</a>', $acc, $acc);
      $a_id .= ", $acc";
    }
  }
  $summary->add_row({
      'name' => '<b>Assembly</b>',
      'stat' => $a_id.', '.$sd->ASSEMBLY_DATE
  });
  $summary->add_row({
      'name' => '<b>Database version</b>',
      'stat' => $sd->ENSEMBL_VERSION.'.'.$sd->SPECIES_RELEASE_VERSION
  });
  $summary->add_row({
      'name' => '<b>Base Pairs</b>',
      'stat' => $self->thousandify($genome_container->get_total_length()),
  });
  $summary->add_row({
      'name' => '<b>Golden Path Length</b>',
      'stat' => $self->thousandify($genome_container->get_ref_length())
  });
  $summary->add_row({
      'name' => '<b>Genebuild by</b>',
      'stat' => $sd->GENEBUILD_BY
  });
  my @A         = @{$meta_container->list_value_by_key('genebuild.method')};
  my $method  = ucfirst($A[0]) || '';
  $method     =~ s/_/ /g;
  $summary->add_row({
      'name' => '<b>Genebuild method</b>',
      'stat' => $method
  });
  $summary->add_row({
      'name' => '<b>Genebuild started</b>',
      'stat' => $sd->GENEBUILD_START
  });
  $summary->add_row({
      'name' => '<b>Genebuild released</b>',
      'stat' => $sd->GENEBUILD_RELEASE
  });
  $summary->add_row({
      'name' => '<b>Genebuild last updated/patched</b>',
      'stat' => $sd->GENEBUILD_LATEST
  });
  my $gencode = $sd->GENCODE_VERSION;
  if ($gencode) {
    $summary->add_row({
      'name' => '<b>Gencode version</b>',
      'stat' => $gencode,
    });
  }

  $html .= $summary->render;
  ## GENE COUNTS (FOR PRIMARY ASSEMBLY)
  my $counts = EnsEMBL::Web::Document::Table->new($cols, [], $options);
  my @stats = qw(coding snoncoding lnoncoding pseudogene transcript);
  my $has_alt = $genome_container->get_alt_coding_count();

  my $primary = $has_alt ? ' (Primary assembly)' : '';
  $html .= "<h3>Gene counts$primary</h3>";

  foreach (@stats) {
    my $name = $_.'_cnt';
    my $method = 'get_'.$_.'_count';
    my $title = $genome_container->get_attrib($name)->name();
    my $term = $glossary_lookup{$_};
    my $header = $term ? qq(<span class="glossary_mouseover">$title<span class="floating_popup">$glossary{$term}</span></span>) : $title;
    my $stat = $self->thousandify($genome_container->$method);
    unless ($_ eq 'transcript') {
      my $rmethod = 'get_r'.$_.'_count';
      my $readthrough = $genome_container->$rmethod;
      if ($readthrough) {
        $stat .= ' (incl. '.$self->thousandify($readthrough).' <span class="glossary_mouseover">readthrough<span class="floating_popup">'.$glossary{'Readthrough'}.'</span></span>)';
      }
    }
    $counts->add_row({
      'name' => "<b>$header</b>",
      'stat' => $stat,
    }) if $stat;
  }

  $html .= $counts->render;

  ## GENE COUNTS FOR ALTERNATE ASSEMBLY
  if ($has_alt) {
    $html .= "<h3>Gene counts (Alternate sequence)</h3>";
    my $alt_counts = EnsEMBL::Web::Document::Table->new($cols, [], $options);
    foreach (@stats) {
      my $name = $_.'_acnt';
      my $method = 'get_alt_'.$_.'_count';
      my $title = $genome_container->get_attrib($name)->name();
      my $term = $glossary_lookup{$_};
      my $header = $term ? qq(<span class="glossary_mouseover">$title<span class="floating_popup">$glossary{$term}</span></span>) : $title;
      my $stat = $self->thousandify($genome_container->$method);
      unless ($_ eq 'transcript') {
        my $rmethod = 'get_alt_r'.$_.'_count';
        my $readthrough = $genome_container->$rmethod;
        if ($readthrough) {
          $stat .= ' (incl. '.$self->thousandify($readthrough).' <span class="glossary_mouseover">readthrough<span class="floating_popup">'.$glossary{'Readthrough'}.'</span></span>)';
        }
      }
      $alt_counts->add_row({
        'name' => "<b>$header</b>",
        'stat' => $stat,
      }) if $stat;
    }
    $html .= $alt_counts->render;
  }
  ## OTHER STATS
  my $rows = [];
  ## Prediction transcripts
  my $analysis_adaptor = $db_adaptor->get_AnalysisAdaptor();
  my $attribute_adaptor = $db_adaptor->get_AttributeAdaptor();
  my @analyses = @{ $analysis_adaptor->fetch_all_by_feature_class('PredictionTranscript') };
  foreach my $analysis (@analyses) {
    my $logic_name = $analysis->logic_name;
    my $stat = $genome_container->get_prediction_count($logic_name);
    my $name = $attribute_adaptor->fetch_by_code($logic_name)->[2];
    push @$rows, {
      'name' => "<b>$name</b>",
      'stat' => $self->thousandify($stat),
    } if $stat;
  }
  ## Variants
  if ($self->hub->database('variation')) {
    my @other_stats = (
      {'name' => 'SNPCount', 'method' => 'get_short_variation_count'},
      {'name' => 'struct_var', 'method' => 'get_structural_variation_count'}
    );
    foreach (@other_stats) {
      my $method = $_->{'method'};
      my $stat = $self->thousandify($genome_container->$method);
      push @$rows, {
        'name' => '<b>'.$genome_container->get_attrib($_->{'name'})->name().'</b>',
        'stat' => $stat,
      } if $stat;
    }
  }
  if (scalar(@$rows)) {
    $html .= '<h3>Other</h3>';
    my $other = EnsEMBL::Web::Document::Table->new($cols, $rows, $options);
    $html .= $other->render;
  }

  return $html;
}

1;<|MERGE_RESOLUTION|>--- conflicted
+++ resolved
@@ -1146,22 +1146,13 @@
         elsif ($trans_attribs->{$tsi}{'CDS_end_NF'}) {
          $cds_tag = "3'";
         }
-<<<<<<< HEAD
       }
 
       if ($trans_gencode->{$tsi}) {
-         if ($trans_gencode->{$tsi}{'gencode_basic'}) {
-          $gencode_set = "Y";
-        }
-=======
->>>>>>> 24f8dadc
-      }
-
-      if ($trans_gencode->{$tsi}) {
-         if ($trans_gencode->{$tsi}{'gencode_basic'}) {
+        if ($trans_gencode->{$tsi}{'gencode_basic'}) {
           $gencode_set = qq(<span class="glossary_mouseover">Y<span class="floating_popup">$gencode_desc</span></span>);
         }
-       }
+      }
       (my $biotype = $_->biotype) =~ s/_/ /g;
 
       my $row = {
