--- conflicted
+++ resolved
@@ -33,16 +33,11 @@
 sub validate {
   ### Wrapper around the parser's validation method
   ### We have to do extra for BED because it has alternative columns
-<<<<<<< HEAD
   my $self    = shift;
   my $hub     = $self->hub;
   my $session = $hub->session;
-  my ($valid, $format, $col_count) = $self->parser->validate($hub->param('format'));
-=======
-  my $self = shift;
   my $format  = $self->hub->param('format');
   my $valid = $self->parser->validate($format);
->>>>>>> 7f2f366e
 
   if ($valid) {
     my $format_name = $self->parser->format->name;
@@ -50,19 +45,11 @@
     $self->{'format'}       = $format;
     $self->{'column_count'} = $self->parser->get_column_count;
     ## Update session record accordingly
-<<<<<<< HEAD
     my $record = $session->get_record_data({'type' => 'upload', 'code' => $self->file->code});
     if (keys %$record) {
-      $record->{'format'}       = $format;
-      $record->{'column_count'} = $col_count;
-      $session->set_record_data($record);
-=======
-    my $record = $self->hub->session->get_data('type' => 'upload', 'code' => $self->file->code);
-    if ($record) {
       $record->{'format'}       = $self->{'format'};
       $record->{'column_count'} = $self->{'column_count'};
-      $self->hub->session->set_data(%$record);
->>>>>>> 7f2f366e
+      $session->set_record_data($record);
     }
   }
 
