--- conflicted
+++ resolved
@@ -936,17 +936,9 @@
     # There should be a way of retrieving this name correctly instead.
     push @{$homologues{ucfirst $genome_db_name}}, [ $target_member, $homology->description, $homology->species_tree_node(), $query_perc_id, $target_perc_id, $dnds_ratio, $homology->{_gene_tree_node_id}, $homology->dbID, $goc_score, $goc_threshold, $wgac, $wga_threshold, $highconfidence ];    
   }
-<<<<<<< HEAD
-
-  @{$homologues{$_}} = sort { $classification->{$a->[2]} <=> $classification->{$b->[2]} } @{$homologues{$_}} for keys %homologues;
-  
-=======
-   
-  $self->timer_push('homologies hacked', 6);
-  
+
   @{$homologues{$_}} = sort { $classification->{$a->[2]} <=> $classification->{$b->[2]} } @{$homologues{$_}} for keys %homologues;  
-   
->>>>>>> 7f2f366e
+
   return \%homologues;
 }
 
