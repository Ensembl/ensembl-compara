=head1 LICENSE

Copyright [1999-2015] Wellcome Trust Sanger Institute and the EMBL-European Bioinformatics Institute
Copyright [2016] EMBL-European Bioinformatics Institute

Licensed under the Apache License, Version 2.0 (the "License");
you may not use this file except in compliance with the License.
You may obtain a copy of the License at

     http://www.apache.org/licenses/LICENSE-2.0

Unless required by applicable law or agreed to in writing, software
distributed under the License is distributed on an "AS IS" BASIS,
WITHOUT WARRANTIES OR CONDITIONS OF ANY KIND, either express or implied.
See the License for the specific language governing permissions and
limitations under the License.

=cut

package EnsEMBL::Web::Object::UserData;

### NAME: EnsEMBL::Web::Object::UserData
### Object for accessing data uploaded by the user

### STATUS: At Risk

### DESCRIPTION
### This module does not wrap around a data object, it merely
### accesses user data via the session                                                                                   
use strict;

use Data::Dumper;
use Digest::MD5 qw(md5_hex);

use Bio::EnsEMBL::StableIdHistoryTree;
use Bio::EnsEMBL::Utils::Exception qw(try catch);

use Bio::EnsEMBL::Variation::Utils::VEP qw(
  parse_line
  get_slice
  validate_vf
  get_all_consequences
  @OUTPUT_COLS
  @REG_FEAT_TYPES
  @VEP_WEB_CONFIG
);

use Bio::EnsEMBL::Variation::DBSQL::VariationFeatureAdaptor;
use Bio::EnsEMBL::Variation::DBSQL::StructuralVariationFeatureAdaptor;
use Bio::EnsEMBL::Variation::DBSQL::TranscriptVariationAdaptor;

use EnsEMBL::Web::Cache;
use EnsEMBL::Web::Document::Table;
use EnsEMBL::Web::File::Utils::IO qw/delete_file/;
use EnsEMBL::Web::File::Utils::FileSystem qw/create_path copy_files/;
use EnsEMBL::Web::Utils::Encryption qw/encrypt_value/;

use base qw(EnsEMBL::Web::Object);

sub data      :lvalue { $_[0]->{'_data'}; }
sub data_type :lvalue {  my ($self, $p) = @_; if ($p) {$_[0]->{'_data_type'} = $p} return $_[0]->{'_data_type' }; }

sub caption  {
  my $self = shift;
  return 'Personal Data';
}

sub short_caption {
  my $self = shift;
  return 'Personal Data';
}

sub counts {
  my $self   = shift;
  my $user   = $self->user;
  my $counts = {};
  return $counts;
}

sub availability {
  my $self = shift;
  my $hash = $self->_availability;
  $hash->{'has_id_mapping'} = $self->table_info( $self->get_db, 'stable_id_event' )->{'rows'} ? 1 : 0;
  return $hash;
}

sub get_userdata_records {
  ## Gets session and user record objects for upload and url type
  ## @return List of hashrefs
  my $self    = shift;
  my $hub     = $self->hub;
  my $session = $hub->session;
  my $user    = $hub->user;
  my @records = map $_->get_records_data({'type' => [qw(upload url)]}), grep $_, $session, $user;

  return \@records;
}

############### methods reached directly by url mapping via ModifyData command #########################

sub md_rename_session_record {
  my $self = shift;
  my $hub  = $self->hub;
  my $name = $hub->param('value');

  $hub->session->set_record_data({type => $hub->param('source'), code => $hub->param('code'), name => $name}) if $name;
  return 1;
}

sub md_rename_user_record {
  my $self  = shift;
  my $hub   = $self->hub;
  my $user  = $hub->user;
  my $name  = $hub->param('value');

  $user->set_record_data({type => $hub->param('source'), code => $hub->param('code'), name => $name}) if $user && $name;
  return 1;
}

sub md_save_upload {
## Move an uploaded file to a persistent directory
  my $self = shift;
  my $hub  = $self->hub;
  my $user = $hub->user;

  if ($user) {
    my ($old_path, $new_path) = $self->_move_to_user('upload');
    ## Now move file
    if ($old_path && $new_path) {
      ## Create path to new destination
      my $tmp_dir = $hub->species_defs->ENSEMBL_TMP_DIR;
      my @path_elements = split('/', $new_path);
      pop @path_elements;
      my $dir = join ('/', @path_elements);
      create_path($tmp_dir.'/'.$dir, {'no_exception' => 1});
      ## Set full paths
      my $copied = copy_files({$tmp_dir.'/'.$old_path => $tmp_dir.'/'.$new_path}, {'no_exception' => 1});
      if ($copied) {
        my $result = delete_file($tmp_dir.'/'.$old_path, {'nice' => 1, 'no_exception' => 1});
        if ($result->{'error'}) {
          warn "!!! ERROR ".@{$result->{'error'}};
        }
      }
    }
  }
  else {
    $self->_set_error_message('uploaded data');
  }
  return undef;
}

sub md_save_remote {
## Move the session record for an attached file to the user record
  my $self = shift;
  my $hub  = $self->hub;
  my $user = $hub->user;

  if ($user) {
    $self->_move_to_user('url');
  }
  else {
    $self->_set_error_message('information about your attached data');
  }
  return undef;
}

sub md_delete_upload {
### Delete file and session/user record for an uploaded file
  my ($self, @args) = @_;
  my $hub  = $self->hub;

  my $rel_path = $self->_delete_record('upload', @args);
  if ($rel_path) {
    ## Also remove file
    my $tmp_dir = $hub->species_defs->ENSEMBL_TMP_DIR;
    my $result = delete_file($tmp_dir.'/'.$rel_path, {'nice' => 1, 'no_exception' => 1});
    if ($result->{'error'}) {
      warn "!!! ERROR ".@{$result->{'error'}};
    }
  } 
  return undef;
}

sub md_delete_remote {
### Delete record for an attached file
  my ($self, @args) = @_;
  $self->_delete_record('url', @args);
  return undef;
}

<<<<<<< HEAD
sub mass_update {
=======
sub md_mass_update {
>>>>>>> 4e1e60b4
### Catchall method for enable/disable/delete buttons
  my $self = shift;
  if ($self->hub->param('enable_button')) {
    $self->enable_files;
  }
  elsif ($self->hub->param('disable_button')) {
    $self->disable_files;
  }
  elsif ($self->hub->param('delete_button')) {
    $self->delete_files;
  }
}

<<<<<<< HEAD
=======
######## 

>>>>>>> 4e1e60b4
sub delete_files {
  my $self = shift;
  my @files = $self->hub->param('files');
  #warn ">>> DELETING FILES @files";
  foreach (@files) {
    my ($source, $code, $id) = split('_', $_);
    if ($source eq 'upload') {
      #$self->md_delete_upload($source, $code, $id);
    }
    else {
      #$self->md_delete_remote($source, $code, $id);
    }
  }
}

sub enable_files {
  my $self = shift;

}

sub disable_files {
  my $self = shift;

}

sub _set_error_message {
## Add a message to session
  my ($self, $text) = @_;
  my $hub = $self->hub;
  $hub->session->set_data(
      type     => 'message',
      code     => 'user_not_logged_in',
      message  => "Please log in (or create a user account) if you wish to save this $text.",
      function => '_error'
  );
}

sub _move_to_user {
  my ($self, $type) = @_;
  $type     ||= 'url';
  my $hub     = $self->hub;
  my $user    = $hub->user;
  return unless $user;
  my $session = $hub->session;
  my %args    = ('type' => $type, 'code' => $hub->param('code'));

  my $data = $session->get_data(%args);
  my ($old_path, $new_path);

  my $record;
  if ($type eq 'upload') {
    ## Work out where we're going to copy the file to, because we need to save this
    ## in the new user record
    $old_path     = $data->{'file'};
    my $user_id   = encrypt_value($user->id);
    ($new_path = $old_path) =~ s/session_(\d+)/user_$user_id/;
    $new_path =~ s/temporary/persistent/;
    $data->{'file'} = $new_path if $new_path;
    ## Make a note of where the file was saved, since it can't currently
    ## be shown on other sites such as mirrors or archives
    $data->{'site'} = $hub->species_defs->ENSEMBL_SERVERNAME;
    $record = $user->add_to_uploads($data);
  }
  else {
    $record = $user->add_to_urls($data);
  }
  
  if ($record) {
    $session->purge_data(%args);
    if ($type eq 'upload') {
      return ($old_path, $new_path); 
    }
  }
  
  return undef;
}

sub _delete_record {
  my ($self, $type, $source, $code, $id) = @_;

  my $hub   = $self->hub;
  my $file  = '';
  $code   ||= $hub->param('code');

  foreach my $record_manager (grep $_, $hub->user, $hub->session) {
    my $data = $record_manager->get_record_data({'type' => $type, 'code' => $code});

    if (keys %$data) {
      $file = $data->{'shared'} ? undef : $data->{'file'};
      $record_manager->delete_records({'type' => $type, 'code' => $code}); # delete record
      last;
    }
  }

  return $type eq 'url' ? undef : $file;
}
    
sub update_configs {
  my ($self, $old_tracks, $new_tracks) = @_;
  my $hub            = $self->hub;
  my $session        = $hub->session;
  my $config_adaptor = $hub->config_adaptor;
  my %valid_species  = map { $_ => 1 } $self->species_defs->valid_species;
  my $updated;
  
  foreach my $config (grep $_->{'type'} eq 'image_config', values %{$config_adaptor->all_configs}) {
    my $update;
    
    foreach my $data (scalar(grep $valid_species{$_}, keys %{$config->{'data'}}) ? values %{$config->{'data'}} : $config->{'data'}) {
      foreach my $key (@$old_tracks) {
        my $old_track = delete $data->{$key};
        
        if ($old_track) {
          $data->{$_}{'display'} = $old_track->{'display'} for @$new_tracks;
          
          foreach my $species (keys %{$data->{'track_order'} || {}}) {

            my $new_track_order = [];

            foreach my $order (@{$data->{'track_order'}{$species}}) {
              my $track_regexp = qr/^$key(\.(r|f))?$/;

              if ($order->[0] =~ $track_regexp) {
                for (@$new_tracks) {
                  push @$new_track_order, [ "$_$1", $order->[1] ];
                }
              } elsif ($order->[1] =~ $track_regexp) {
                for (reverse @$new_tracks) {
                  push @$new_track_order, [ $order->[0], "$_$1" ];
                }
              } else {
                push @$new_track_order, $order;
              }
            }

            $data->{'track_order'}{$species} = $new_track_order;
          }
          
          $update  = 1;
          $updated = 1;
        }
      }
    }
    
    $config_adaptor->set_config(%$config) if $update;
  }
  
  if ($updated) {
    my $user       = $hub->user;
    my $favourites = $session->get_data(type => 'favourite_tracks', code => 'favourite_tracks') || {};
    
    if (grep delete $favourites->{'tracks'}{$_}, @$old_tracks) {
      $favourites->{'tracks'}{$_} = 1 for @$new_tracks;
      
      if (scalar keys %{$favourites->{'tracks'}}) {
        $session->set_data(%$favourites);
      } else {
        delete $favourites->{'tracks'};
        $session->purge_data(%$favourites);
      }
      
      $user->set_favourite_tracks($favourites->{'tracks'}) if $user;
    }
  }
}

1;<|MERGE_RESOLUTION|>--- conflicted
+++ resolved
@@ -188,11 +188,7 @@
   return undef;
 }
 
-<<<<<<< HEAD
-sub mass_update {
-=======
 sub md_mass_update {
->>>>>>> 4e1e60b4
 ### Catchall method for enable/disable/delete buttons
   my $self = shift;
   if ($self->hub->param('enable_button')) {
@@ -206,11 +202,8 @@
   }
 }
 
-<<<<<<< HEAD
-=======
 ######## 
 
->>>>>>> 4e1e60b4
 sub delete_files {
   my $self = shift;
   my @files = $self->hub->param('files');
