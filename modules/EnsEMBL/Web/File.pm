=head1 LICENSE

Copyright [1999-2014] Wellcome Trust Sanger Institute and the EMBL-European Bioinformatics Institute

Licensed under the Apache License, Version 2.0 (the "License");
you may not use this file except in compliance with the License.
You may obtain a copy of the License at

     http://www.apache.org/licenses/LICENSE-2.0

Unless required by applicable law or agreed to in writing, software
distributed under the License is distributed on an "AS IS" BASIS,
WITHOUT WARRANTIES OR CONDITIONS OF ANY KIND, either express or implied.
See the License for the specific language governing permissions and
limitations under the License.

=cut

package EnsEMBL::Web::File;

use strict;

use Digest::MD5 qw(md5_hex);

use EnsEMBL::Web::Utils::RandomString qw(random_string);
use EnsEMBL::Web::File::Utils qw/sanitise_filename/;
use EnsEMBL::Web::File::Utils::IO qw/:all/;
use EnsEMBL::Web::File::Utils::URL qw/:all/;
use EnsEMBL::Web::File::Utils::Memcached qw/:all/;

### Replacement for EnsEMBL::Web::TmpFile, using the file-handling
### functionality in EnsEMBL::Web::File::Utils 

### Data can be written to disk or, if enabled and appropriate, memcached
### Note that to aid cleanup, all files written to disk should use a common
### path pattern, as follows:
### /base_dir/datestamp/user_identifier/sub_dir/file_name.ext
###  - base_dir is set in subclasses - this is the main temporary file location
###  - datestamp aids in cleaning up older files by date
###  - user_identifier is either session id or user id, and 
###    helps to ensure that users only see their own data
###  - sub_dir is optional - it's used by a few pages to separate content further
###  - file_name may be auto-generated, or set by the user

sub new {
### @constructor
### N.B. You need either the path (to an existing file) or
### the name and extension (for new files)
### @param Hash of arguments 
###  - hub - for getting TMP_DIR location, etc
###  - file_path - full path to file (optional)
###  - name (optional) String - not including file extension
###  - extension (optional) String
###  - compression (optional) String
### @return EnsEMBL::Web::File
  my ($class, %args) = @_;
  my $self = \%args;

  ## Set base locations
  $args{'base_dir'} ||= $self->{'hub'}->species_defs->ENSEMBL_TMP_DIR;
  $args{'base_url'} ||= $self->{'hub'}->species_defs->ENSEMBL_TMP_URL;

  if ($args{'cgi'}) { 
    ## We need to read the data from the system's CGI location
    ## but otherwise treat this as a new file
    my @cgi_path = split('/', $args{'file_path'});
    delete $args{'file_path'};
    $self->{'read_name'}        = pop @cgi_path;
    $self->{'read_ext'}         = '';
    $self->{'read_compression'} = '';
    $self->{'base_read_path'}   = join('/', @cgi_path);
    $self->{'read_location'}    = $self->{'base_read_path'}.'/'.$self->{'read_name'}; 
  }

  ## Set default drivers (disk only)
  $args{'input_drivers'} ||= ['IO'];
  $args{'output_drivers'} ||= ['IO'];

  $self->{'error'} = undef;
  bless $self, $class;

  my $read_path   = $self->{'read_path'} || $self->{'file_path'};

  if ($read_path && !$args{'cgi'}) {
    ## DEALING WITH AN EXISTING FILE
   
    ## Clean up the path
    $read_path  =~ s/^\s+//;
    $read_path  =~ s/\s+$//;
    my $tmp     = $self->{'hub'}->species_defs->ENSEMBL_TMP_DIR;
    $read_path  =~ s/$tmp//;
    $tmp        = $self->{'hub'}->species_defs->ENSEMBL_TMP_URL;
    $read_path  =~ s/$tmp//;
    $self->{'read_path'} = $read_path;

    my @path = grep length, split('/', $read_path);

    ## Parse filename
    my $read_name = sanitise_filename(pop @path);
    my ($name, $extension, $compression) = split(/\./, $read_name);
    $compression =~ s/2$//; ## We use 'bz' internally, not 'bz2'
    $self->{'read_name'}        = $read_name;
    $self->{'read_ext'}         = $extension;
    $self->{'read_compression'} = $compression;
    $self->{'read_compress'}    = $self->{'read_compression'} ? 1 : 0;

    ## Parse rest of path
    $self->{'read_dir_path'}    = join('/', @path); 
    
    ## Backwards compatibility with TmpFile paths
    ## TODO Remove after TmpFile modules are removed
    if ($self->{'prefix'}) {
      ## These values are slightly bogus, but will work with old filepaths
      $self->{'read_path'} = $self->{'prefix'}.'/'.$self->{'read_path'};
      delete $self->{'prefix'};
      $self->{'read_datestamp'} = $self->{'prefix'};
      $self->{'user_identifier'}  = shift @path if scalar @path;
      $self->{'read_sub_dir'}     = join('/', @path) if scalar @path;
    }
    else {
      $self->{'read_datestamp'}   = shift @path;
      $self->{'user_identifier'}  = shift @path;
      $self->{'read_sub_dir'}     = shift @path if scalar @path;
    }
    $self->{'base_read_path'}    = $self->{'base_dir'}.'/'.$self->{'read_dir_path'}; 
    $self->{'read_location'}     = $self->{'base_dir'}.'/'.$self->{'read_path'}; 
    $self->{'read_url'}          = $self->{'base_url'}.'/'.$self->{'read_path'}; 
  }
  else {
    ## CREATING A NEW FILE (or trying to...)
    ## Note that we allow generic parameter names here

    if (my $name = $self->{'name'} || $self->{'write_name'}) {
      $self->{'write_name'} = sanitise_filename($name);
      ## Set a random path in case we have multiple files with this name
      $self->{'write_sub_dir'} ||= $self->{'sub_dir'};
      $self->{'write_sub_dir'} ||= random_string;
    }
    else {
      ## Create a file name if none given
      $self->{'write_name'} = $self->set_timestamp if $args{'name_timestamp'};
      $self->{'write_name'} .= random_string;
    }

    if ($self->{'extension'}) {
      $self->{'write_ext'} = $self->{'extension'};
      delete $self->{'extension'};
    }
    $self->{'write_ext'} ||= 'txt';
    ## Allow for atypical file extensions such as gff3 or bedGraph
    (my $extension  = $self->{'write_ext'}) =~ s/^\.?(\w+)(\.gz)?$/$1/;
    $self->{'write_ext'}    = $extension;

    my $file_name           = $self->{'write_name'}.'.'.$extension;

<<<<<<< HEAD
    if ($self->{'compress'} || $self->{'compression'} || $self->{'write_compression'}) {
      $self->{'write_compression'} ||= $self->{'compression'};
      ## Default to gzip
      $self->{'write_compression'} ||= 'gz';
      $file_name .= '.'.$self->{'write_compression'};
=======
    if ($self->{'compress'} || $self->{'compression'}) {
      unless ($self->{'compression'} && $self->{'compression'} =~ /gz|bz|zip/) {
        ## Default to gzip
        $self->{'compression'} = 'gz';
      }
      $file_name .= '.'.$self->{'compression'};
>>>>>>> 6286f69e
    }

    $self->{'write_name'} = $file_name;

    my @path_elements = ($self->set_datestamp, $self->set_user_identifier);
    $self->{'write_sub_dir'} ||= $self->{'sub_dir'};
    push @path_elements, $self->{'write_sub_dir'} if $self->{'write_sub_dir'};
    $self->{'write_dir_path'} = join('/', @path_elements); 

    push @path_elements, $file_name;
    $self->{'write_path'} = join('/', @path_elements); 

    $self->{'base_write_path'}   = $self->{'base_dir'}.'/'.$self->{'write_dir_path'}; 
    $self->{'write_location'}    = $self->{'base_dir'}.'/'.$self->{'write_path'}; 
    $self->{'write_url'}         = $self->{'base_url'}.'/'.$self->{'write_path'}; 
  }

  return $self;
}

sub read_name {
### a
### Assume that we read back from the same file we wrote to
### unless read parameters were set separately
  my $self = shift;
  return $self->{'read_name'} || $self->{'write_name'};
}

sub write_name {
### a
### Assume that we write back to the same file unless 
### write parameters have been set
  my $self = shift;
  return $self->{'write_name'} || $self->{'read_name'};
}

sub read_ext {
### a
### Assume that we read back from the same file we wrote to
### unless read parameters were set separately
  my $self = shift;
  return $self->{'read_ext'} || $self->{'write_ext'};
}

sub write_ext {
### a
### Assume extension is same unless set otherwise
  my $self = shift;
  return $self->{'write_ext'} || $self->{'read_ext'};
}

sub read_compression {
### a
### Assume that we read back from the same file we wrote to
### unless read parameters were set separately
  my $self = shift;
  return $self->{'read_compression'} || $self->{'write_compression'};
}

sub write_compression {
### a
  my $self = shift;
  return $self->{'write_compression'} || $self->{'read_compression'};
}

sub compress {
### a
### N.B. this only applies to writing files
  my $self = shift;
  return $self->{'compress'};
}

sub read_datestamp {
### a
### Assume that we read back from the same file we wrote to
### unless read parameters were set separately
  my $self = shift;
  return $self->{'read_datestamp'} || $self->{'write_datestamp'};
}

sub write_datestamp {
### a
### Assume that we write back to the same file unless 
### write parameters have been set
  my $self = shift;
  return $self->{'write_datestamp'} || $self->{'read_datestamp'};
}

sub user_identifier {
### a
### This should be the same for both reading and writing
  my $self = shift;
  return $self->{'user_identifier'};
}

sub read_path {
### a
### Assume that we read back from the same file we wrote to
### unless read parameters were set separately
  my $self = shift;
  return $self->{'read_path'} || $self->{'write_path'};
}

sub write_path {
### a
### Assume that we write back to the same file unless 
### write parameters have been set
  my $self = shift;
  return $self->{'write_path'} || $self->{'read_path'};
}

sub read_sub_dir {
### a
### Assume that we read back from the same file we wrote to
### unless read parameters were set separately
  my $self = shift;
  return $self->{'read_sub_dir'} || $self->{'read_sub_dir'};
}

sub write_sub_dir {
### a
### Assume that we write back to the same file unless 
### write parameters have been set
  my $self = shift;
  return $self->{'write_sub_dir'} || $self->{'read_sub_dir'};
}

sub base_read_path {
### a
### Assume that we read back from the same file we wrote to
### unless read parameters were set separately
  my $self = shift;
  return $self->{'base_read_path'} || $self->{'base_write_path'};
}

sub base_write_path {
### a
### Assume that we write back to the same file unless 
### write parameters have been set
  my $self = shift;
  return $self->{'base_write_path'} || $self->{'base_read_path'};
}

sub base_read_dir {
### a
### Assume that we read back from the same file we wrote to
### unless read parameters were set separately
  my $self = shift;
  return $self->{'base_read_dir'} || $self->{'base_write_dir'};
}

sub base_write_dir {
### a
### Assume that we write back to the same file unless 
### write parameters have been set
  my $self = shift;
  return $self->{'base_write_dir'} || $self->{'base_read_dir'};
}

sub read_location {
### a
### Assume that we read back from the same file we wrote to
### unless read parameters were set separately
  my $self = shift;
  return $self->{'read_location'} || $self->{'write_location'};
}

sub write_location {
### a
### Assume that we write back to the same file unless 
### write parameters have been set
  my $self = shift;
  return $self->{'write_location'} || $self->{'read_location'};
}

sub read_url {
### a
### Assume that we read back from the same file we wrote to
### unless read parameters were set separately
  my $self = shift;
  return $self->{'read_url'} || $self->{'write_url'};
}

sub write_url {
### a
### Assume that we write back to the same file unless 
### write parameters have been set
### N.B. whilst we don't literally write to a url, memcached
### uses this method to create a virtual path to a saved file
  my $self = shift;
  return $self->{'write_url'} || $self->{'read_url'};
}

sub hub {
### a
  my $self = shift;
  return $self->{'hub'};
}

sub error {
### a
  my $self = shift;
  return $self->{'error'};
}

sub set_timestamp {
### Create a timestamp as part of a filename
  my $self = shift;

  my @time  = localtime;
  my $hour  = $time[2];
  my $min   = $time[1];
  my $sec   = $time[0];

  $self->{'write_name'} = sprintf('%s%s%s', $hour, $min, $sec);
  return $self->{'write_name'};
}

sub set_datestamp {
  ### a
  my $self = shift;
  
  my @time  = localtime;
  my $day   = $time[3];
  my $month = $time[4] + 1;
  my $year  = $time[5] + 1900;

  $self->{'read_datestamp'} = sprintf('%s_%s_%s', $year, $month, $day);
  return $self->{'read_datestamp'};
}

sub set_user_identifier {
  ### a
  my $self = shift;
  my $hub = $self->hub;
 
  if ($hub->user) {
    $self->{'user_identifier'} = 'user_'.$hub->user->id;
  }
  else {
    $self->{'user_identifier'} = 'session_'.$hub->session->session_id;
  } 

  return $self->{'user_identifier'};
}


sub md5 {
  my ($self, $content) = @_;
  unless ($content) {
    my $result = $self->read;
    $content = $result->{'content'};
  }
  if ($content) {
    $self->{'md5'} ||= md5_hex($self->read_name . $content);
    return $self->{'md5'};
  }
  else {
    return undef;
  }
}


### Wrappers around E::W::File::Utils::* methods

sub exists {
### Check if a file of this name exists
### @return Boolean
  my $self = shift;
  my $result = {};

  foreach (@{$self->{'input_drivers'}}) {
    my $method = 'EnsEMBL::Web::File::Utils::'.$_.'::file_exists'; 
    my $args = {
                'hub'   => $self->hub,
                'nice'  => 1,
                };
    eval {
      no strict 'refs';
      $result = &$method($self, $args);
    };
    last unless $result->{'error'}; 
  }
  return $result->{'error'} ? 0 : 1;
}

sub fetch {
### Get file uncompressed, e.g. for downloading
### @return Hashref 
  my $self = shift;
  my $result = {};

  foreach (@{$self->{'input_drivers'}}) {
    my $method = 'EnsEMBL::Web::File::Utils::'.$_.'::fetch_file';
    my $args = {
                'hub'   => $self->hub,
                'nice'  => 1,
                };

    eval {
      no strict 'refs';
      $result = &$method($self, $args);
    };
    last if $result->{'content'};
  }
  return $result;
}

sub read {
### Get entire content of file, uncompressed
### @return Hashref 
  my $self = shift;
  my $result = {};

  foreach (@{$self->{'input_drivers'}}) {
    my $method = 'EnsEMBL::Web::File::Utils::'.$_.'::read_file'; 
    my $args = {
                'hub'   => $self->hub,
                'nice'  => 1,
                };

    eval {
      no strict 'refs';
      $result = &$method($self, $args);
    };
    last if $result->{'content'};
  }
  return $result;
}

sub write {
### Write entire file
### @param Arrayref - lines of file
### @return Hashref 
  my ($self, $content) = @_;
  my $result = {};
 
  foreach (@{$self->{'output_drivers'}}) {
    my $method = 'EnsEMBL::Web::File::Utils::'.$_.'::write_file'; 
    my $args = {
                'hub'     => $self->hub,
                'nice'    => 1,
                'content' => $content,
                };

    eval {
      no strict 'refs';
      $result = &$method($self, $args);
    };
    last unless $result->{'error'};
  }
  return $result;
}

sub write_line {
### Write content to a new file, or append single line to an existing file  
### @param String
### @return Hashref 
  my ($self, $content) = @_;
  my $result = {};
  $content = [$content] unless ref($content) eq 'ARRAY';
 
  foreach (@{$self->{'output_drivers'}}) {
    my $method = 'EnsEMBL::Web::File::Utils::'.$_.'::append_lines'; 
    my $args = {
                'hub'     => $self->hub,
                'nice'    => 1,
                'content' => $content,
                };

    eval {
      no strict 'refs';
      $result = &$method($self, $args);
    };
    last unless $result->{'error'};
  }
  return $result;
}

sub delete {
### Delete file
### @return Hashref
  my $self = shift;
  my $result = {};
 
  foreach (@{$self->{'output_drivers'}}) {
    my $method = 'EnsEMBL::Web::File::Utils::'.$_.'::delete_file'; 
    my $args = {
                'hub'     => $self->hub,
                'nice'    => 1,
                };

    eval {
      no strict 'refs';
      $result = &$method($self, $args);
    };
    last unless $result->{'error'};
  }
  return $result;
}

1;
<|MERGE_RESOLUTION|>--- conflicted
+++ resolved
@@ -153,20 +153,13 @@
 
     my $file_name           = $self->{'write_name'}.'.'.$extension;
 
-<<<<<<< HEAD
     if ($self->{'compress'} || $self->{'compression'} || $self->{'write_compression'}) {
       $self->{'write_compression'} ||= $self->{'compression'};
       ## Default to gzip
-      $self->{'write_compression'} ||= 'gz';
+      unless ($self->{'write_compression'} && $self->{'write_compression'} =~ /gz|bz|zip/) {
+        $self->{'write_compression'} = 'gz';
+      }
       $file_name .= '.'.$self->{'write_compression'};
-=======
-    if ($self->{'compress'} || $self->{'compression'}) {
-      unless ($self->{'compression'} && $self->{'compression'} =~ /gz|bz|zip/) {
-        ## Default to gzip
-        $self->{'compression'} = 'gz';
-      }
-      $file_name .= '.'.$self->{'compression'};
->>>>>>> 6286f69e
     }
 
     $self->{'write_name'} = $file_name;
