--- conflicted
+++ resolved
@@ -475,6 +475,7 @@
 
   foreach my $set (@{$tracksets||[]}) {
     my %tracks;
+    my $submenu;
 
     my %options = (
       menu_key      => $name,
@@ -482,21 +483,16 @@
       trackhub      => 1,
     );
 
-<<<<<<< HEAD
-    if ($do_matrix) {
-      $options{'matrix_url'} = $hub->url('Config', { 'matrix' => 'TrackHubMatrix', 'menu' => $options{'submenu_key'} });
-=======
     ## Skip this section for one-file track hubs, as they don't have parents or submenus 
     if (scalar keys %{$parent||{}}) {
       my $data      = $parent->data;
->>>>>>> 0519ad30
 
       $options{'submenu_key'}   = clean_id("${name}_$data->{'track'}", '\W'); 
       $options{'submenu_name'}  = strip_HTML($data->{'shortLabel'});
       $options{'submenu_desc'}  = $data->{'longLabel'};
 
       if ($do_matrix) {
-        $options{'matrix_url'} = $hub->url('Config', { 'matrix' => 1, 'menu' => $options{'submenu_key'} });
+        $options{'matrix_url'} = $hub->url('Config', { 'matrix' => 'TrackHubMatrix', 'menu' => $options{'submenu_key'} });
 
         foreach my $subgroup (keys %$config) {
           next unless $subgroup =~ /subGroup\d/;
@@ -513,51 +509,35 @@
 
         $options{'axes'} = { map { $_ => $options{'axis_labels'}{$_}{'label'} } qw(x y) };
       }
-
-      ## Check if this submenu already exists (quite possible for trackhubs)
-      my $submenu = $self->get_node($options{'submenu_key'});
-      unless ($submenu) { 
-        $submenu = $self->create_menu_node($options{'submenu_key'}, $options{'submenu_name'}, {
-          external    => 1,
-          description => $options{'submenu_desc'},
-          ($do_matrix ? (
-            menu   => 'matrix',
-            url    => $options{'matrix_url'},
-            matrix => {
-              section     => $menu->data->{'caption'},
-              header      => $options{'submenu_name'},
-              desc_url    => $config->{'description_url'},
-              description => $config->{'longLabel'},
-              axes        => $options{'axes'},
-            }
-          ) : ())
-        });
-
-        $menu->append_child($submenu, $options{'submenu_key'});
-      }
-
-<<<<<<< HEAD
+    }
+    ## Check if this submenu already exists (quite possible for trackhubs)
+    $submenu = $self->get_node($options{'submenu_key'});
+    unless ($submenu) { 
+      $submenu = $self->create_menu_node($options{'submenu_key'}, $options{'submenu_name'}, {
+        external    => 1,
+        description => $options{'submenu_desc'},
+        ($do_matrix ? (
+          menu   => 'matrix',
+          url    => $options{'matrix_url'},
+          matrix => {
+            section     => $menu->data->{'caption'},
+            header      => $options{'submenu_name'},
+            desc_url    => $config->{'description_url'},
+            description => $config->{'longLabel'},
+            axes        => $options{'axes'},
+          }
+        ) : ())
+      });
+
+      $menu->append_child($submenu, $options{'submenu_key'});
+    }
+
     if ($do_matrix) {
       ## Don't attach individual tracks - the new matrix code takes care of that - but
       ## the submenu link will not appear unless there is at least one child, so add a dummy track
       $self->_add_track($submenu, undef, $options{'submenu_name'}.'_dummy_track', {}, {
         glyphset      => 'dummy',
       });
-=======
-      ## Set up sections within supertracks (applies mainly to composite tracks)
-      my $subsection;
-      if ($set->{'submenu_key'}) {
-        my $key   = clean_id("${name}_$set->{'submenu_key'}", '\W');
-        my $name  = strip_HTML($set->{'submenu_name'});
-        $subsection = $self->get_node($key);
-        unless ($subsection) {
-          $subsection = $self->create_menu_node($key, $name, {'external' => 1}); 
-          $submenu->append_child($subsection, $key);
-        }
-        $options{'submenu_key'}   = $key;
-        $options{'submenu_name'}  = $name;
-      }
->>>>>>> 0519ad30
     }
     else {
       ## Set up sections within supertracks (applies mainly to composite tracks)
@@ -607,7 +587,6 @@
                                         },
                         };
 
-<<<<<<< HEAD
       my $children = $set->{'tracks'};
 
       foreach (@{$children||[]}) {
@@ -634,35 +613,6 @@
         else {
           $source->{'viewLimits'} = $config->{'viewLimits'};
         }
-=======
-    my $children = $set->{'tracks'};
-
-    foreach (@{$children||[]}) {
-      my $track = $_->data;
-
-      (my $source_name = strip_HTML($track->{'shortLabel'})) =~ s/_/ /g;
-      ## Note that we use a duplicate value in description and longLabel, because non-hub files
-      ## often have much longer descriptions so we need to distinguish the two
-      my $source = {
-                    name            => $track->{'track'},
-                    source_name     => $source_name,
-                    longLabel       => $track->{'longLabel'},
-                    description     => $name.': '.$track->{'longLabel'},
-                    desc_url        => $track->{'description_url'},
-                    signal_range    => $track->{'signal_range'},
-                    };
-
-      # Graph range - Track Hub default is 0-127
-      if (exists $track->{'viewLimits'}) {
-        $source->{'viewLimits'} = $track->{'viewLimits'};
-      } 
-      elsif ($track->{'autoScale'} eq 'off') {
-        $source->{'viewLimits'} = '0:127';
-      }
-      else {
-        $source->{'viewLimits'} = $config->{'viewLimits'};
-      }
->>>>>>> 0519ad30
 
         if (exists $track->{'maxHeightPixels'}) {
           $source->{'maxHeightPixels'} = $track->{'maxHeightPixels'};
