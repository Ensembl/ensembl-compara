=head1 LICENSE

Copyright [1999-2015] Wellcome Trust Sanger Institute and the EMBL-European Bioinformatics Institute
Copyright [2016-2018] EMBL-European Bioinformatics Institute

Licensed under the Apache License, Version 2.0 (the "License");
you may not use this file except in compliance with the License.
You may obtain a copy of the License at

     http://www.apache.org/licenses/LICENSE-2.0

Unless required by applicable law or agreed to in writing, software
distributed under the License is distributed on an "AS IS" BASIS,
WITHOUT WARRANTIES OR CONDITIONS OF ANY KIND, either express or implied.
See the License for the specific language governing permissions and
limitations under the License.

=cut

package EnsEMBL::Web::JSONServer::RegulationData;

use strict;
use warnings;

use JSON;

use parent qw(EnsEMBL::Web::JSONServer);

sub databases { return $_[0]->hub->species_defs->get_config($_[0]->hub->param('species'), 'databases'); }

sub json_data {
  my $self = shift;
  my $hub  = $self->hub;
  my $db   = $hub->database('funcgen', $hub->param('species'));
  my $final = {};

  my $db_tables     = {};

  if ( defined $self->databases->{'DATABASE_FUNCGEN'} ) {
    $db_tables      = $self->databases->{'DATABASE_FUNCGEN'}{'tables'};
  }
  my $adaptor       = $db->get_FeatureTypeAdaptor;
  my $evidence_info = $adaptor->get_regulatory_evidence_info; #get all experiment  
  my ($evidence, $cell_types, %all_types); 

  $final->{extra_dimensions} = ['epigenomic_activity', 'segmentation_features'];
  
  $final->{data}->{epigenomic_activity} = {
    label => 'Epigenomic activity',
    set => 'reg_feats',
    renderer => "normal",
    popupType => "column-cell",
    defaultState => "track-on"
  };

  $final->{data}->{segmentation_features} = {
    label => 'Segmentation features',
    set => 'seg_Segmentation',
    renderer => "peak",
    popupType => "column-cell",
    defaultState => "track-off"
  };

  # evidence is the other name for experiment on the web interface
  # get all evidence and their corresponding evidence_type as a hash
  # e.g.: {histone -> {evidence_type -> [h2ka,...], name -> histone}, ....}
  foreach my $set (qw(core non_core)) {
    $all_types{$set} = [];
    foreach (@{$evidence_info->{$set}{'classes'}}) {
      next if $_ eq 'Transcription Factor Complex'; #looks like an API bug, this shouldnt be coming back from the API as we dont need this for web display
      
      my $evidence_group = $_ eq 'Transcription Factor' ? 'TFBS' :  $_;
      $evidence_group =~ s/[^\w\-]/_/g;
      $evidence->{$evidence_group} = {
        "name"          => $_ eq 'Transcription Factor' ? 'TFBS' :  $_,
        "listType"      => $_ eq 'Transcription Factor' ?  'alphabetRibbon' : '', #for the js side to list the track either its bullet point or alphabet ribbon 
        'set'           => "reg_feats_$set"
      };

      foreach (@{$adaptor->fetch_all_having_PeakCalling_by_class($_)}) {
        next if $_->class eq 'Transcription Factor Complex'; #ignoring this group as its not used
        my $group = $_->class eq 'Transcription Factor' ? 'TFBS' : $_->class;
        $group =~ s/[^\w\-]/_/g;
        push @{$evidence->{$group}->{"data"}}, $_->name;
        push @{$all_types{$set}},$_;
      }
    }
  }
  
  $final->{data}->{evidence}->{'name'}   = 'evidence';
  $final->{data}->{evidence}->{'label'}  = 'Evidence';
  $final->{data}->{evidence}->{'data'} = $evidence;
  $final->{data}->{evidence}->{'subtabs'} = 1;
  $final->{data}->{evidence}->{'popupType'} = 'peak-signal';
  $final->{data}->{evidence}->{'renderer'} = 'peak-signal';

  #by default these track are on
  my %default_evidence_types = (
    CTCF     => 1,
    DNase1   => 1,
    H3K4me3  => 1,
    H3K36me3 => 1,
    H3K27me3 => 1,
    H3K9me3  => 1,
    PolII    => 1,
    PolIII   => 1,
  );

  #get all cell types and the evidence type related to each of them (e.g: A549 -> [{evidence_type = 'HH3K27ac', on = 1},{evidence_type='H3K36me3', on = 0},....]) 
  foreach (keys %{$db_tables->{'cell_type'}{'ids'}||{}}) {
    (my $name = $_) =~ s/:\w+$//;
    my $set_info;
    $set_info->{'core'}     = $db_tables->{'feature_types'}{'core'}{$name}     || {};
    $set_info->{'non_core'} = $db_tables->{'feature_types'}{'non_core'}{$name} || {};
    my $cell_evidence = [];
    my $tmp_hash = ();
    foreach my $set (qw(core non_core)) {
      foreach (@{$all_types{$set}||[]}) {
        if ($set_info->{$set}{$_->dbID}) {
          my $hash = {
            dimension => 'evidence',
            val => $_->name,
            set => "reg_feats_$set",
            defaultState => $default_evidence_types{$_->name} ? "track-on" : "track-off",
          };
          push @$cell_evidence, $hash;

          foreach my $k (@{$final->{extra_dimensions}}) {
            my $ex = $final->{data}->{$k};
            if (!$tmp_hash->{$ex}) {
              $tmp_hash->{$ex} = 1;
              $hash =  {
                dimension => $k,
                val => $ex->{label},
                set => $ex->{set},
                defaultState => $ex->{defaultState} || "track-off"
              };
              push @$cell_evidence, $hash;
            }
          }
        }
      }
    }

    $cell_types->{$name} = $cell_evidence if(@$cell_evidence);
  }

  #use Data::Dumper;warn Dumper($cell_types);
  $final->{data}->{epigenome}->{'name'}   = 'epigenome';
  $final->{data}->{epigenome}->{'label'}  = 'Epigenome';
  $final->{data}->{epigenome}->{'data'} = $cell_types;
  $final->{data}->{epigenome}->{'listType'} = 'alphabetRibbon';

  $final->{dimensions} = ['epigenome', 'evidence'];
<<<<<<< HEAD
  use Data::Dumper;
  $Data::Dumper::Sortkeys = 1;
  $Data::Dumper::Maxdepth = 4;
  warn Dumper($final->{'data'}{'epigenome'});
=======

>>>>>>> 908da383
  return $final;
}

1;
<|MERGE_RESOLUTION|>--- conflicted
+++ resolved
@@ -152,14 +152,7 @@
   $final->{data}->{epigenome}->{'listType'} = 'alphabetRibbon';
 
   $final->{dimensions} = ['epigenome', 'evidence'];
-<<<<<<< HEAD
-  use Data::Dumper;
-  $Data::Dumper::Sortkeys = 1;
-  $Data::Dumper::Maxdepth = 4;
-  warn Dumper($final->{'data'}{'epigenome'});
-=======
 
->>>>>>> 908da383
   return $final;
 }
 
