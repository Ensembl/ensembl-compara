=head1 LICENSE

Copyright [1999-2015] Wellcome Trust Sanger Institute and the EMBL-European Bioinformatics Institute
Copyright [2016] EMBL-European Bioinformatics Institute

Licensed under the Apache License, Version 2.0 (the "License");
you may not use this file except in compliance with the License.
You may obtain a copy of the License at

     http://www.apache.org/licenses/LICENSE-2.0

Unless required by applicable law or agreed to in writing, software
distributed under the License is distributed on an "AS IS" BASIS,
WITHOUT WARRANTIES OR CONDITIONS OF ANY KIND, either express or implied.
See the License for the specific language governing permissions and
limitations under the License.

=cut

package EnsEMBL::Web::Apache::Handlers;

### This handler handles all dynamic page request including .html requests

use strict;
use warnings;

use Apache2::Const qw(:common :http :methods);
use Apache2::SizeLimit;
use Apache2::Connection;
use Apache2::URI;
use APR::URI;
use Config;
use Fcntl ':flock';
use Sys::Hostname;
use Time::HiRes qw(time);
use POSIX qw(strftime);

use SiteDefs;

use Bio::EnsEMBL::Registry;
use Bio::EnsEMBL::DBSQL::DBAdaptor;

use EnsEMBL::Web::SpeciesDefs;
use EnsEMBL::Web::Cookie;

use EnsEMBL::Web::Apache::SSI;
use EnsEMBL::Web::Apache::SpeciesHandler;

use Preload;

our $species_defs = EnsEMBL::Web::SpeciesDefs->new;

sub get_rewritten_uri {
  ## Recieves the current URI and returns a new URI in case it has to be rewritten
  ## The same request itself is handled according to the rewritten URI instead of making an external redirect request
  ## @param URI string
  ## @return URI string if modified, undef otherwise
  ## In a plugin, use this function with PREV to add plugin specific rules
}

sub get_redirect_uri {
  ## Recieves the current URI and returns a new URI in case an external HTTP redirect has to be performed on that
  ## @param URI string
  ## @return URI string if redirection required, undef otherwise
  ## In a plugin, use this function with PREV to add plugin specific rules
  my $uri = shift;

  ## Redirect to contact form
  if ($uri =~ m|^/contact\?$|) {
    return '/Help/Contact';
  }

  ## Fix URL for V/SV Explore pages
  if ($uri =~ m|^/Variation/Summary/|) {
    return $uri =~ s/Summary/Explore/r;
  }

  ## Trackhub short URL
  if ($uri =~ m|^/trackhub\?|i) {
    return $uri = s/trackhub/UserData\/TrackHubRedirect/r;
  }

  ## For stable id URL (eg. /id/ENSG000000nnnnnn) or malformed Gene URL with g param
  if ($uri =~ m/^\/(id|loc)\/(.+)/i || ($uri =~ m|^/Gene\W| && $uri =~ /[\&\;\?]{1}(g)=([^\&\;]+)/)) {
    return stable_id_redirect_uri($1 eq 'loc' ? 'loc' : 'id', $2);
  }

  return undef;
}

sub stable_id_redirect_uri{
  ## Constructs complete URI according to a given stable id
  ## @param Type of short url - id or loc
  ## @param Stable ID string
  my ($url_type, $stable_id) = @_;

  my ($species, $object_type, $db_type, $retired, $uri);

  my $unstripped_stable_id = $stable_id;

  $stable_id =~ s/\.[0-9]+$// if $stable_id =~ /^ENS/; # Remove versioning for Ensembl ids

  ## Try to register stable_id adaptor so we can use that db (faster lookup)
  my %db = %{$species_defs->multidb->{'DATABASE_STABLE_IDS'} || {}};

  if (keys %db) {
    my $dba = Bio::EnsEMBL::DBSQL::DBAdaptor->new(
      -species => 'multi',
      -group   => 'stable_ids',
      -host    => $db{'HOST'},
      -port    => $db{'PORT'},
      -user    => $db{'USER'},
      -pass    => $db{'PASS'},
      -dbname  => $db{'NAME'}
    );
  }

  ($species, $object_type, $db_type, $retired) = Bio::EnsEMBL::Registry->get_species_and_object_type($stable_id, undef, undef, undef, undef, 1);

  if (!$species || !$object_type) {
    ## Maybe that wasn't versioning after all!
    ($species, $object_type, $db_type, $retired) = Bio::EnsEMBL::Registry->get_species_and_object_type($unstripped_stable_id, undef, undef, undef, undef, 1);
    $stable_id = $unstripped_stable_id if $species && $object_type;
  }

  if ($object_type) {

    # get the correct url name for species if species present
    $species &&= ($species_defs->multi_val('ENSEMBL_SPECIES_URL_MAP') || {})->{lc $species} || $species;

    if ($url_type eq 'loc' && $species && !$retired && $object_type =~ /^(Gene|Transcript|Translation)$/) {
      $uri = sprintf '/%s/Location/View?%s=%s', $species, $object_type eq 'Gene' ? 'g' : 't', $stable_id;

    } else {

      $uri = sprintf '/%s/', $species || 'Multi';

      if ($object_type eq 'Gene') {
        $uri .= sprintf 'Gene/%s?g=%s', $retired ? 'Idhistory' : 'Summary', $stable_id;
      } elsif ($object_type eq 'Transcript') {
        $uri .= sprintf 'Transcript/%s?t=%s',$retired ? 'Idhistory' : 'Summary', $stable_id;
      } elsif ($object_type eq 'Translation') {
        $uri .= sprintf 'Transcript/%s?t=%s', $retired ? 'Idhistory/Protein' : 'ProteinSummary', $stable_id;
      } elsif ($object_type eq 'GeneTree') {
        $uri = "/Multi/GeneTree/Image?gt=$stable_id"; # no history page!
      } elsif ($object_type eq 'Family') {
        $uri = "/Multi/Family/Details?fm=$stable_id"; # no history page!
      } else {
        $uri .= "psychic?q=$stable_id";
      }
    }
  }

  return $uri || "/Multi/psychic?q=$stable_id";
}

sub parse_ensembl_uri {
  ## Parses and saves uri components in subprocess_env if not already parsed
  ## @param Apache2::RequestRec request object
  ## @return undef if parsed successfully or a URL string if a redirect is needed after cleaning the species name
  my $r = shift;

  # return if already parsed
  return if $r->subprocess_env('ENSEMBL_PATH');

  my $parsed_uri  = $r->parsed_uri;
  my $uri_path    = $parsed_uri->path // '';
  my $uri_query   = $parsed_uri->query // '';

  # if there's nothing to parse, it's a homepage request - redirect to index.html in that case
  return join '?', '/index.html', $uri_query || () if $uri_path eq '/';

  my $species_alias_map = $species_defs->multi_val('ENSEMBL_SPECIES_URL_MAP') || {};
  my %valid_species_map = map { $_ => 1 } $species_defs->valid_species;

  # filter species alias map to remove any species that are not present in a list returned by $species_defs->valid_species
  $valid_species_map{$species_alias_map->{$_}} or delete $species_alias_map->{$_} for keys %$species_alias_map;

  # extract the species name from the raw path segments, and leave the remainders as our final path segments
  my ($species, $species_alias);
  my @path_segments = grep { $_ ne '' && ($species || !($species = $species_alias_map->{lc $_} and $species_alias = $_)) } split '/', $uri_path;

  # if species name provided in the url is not the formal species url name, it's time to redirect the request to the correct species url
  return '/'.join('?', join('/', $species, @path_segments), $uri_query eq '' ? () : $uri_query) if $species && $species ne $species_alias;

  $r->subprocess_env('ENSEMBL_SPECIES', $species) if $species;
  $r->subprocess_env('ENSEMBL_PATH',  '/'.join('/', @path_segments));
  $r->subprocess_env('ENSEMBL_QUERY', $uri_query);

  return undef;
}

sub get_sub_handler {
  ## Finds out the sub handler that should handle this request
  ## @param Apache2::RequestRec request object
  ## @param Species name (string)
  ## @param Arrayref of path segments
  ## @return List containing handler (possibly undef if no sub handler maps to this requests), species (possibly modified) and arrayref of path segments (possibly modified)
  my ($r, $species, $path_seg) = @_;

  my $handler;

  # Try SpeciesHandler in all cases if species is present or the file path is not an explicit .html path
  if ($species || $path_seg->[-1] !~ /\.html$/) {

    $species  ||= 'Multi';
    $species    = 'Multi' if $species eq 'common';
    $handler    = 'EnsEMBL::Web::Apache::SpeciesHandler';

  # Finally try the SSI handler
  } else {
    $handler    = 'EnsEMBL::Web::Apache::SSI';
  }

  return ($handler, $species, $path_seg);
}

sub http_redirect {
  ## Perform an http redirect
  ## @param Apache2::RequestRec request object
  ## @param URI string to redirect to
  ## @param Flag kept on for permanent redirects
  ## @return HTTP_MOVED_TEMPORARILY or HTTP_MOVED_PERMANENTLY
  my ($r, $redirect_uri, $permanent) = @_;
  $r->uri($redirect_uri);
  $r->headers_out->add('Location' => $r->uri);
  $r->child_terminate; # TODO really needed?

  return $permanent ? HTTP_MOVED_PERMANENTLY : HTTP_MOVED_TEMPORARILY;
}

sub time_str {
  ## @return Printable time string
  return strftime("%a %b %d %H:%M:%S %Y", @_ ? localtime(shift) : localtime);
}

sub request_start_hook {
  ## Subroutine hook to be called when the request handling starts
  ## @param Apache2::RequestRec request object
  ## In a plugin, use this function with PREV to plugin some code to be run before the request is handled
}

sub request_end_hook {
  ## Subroutine hook to be called when the request handling finishes
  ## @param Apache2::RequestRec request object
  ## In a plugin, use this function with PREV to plugin some code to be run after the request is served
}

#########################################
###         mod_perl handlers         ###
#########################################

sub childInitHandler {
  ## This handler gets called by Apache when initialising an Apache child process
  ## @param APR::Pool object
  ## @param Apache2::ServerRec server object
  ## This handler only adds an entry to the logs
  warn sprintf "[%s] Child initialised: %d\n", time_str, $$ if $SiteDefs::ENSEMBL_DEBUG_FLAGS && $SiteDefs::ENSEMBL_DEBUG_HANDLER_ERRORS;

  return OK;
}

sub postReadRequestHandler {
  ## This handler gets called immediately after the request has been read and HTTP headers were parsed
  ## @param Apache2::RequestRec request object
  my $r = shift;

  return OK if $r->unparsed_uri eq '*';

  # VOID request to populate %ENV
  $r->subprocess_env;

  # save request start time for logs
  $r->subprocess_env('LOG_REQUEST_START', sprintf('%0.6f', time));

  # run any plugged-in code
  request_start_hook($r);

  return OK;
}

sub transHandler {
  ## This handler gets called to perform the manipulation of a request's URI
  ## @param Apache2::RequestRec request object
  my $r   = shift;
  my $uri = $r->unparsed_uri;

  return DECLINED if $uri eq '*';

  # apply any uri rewrite rules
  if (my $modified = get_rewritten_uri($uri)) {
    $r->parse_uri($modified);
  }

  # save raw uri for logs
  $r->subprocess_env('LOG_REQUEST_URI', $r->unparsed_uri);

  return DECLINED;
}

sub handler {
  ## This is the main handler that gets called to generate a response for the given request
  ## @param Apache2::RequestRec request object
  ## @return One of the Apache2::Const common/http codes
  my $r   = shift;
  my $uri = $r->unparsed_uri;

  # dev uri to clear all the cookies
  if ($uri eq '/reset') {
    for (EnsEMBL::Web::Cookie->new_from_header($r)) {

      # clear the cookie for current domain
      $_->clear;

      my $domains = {
        $SiteDefs::ENSEMBL_USER_COOKIE    => $SiteDefs::ENSEMBL_USER_COOKIEHOST,
        $SiteDefs::ENSEMBL_SESSION_COOKIE => $SiteDefs::ENSEMBL_SESSION_COOKIEHOST,
      };

      $_->domain($domains->{$_->name} || '');

      # clear the same cookie for any sub domain or main domain if provided explicitly
      $_->clear if $_->domain;
    }
    return http_redirect($r, '/');
  }

  # handle any redirects
  if (my $redirect = get_redirect_uri($uri)) {
    return http_redirect($r, $redirect, 1);
  }

  # populate subprocess_env with species, path and query or perform a redirect to a rectified url
  if (my $redirect = parse_ensembl_uri($r)) {
    return http_redirect($r, $redirect, 1);
  }

  # get these values as recently saved by parse_ensembl_uri subroutine
  my $species   = $r->subprocess_env('ENSEMBL_SPECIES');
  my $path      = $r->subprocess_env('ENSEMBL_PATH');
  my $query     = $r->subprocess_env('ENSEMBL_QUERY');
  my $path_seg  = [ grep { $_ ne '' } split '/', $path ];

  # other species-like path segments
  if (!$species && grep /$path_seg->[0]/, qw(Multi common)) {
    $species = shift @$path_seg;
  }

  # find the appropriate handler according to species and path
  (my $handler, $species, $path_seg) = get_sub_handler($r, $species, $path_seg);

  # there is a possibility ENSEMBL_SPECIES and ENSEMBL_PATH need to be updated
  $r->subprocess_env('ENSEMBL_SPECIES', $species);
  $r->subprocess_env('ENSEMBL_PATH', '/'.join('/', @$path_seg));

  # delegate request to the required handler and get the response status code
  my $response_code = $handler ? $handler->can('handler')->($r, $species_defs) : undef;

  # check for any permanent redirects requested by the code
  if (my $redirect = $r->subprocess_env('ENSEMBL_REDIRECT_PERMANENT')) {
    return http_redirect($r, $redirect, 1);
  }

  # check for any temporary redirects requested by the code
  if (my $redirect = $r->subprocess_env('ENSEMBL_REDIRECT_TEMPORARY')) {
    return http_redirect($r, $redirect);
  }

  # give up if no response code was set by any of the handlers
  return DECLINED unless defined $response_code;

  # kill off the process when it grows too large
  $r->push_handlers(PerlCleanupHandler => \&Apache2::SizeLimit::handler) if $response_code == OK;

  return $response_code;
}

sub logHandler {
  ## This handler gets called once the response is genetated, irrespective of the return type of the previous handler.
  ## @param Apache2::RequestRec request object
  my $r = shift;
  my $t = time;

  return DECLINED if $r->unparsed_uri eq '*';

  # more vars for logs
  $r->subprocess_env('LOG_REQUEST_END',   sprintf('%0.6f', $t));
  $r->subprocess_env('LOG_REQUEST_TIME',  sprintf('%0.6f', $t - $r->subprocess_env('LOG_REQUEST_START')));

  return DECLINED;
}

sub cleanupHandler {
  ## This handler gets called immediately after the request has been served (the client went away) and before the request object is destroyed.
  ## Any time consuming logging process should be done in this handler since the request connection has actually been closed by now.
  ## @param Apache2::RequestRec request object
  my $r = shift;

  return OK if $r->unparsed_uri =~ m/^(\*|\/Crash|\/Error)/;

  # run any plugged-in code
  request_end_hook($r);

  # no need to go further if debug flag is off
  return OK unless $SiteDefs::ENSEMBL_DEBUG_FLAGS && $SiteDefs::ENSEMBL_DEBUG_HANDLER_ERRORS;

  # if LOG_REQUEST_IGNORE is set true by the code, don't log the request url
  return OK if $r->subprocess_env('LOG_REQUEST_IGNORE');

  my $start_time  = $r->subprocess_env('LOG_REQUEST_START');
  my $time_taken  = $r->subprocess_env('LOG_REQUEST_TIME');
  my $uri         = $r->subprocess_env('LOG_REQUEST_URI');

  warn sprintf "REQUEST: [served at %s by %s in %ss] %s\n", time_str($start_time), $$, $time_taken || '0', $uri;

  if ($time_taken >= $SiteDefs::ENSEMBL_LONGPROCESS_MINTIME) {

    my ($size) = $Apache2::SizeLimit::HOW_BIG_IS_IT ? $Apache2::SizeLimit::HOW_BIG_IS_IT->() : Apache2::SizeLimit->_check_size;

    warn sprintf(
      "LONG PROCESS: %12s AT: %s  TIME: %s  SIZE: %s\nLONG PROCESS: %12s REQ: %s\nLONG PROCESS: %12s IP: %s  UA: %s\n",
      $$, time_str($start_time), $time_taken, $size,
      $$, $uri,
      $$, $r->subprocess_env('HTTP_X_FORWARDED_FOR'), $r->headers_in->{'User-Agent'}
    );
  }

  return OK;
}

sub childExitHandler {
  ## This handler gets called when the Apache child process finally exits
  ## @param APR::Pool object
  ## @param Apache2::ServerRec server object
  ## This handler only adds an entry to the logs
  my ($p, $s) = @_;

  warn sprintf "[%s] Child exited: %d\n", time_str, $$ if $SiteDefs::ENSEMBL_DEBUG_FLAGS && $SiteDefs::ENSEMBL_DEBUG_HANDLER_ERRORS;

  return OK;
}

#### Temporarily adding them here - will be moved to plugins later


sub redirect_to_mobile {}

sub handle_mirror_redirect {
  my $r = shift;

  for (qw(redirected_from_nearest_mirror redirect_to_nearest_mirror)) {
    my $return = __PACKAGE__->can($_)->($r);
    return $return unless $return eq DECLINED;
  }

  return DECLINED;
}

sub redirected_from_nearest_mirror {
  # This handler handles the redirect request from nearest mirror by parsing redirectsrc param from path
  my $r = shift;

  if (keys %{ $species_defs->ENSEMBL_MIRRORS || {} }) {

    my $uri = $r->unparsed_uri;

    if ($uri =~ s/([\;\?\&])redirectsrc=([^\;\&]+)(.*)$//) {

      # save a cookie for JS
      EnsEMBL::Web::Cookie->new($r, {'name' => 'redirected_from_url', 'value' => $2})->bake;

      $uri .= $1.($3 =~ s/^[\;\&]*//r);
      $uri  =~ s/[\;\&]*$//;

      $r->headers_out->add('Location' => $uri);
      $r->child_terminate;

      return HTTP_MOVED_TEMPORARILY;
    }
  }

  return DECLINED;
}

sub redirect_to_nearest_mirror {
  ## Redirects requests based on IP address - only used if the ENSEMBL_MIRRORS site parameter is configured
  my $r           = shift;
  my $server_name = $species_defs->ENSEMBL_SERVERNAME;
  my $user_agent  = $r->headers_in->{'User-Agent'} ? $r->headers_in->{'User-Agent'} : "";

  # redirect only if we have mirrors, and the ENSEMBL_SERVERNAME is same as headers HOST (this is to prevent redirecting a static server request)
  if (keys %{ $species_defs->ENSEMBL_MIRRORS || {} } && ( $r->headers_in->{'Host'} eq $server_name || $r->headers_in->{'X-Forwarded-Host'} eq $server_name ) && $user_agent !~ /Googlebot/i) {
    my $unparsed_uri    = $r->unparsed_uri;
    my $redirect_flag   = $unparsed_uri =~ /redirect=([^\&\;]+)/ ? $1 : '';
    my $debug_ip        = $unparsed_uri =~ /debugip=([^\&\;]+)/ ?  $1 : '';
    my $redirect_cookie = EnsEMBL::Web::Cookie->new($r, {'name' => 'redirect_mirror'})->retrieve;

    # If the user clicked on a link that's explicitly supposed to take him to
    # another mirror, it should have an extra param 'redirect=no' in it. We save
    # the 'redirect' cookie with value 'no' in that case to avoid redirecting
    # any further requests. If there's a param in the url that says redirect=force, or
    # we have a debug ip value, we ignore the existing 'redirect=no' cookie and deal
    # with it as a new request.
    if ($redirect_flag eq 'force' || $debug_ip) {

      # remove any existing cookie
      $redirect_cookie->clear;

    }

    # If the flag says don't redirect, or we have already decided in some previous request not to redirect and have set a cookie for that - don't redirect then
    if ($redirect_flag eq 'no' || $redirect_cookie->value && $redirect_cookie->value eq 'no') {
      if (!$redirect_cookie->value || $redirect_cookie->value ne 'no') { # if not already set, set it for 24 hours
        $redirect_cookie->bake({'expires' => '+24h', 'value' => 'no'});
      }
      return DECLINED;
    }

    $redirect_cookie->clear;

    # Getting the correct remote IP address isn't straight forward. We check all the possible
    # ip addresses to get the correct one that is valid and isn't an internal address.
    # If debug ip is provided, then the others are ignored.
    my ($remote_ip) = grep {
      $_ =~ /(\d{1,3})\.(\d{1,3})\.(\d{1,3})\.(\d{1,3})/ && !($1 > 255 || $2 > 255 || $3 > 255 || $4 > 255 || $1 == 10 || $1 == 172 && $2 >= 16 && $2 <= 31 || $1 == 192 && $2 == 168);
    } $debug_ip ? $debug_ip : (split(/\s*\,\s*/, $r->headers_in->{'X-Forwarded-For'}), $r->connection->remote_ip);

    # If there is no IP address, don't do any redirect (there's a possibility this is Amazon's loadbalancer trying to do some healthcheck ping)
    return DECLINED if !$remote_ip || $remote_ip eq '127.0.0.1';

    # Just leave another warning if the GEOCITY file is missing
    my $geocity_file = $species_defs->GEOCITY_DAT || '';
    unless ($geocity_file && -e $geocity_file) {
      warn "MIRROR REDIRECTION FAILED: GEOCITY_DAT file ($geocity_file) was not found.";
      return DECLINED;
    }

    # Get the location record the for remote IP
    my $record;
    eval {
      require Geo::IP;
      my $geo = Geo::IP->open($geocity_file, 'GEOIP_MEMORY_CACHE');
      $record = $geo->record_by_addr($remote_ip) if $geo;
    };
    if ($@ || !$record) {
      warn sprintf 'MIRROR REDIRECTION FAILED: %s', $@ || "Geo::IP could not find details for IP address $remote_ip";
      return DECLINED;
    }

    # Find our the nearest mirror according to the remote IP's location
    my $mirror_map  = $species_defs->ENSEMBL_MIRRORS;

    my $destination = $mirror_map->{$record->country_code || 'MAIN'} || $mirror_map->{'MAIN'};
       $destination = $destination->{$record->region} || $destination->{'DEFAULT'} if ref $destination eq 'HASH';

    # If the user is already on the nearest mirror, save a cookie
    # to avoid doing these checks for further requests from the same machine
    if ($destination eq $server_name) {
      $redirect_cookie->bake({'expires' => '+24h', 'value' => 'no'});
      return DECLINED;
    }

    # Redirect if the destination mirror is up
    if (grep { $_ eq $destination } @SiteDefs::ENSEMBL_MIRRORS_UP) { # ENSEMBL_MIRRORS_UP contains a list of mirrors that are currently up
      $r->headers_out->add('Location' => sprintf('//%s%s%sredirectsrc=//%s', $destination, $unparsed_uri, $unparsed_uri =~ /\?/ ? ';' : '?', uri_escape($server_name.$unparsed_uri)));
      return HTTP_MOVED_TEMPORARILY;
    }
  }

  return DECLINED;
}

<<<<<<< HEAD
sub request_start_hook {}
sub postReadRequestHandler {
  my $r = shift; # Get the connection handler

  request_start_hook($r);

  # Nullify tags
  $ENV{'CACHE_TAGS'} = {};
  
  # Manipulate the Registry
  $ENSEMBL_WEB_REGISTRY->timer->new_child;
  $ENSEMBL_WEB_REGISTRY->timer->clear_times;
  $ENSEMBL_WEB_REGISTRY->timer_push('Handling script', undef, 'Apache');
  
  ## Ajax cookie
  my $cookies = EnsEMBL::Web::Cookie->fetch($r);
  my $width   = $cookies->{'ENSEMBL_WIDTH'} && $cookies->{'ENSEMBL_WIDTH'}->value ? $cookies->{'ENSEMBL_WIDTH'}->value : 0;  
  my $window_width = $cookies->{'WINDOW_WIDTH'} && $cookies->{'WINDOW_WIDTH'}->value ? $cookies->{'WINDOW_WIDTH'}->value : 0;
  
#warn ">>$window_width";
  $r->subprocess_env->{'WINDOW_WIDTH'}          = $window_width; # use for mobile website to determine device windows size
  $r->subprocess_env->{'ENSEMBL_IMAGE_WIDTH'}   = $width || $SiteDefs::ENSEMBL_IMAGE_WIDTH || 800;
  $r->subprocess_env->{'ENSEMBL_DYNAMIC_WIDTH'} = $cookies->{'DYNAMIC_WIDTH'} && $cookies->{'DYNAMIC_WIDTH'}->value ? 1 : $width ? 0 : 1;

  $ENSEMBL_WEB_REGISTRY->timer_push('Post read request handler completed', undef, 'Apache');
  
  # Ensembl DEBUG cookie
  $r->headers_out->add('X-MACHINE' => $SiteDefs::ENSEMBL_SERVER) if $cookies->{'ENSEMBL_DEBUG'};

  return;
}

sub cleanURI {
  my $r = shift;
  
  # Void call to populate ENV
  $r->subprocess_env;
  
  # Clean out the uri
  my $uri = $ENV{'REQUEST_URI'};
  
  if ($uri =~ s/[;&]?time=\d+\.\d+//g + $uri =~ s!([^:])/{2,}!$1/!g) {
    $r->parse_uri($uri);
    $r->subprocess_env->{'REQUEST_URI'} = $uri;
  }

  # Clean out the referrer
  my $referer = $ENV{'HTTP_REFERER'};
  
  if ($referer =~ s/[;&]?time=\d+\.\d+//g + $referer =~ s!([^:])/{2,}!$1/!g) {
    $r->subprocess_env->{'HTTP_REFERER'} = $referer;
  }
  
  return DECLINED;
}

sub redirect_species_page {
  my ($species_name)  = @_;

  return $species_name eq 'common' ? 'index.html' : "/$species_name/Info/Index";
}

sub handler {
  my $r = shift; # Get the connection handler
  
  $ENSEMBL_WEB_REGISTRY->timer->set_name('REQUEST ' . $r->uri);
  
  my $u                   = $r->parsed_uri;
  my $file                = $u->path;
  my $querystring         = $u->query;
  my $session_cookie_host = $SiteDefs::ENSEMBL_SESSION_COOKIEHOST;
  my $user_cookie_host    = $SiteDefs::ENSEMBL_USER_COOKIEHOST;
  my ($actual_host)       = split /\s*\,\s*/, ($r->headers_in->{'X-Forwarded-Host'} || $r->headers_in->{'Host'});
     $session_cookie_host = '' if $session_cookie_host && $actual_host !~ /$session_cookie_host$/; # only use ENSEMBL_SESSION_COOKIEHOST if it's same or a subdomain of the actual domain
     $user_cookie_host    = '' if $user_cookie_host    && $actual_host !~ /$user_cookie_host$/;    # only use ENSEMBL_USER_COOKIEHOST if it's same or a subdomain of the actual domain

  my @web_cookies = ({
    'name'            => $SiteDefs::ENSEMBL_SESSION_COOKIE,
    'encrypted'       => 1,
    'domain'          => $session_cookie_host,
  }, {
    'name'            => $SiteDefs::ENSEMBL_USER_COOKIE,
    'encrypted'       => 1,
    'domain'          => $user_cookie_host,
  });

  my @existing_cookies = EnsEMBL::Web::Cookie->retrieve($r, @web_cookies);

  my $cookies = {
    'session_cookie'  => $existing_cookies[0] || EnsEMBL::Web::Cookie->new($r, $web_cookies[0]),
    'user_cookie'     => $existing_cookies[1] || EnsEMBL::Web::Cookie->new($r, $web_cookies[1]),
  };

  my @raw_path = split '/', $file;
  shift @raw_path; # Always empty

  my $redirect = 0;
  ## Redirect to contact form
  if (scalar(@raw_path) == 1 && $raw_path[0] =~ /^contact$/i) {
    $r->uri('/Help/Contact');
    $redirect = 1;
  }  

  ## Fix URL for V/SV Explore pages
  if ($raw_path[1] =~ /Variation/ && $raw_path[2] eq 'Summary') {
    $file =~ s/Summary/Explore/;
    $file .= '?'.$querystring if $querystring;
    $r->uri($file);
    $redirect = 1;
  }  

  ## Redirect to blog from /jobs
  if ($raw_path[0] eq 'jobs') {
    $r->uri('http://www.ensembl.info/blog/category/jobs/');
    $redirect = 1;
  }

  ## Fix for moved eHive documentation
  if ($file =~ /info\/docs\/eHive\//) {
    $r->uri('/info/docs/eHive.html');
    $redirect = 1;
  }

  ## Trackhub short URL
  if ($raw_path[0] =~ /^trackhub$/i) {
    $file = '/UserData/TrackHubRedirect?'.$querystring;
    $r->uri($file);
    $redirect = 1;
  }

  ## Simple redirect to VEP

  if ($SiteDefs::ENSEMBL_SUBTYPE eq 'Pre' && $file =~ /\/vep/i) { ## Pre has no VEP, so redirect to tools page
    $r->uri('/info/docs/tools/index.html');
    $redirect = 1;
  } elsif ($file =~ /\/info\/docs\/variation\/vep\/vep_script.html/) {
    $r->uri('/info/docs/tools/vep/script/index.html');
    $redirect = 1;
  } elsif (($raw_path[0] && $raw_path[0] =~ /^VEP$/i) || $file =~ /\/info\/docs\/variation\/vep\//) {
    $r->uri('/info/docs/tools/vep/index.html');
    $redirect = 1;
  }

 if ($file =~ /\/info\/docs\/(variation|funcgen|compara|genebuild|microarray)/) {
   $file =~ s/docs/genome/;
   $r->uri($file);
   $redirect = 1;
 }

  if ($redirect) {
    $r->headers_out->add('Location' => $r->uri);
    $r->child_terminate;
      
    $ENSEMBL_WEB_REGISTRY->timer_push('Handler "REDIRECT"', undef, 'Apache');
    
    return HTTP_MOVED_PERMANENTLY;
  }

  my $aliases = $species_defs->multi_val('SPECIES_ALIASES') || {};
  my %species_map = (
    %$aliases,
    common => 'common',
    multi  => 'Multi',
    perl   => $SiteDefs::ENSEMBL_PRIMARY_SPECIES,
    map { lc($_) => $SiteDefs::ENSEMBL_SPECIES_ALIASES->{$_} } keys %$SiteDefs::ENSEMBL_SPECIES_ALIASES
  );
  
  $species_map{lc $_} = $_ for values %species_map; # Self-mapping
  
  ## Identify the species element, if any
  my ($species, @path_segments);
 
  ## Check for stable id URL (/id/ENSG000000nnnnnn) 
  ## and malformed Gene/Summary URLs from external users
  if (($raw_path[0] && $raw_path[0] =~ /^(id|loc)$/i && $raw_path[1]) || ($raw_path[0] eq 'Gene' && $querystring =~ /g=/ )) {
    my ($loc, $stable_id, $object_type, $db_type, $retired, $uri);
    
    if ($raw_path[0] =~ /^(id|loc)$/i) {
      $loc = $1 eq 'loc';
      $stable_id = $raw_path[1];
    } else {
      $querystring =~ /g=(\w+)/;
      $stable_id = $1;
    }
    
    my $unstripped_stable_id = $stable_id;
    
    $stable_id =~ s/\.[0-9]+$// if $stable_id =~ /^ENS/; ## Remove versioning for Ensembl ids

    ## Try to register stable_id adaptor so we can use that db (faster lookup)
    my %db = %{$species_defs->multidb->{'DATABASE_STABLE_IDS'} || {}};
    
    if (keys %db) {
      my $dba = Bio::EnsEMBL::DBSQL::DBAdaptor->new(
        -species => 'multi',
        -group   => 'stable_ids',
        -host    => $db{'HOST'},
        -port    => $db{'PORT'},
        -user    => $db{'USER'},
        -pass    => $db{'PASS'},
        -dbname  => $db{'NAME'}
      );
    }

    ($species, $object_type, $db_type, $retired) = Bio::EnsEMBL::Registry->get_species_and_object_type($stable_id, undef, undef, undef, undef, 1);
    
    if (!$species || !$object_type) {
      ## Maybe that wasn't versioning after all!
      ($species, $object_type, $db_type, $retired) = Bio::EnsEMBL::Registry->get_species_and_object_type($unstripped_stable_id, undef, undef, undef, undef, 1);
      $stable_id = $unstripped_stable_id if($species && $object_type);
    }
    
    if ($object_type) {

      if ($loc && $species && !$retired && $object_type =~ /^(Gene|Transcript|Translation)$/) {
        $uri = sprintf '/%s/Location/View?%s=%s', $species, $object_type eq 'Gene' ? 'g' : 't', $stable_id;

      } else {

        $uri = $species ? "/$species/" : '/Multi/';

        if ($object_type eq 'Gene') {
          $uri .= sprintf 'Gene/%s?g=%s', $retired ? 'Idhistory' : 'Summary', $stable_id;
        } elsif ($object_type eq 'Transcript') {
          $uri .= sprintf 'Transcript/%s?t=%s',$retired ? 'Idhistory' : 'Summary', $stable_id;
        } elsif ($object_type eq 'Translation') {
          $uri .= sprintf 'Transcript/%s?t=%s', $retired ? 'Idhistory/Protein' : 'ProteinSummary', $stable_id;
        } elsif ($object_type eq 'GeneTree') {
          $uri = "/Multi/GeneTree/Image?gt=$stable_id"; # no history page!
        } elsif ($object_type eq 'Family') {
          $uri = "/Multi/Family/Details?fm=$stable_id"; # no history page!
        } else {
          $uri .= "psychic?q=$stable_id";
        }
      }
    }

    $uri ||= "/Multi/psychic?q=$stable_id";

    $r->uri($uri);
    $r->headers_out->add('Location' => $r->uri);
    $r->child_terminate;

    $ENSEMBL_WEB_REGISTRY->timer_push('Handler "REDIRECT"', undef, 'Apache');

    return HTTP_MOVED_PERMANENTLY;
  }

  my %lookup = map { $_ => 1 } $species_defs->valid_species;
  my $lookup_args = {
    sd     => $species_defs,
    map    => \%species_map,
    lookup => \%lookup,
    uri    => $r->unparsed_uri,
  };
  
  foreach (@raw_path) {
    $lookup_args->{'dir'} = $_;
    
    my $check = _check_species($lookup_args);
    
    if ($check && $check =~ /^http/) {
      $r->headers_out->set( Location => $check );
      return REDIRECT;
    } elsif ($check && !$species) {
      $species = $_;
    } else {
      push @path_segments, $_;
    }
  }
  
  if (!$species) {
    if (grep /$raw_path[0]/, qw(Multi common default)) {
      $species = $raw_path[0];
      shift @path_segments;
    } elsif ($path_segments[0] eq 'Gene' && $querystring) {
      my %param = split ';|=', $querystring;
      
      if (my $gene_stable_id = $param{'g'}) {
        my ($id_species) = Bio::EnsEMBL::Registry->get_species_and_object_type($gene_stable_id);
            $species     = $id_species if $id_species;
      }  
    }
  }
  
  @path_segments = @raw_path unless $species;
  
  # Some memcached tags (mainly for statistics)
  my $prefix = '';
  my @tags   = map { $prefix = join '/', $prefix, $_; $prefix; } @path_segments;
  
  if ($species) {
    @tags = map {( "/$species$_", $_ )} @tags;
    push @tags, "/$species";
  }
  
  $ENV{'CACHE_TAGS'}{$_} = $_ for @tags;
  
  my $Tspecies  = $species;
  my $script    = undef;
  my $path_info = undef;
  my $species_name = $species_map{lc $species};
  my $return;
  
  if (!$species && $raw_path[-1] !~ /\./) {
    $species      = 'common';
    $species_name = 'common';
    $file         = "/common$file";
    $file         =~ s|/$||;
  }
  
  if ($species && $species_name) { # species script
    $return = EnsEMBL::Web::Apache::SpeciesHandler::handler_species($r, $cookies, $species_name, \@path_segments, $querystring, $file, $species_name eq $species);
    
    $ENSEMBL_WEB_REGISTRY->timer_push('Handler for species scripts finished', undef, 'Apache');
    
    shift @path_segments;
    shift @path_segments;
  }
  
  if (defined $return) {
    if ($return == OK) {
      push_script_line($r) if $SiteDefs::ENSEMBL_DEBUG_FLAGS & $SiteDefs::ENSEMBL_DEBUG_HANDLER_ERRORS;
      
      $r->push_handlers(PerlCleanupHandler => \&cleanupHandler_script);
      $r->push_handlers(PerlCleanupHandler => \&Apache2::SizeLimit::handler);
    }
    
    return $return;
  }
  
  $species = $Tspecies;
  $script = join '/', @path_segments;

  # Permanent redirect for old species home pages:
  # e.g. /Homo_sapiens or Homo_sapiens/index.html -> /Homo_sapiens/Info/Index  
  if ($species && $species_name && (!$script || $script eq 'index.html')) {      
    my $species_uri = redirect_species_page($species_name); #move to separate function so that it can be overwritten in mobile plugin

    $r->uri($species_uri);
    $r->headers_out->add('Location' => $r->uri);
    $r->child_terminate;
    $ENSEMBL_WEB_REGISTRY->timer_push('Handler "REDIRECT"', undef, 'Apache');
    
    return HTTP_MOVED_PERMANENTLY;  
  }
  
  #commenting this line out because we do want biomart to redirect. If this is causing problem put it back.
  #return DECLINED if $species eq 'biomart' && $script =~ /^mart(service|results|view)/;

  my $path = join '/', $species || (), $script || (), $path_info || ();
  
  $r->uri("/$path");

  my $filename = get_static_file_for_path($r, $path);

  if ($filename =~ /^! (.*)$/) {
    $r->uri($r->uri . ($r->uri      =~ /\/$/ ? '' : '/') . 'index.html');
    $r->filename($1 . ($r->filename =~ /\/$/ ? '' : '/') . 'index.html');
    $r->headers_out->add('Location' => $r->uri);
    $r->child_terminate;
    $ENSEMBL_WEB_REGISTRY->timer_push('Handler "REDIRECT"', undef, 'Apache');
    
    return HTTP_MOVED_TEMPORARILY;
  } elsif ($filename) {
    $r->filename($filename);
    $r->content_type('text/html');
    $ENSEMBL_WEB_REGISTRY->timer_push('Handler "OK"', undef, 'Apache');
    
    EnsEMBL::Web::Apache::SSI::handler($r, $cookies);
    
    return OK;
  }
  
  # Give up
  $ENSEMBL_WEB_REGISTRY->timer_push('Handler "DECLINED"', undef, 'Apache');
  
  return NOT_FOUND;
}

sub _check_species {
## Do this in a private function so it's more easily pluggable, e.g. on Pre!
## This default version just checks if this is a valid species for the site
  my $args = shift;
  return $args->{'lookup'}{$args->{'map'}{lc $args->{'dir'}}};
}

sub logHandler {
  my $r = shift;
  my $T = time;
  
  $r->subprocess_env->{'ENSEMBL_CHILD_COUNT'}  = $ENSEMBL_WEB_REGISTRY->timer->get_process_child_count;
  $r->subprocess_env->{'ENSEMBL_SCRIPT_START'} = sprintf '%0.6f', $T;
  $r->subprocess_env->{'ENSEMBL_SCRIPT_END'}   = sprintf '%0.6f', $ENSEMBL_WEB_REGISTRY->timer->get_script_start_time;
  $r->subprocess_env->{'ENSEMBL_SCRIPT_TIME'}  = sprintf '%0.6f', $T - $ENSEMBL_WEB_REGISTRY->timer->get_script_start_time;
  
  return DECLINED;
}

sub request_end_hook {}
sub cleanupHandler {
  my $r = shift;  # Get the connection handler
  
  request_end_hook($r);
  return if $r->subprocess_env->{'ENSEMBL_ENDTIME'};
  
  my $end_time   = time;
  my $start_time = $ENSEMBL_WEB_REGISTRY->timer->get_script_start_time;
  my $length     = $end_time - $start_time;
  
  if ($length >= $SiteDefs::ENSEMBL_LONGPROCESS_MINTIME) {
    my $u      = $r->parsed_uri;
    my $file   = $u->path;
    my $query  = $u->query . $r->subprocess_env->{'ENSEMBL_REQUEST'};
    my $size;
    
    if ($Apache2::SizeLimit::HOW_BIG_IS_IT) {
      $size = &$Apache2::SizeLimit::HOW_BIG_IS_IT();
    } else {
      ($size) = Apache2::SizeLimit->_check_size;
    }
    
    $r->subprocess_env->{'ENSEMBL_ENDTIME'} = $end_time;
    
    if ($SiteDefs::ENSEMBL_DEBUG_FLAGS & $SiteDefs::ENSEMBL_DEBUG_HANDLER_ERRORS) {
      my @X = localtime($start_time);
      
      warn sprintf(
        "LONG PROCESS: %12s DT:  %04d-%02d-%02d %02d:%02d:%02d Time: %10s Size: %10s\nLONG PROCESS: %12s REQ: %s\nLONG PROCESS: %12s IP:  %s  UA: %s\n", 
        $$, $X[5]+1900, $X[4]+1, $X[3], $X[2], $X[1], $X[0], $length, $size, 
        $$, "$file?$query", 
        $$, $r->subprocess_env->{'HTTP_X_FORWARDED_FOR'}, $r->headers_in->{'User-Agent'}
      );
    }
  }

  # Now we check if the die file has been touched...
  my $die_file = $SiteDefs::ENSEMBL_SERVERROOT . '/logs/ensembl.die';
  
  if (-e $die_file) {
    my @temp = stat $die_file;
    my $file_mod_time = $temp[9];
    if ($file_mod_time >= $ENSEMBL_WEB_REGISTRY->timer->get_process_start_time) {
      warn sprintf "KILLING CHILD %10s\n", $$;
      
      if ($Apache2::SizeLimit::IS_WIN32 || $Apache2::SizeLimit::WIN32) {
        CORE::exit(-2);
      } else {
        $r->child_terminate;
      }
    }
    
    return DECLINED;
  }
}

sub cleanupHandler_script {
  my $r = shift;
  
  $ENSEMBL_WEB_REGISTRY->timer_push('Cleaned up', undef, 'Cleanup');
  
  warn $ENSEMBL_WEB_REGISTRY->timer->render if $SiteDefs::ENSEMBL_DEBUG_FLAGS & $SiteDefs::ENSEMBL_DEBUG_PERL_PROFILER;
  
  push_script_line($r, 'ENDSCR', sprintf '%10.3f', time - $r->subprocess_env->{'LOG_TIME'}) if $SiteDefs::ENSEMBL_DEBUG_FLAGS & $SiteDefs::ENSEMBL_DEBUG_HANDLER_ERRORS;
}

sub childExitHandler {
  my $r = shift;
  
  if ($SiteDefs::ENSEMBL_DEBUG_FLAGS & $SiteDefs::ENSEMBL_DEBUG_HANDLER_ERRORS) {
    my $size;
    
    if ($Apache2::SizeLimit::HOW_BIG_IS_IT) {
      $size = &$Apache2::SizeLimit::HOW_BIG_IS_IT();
    } else {
      ($size) = Apache2::SizeLimit->_check_size;
    }
    
    warn sprintf "Child %9d: - reaped at      %30s;  Time: %11.6f;  Req:  %4d;  Size: %8dK\n",
      $$, '' . gmtime, time-$ENSEMBL_WEB_REGISTRY->timer->get_process_start_time,
      $ENSEMBL_WEB_REGISTRY->timer->get_process_child_count,
      $size
  }
}

sub push_script_line {
  my $r      = shift;
  my $prefix = shift || 'SCRIPT';
  my $extra  = shift;
  my @X      = localtime;

  return if $r->subprocess_env->{'REQUEST_URI'} =~ /^\/CSS\?/;

  warn sprintf(
    "%s: %s%9d %04d-%02d-%02d %02d:%02d:%02d %s %s\n",
    $prefix, hostname, $$,
    $X[5] + 1900, $X[4] + 1, $X[3], $X[2], $X[1], $X[0],
    $r->subprocess_env->{'REQUEST_URI'}, $extra
  );
  
  $r->subprocess_env->{'LOG_TIME'} = time;
}

sub get_static_file_for_path {
  my ($r, $path) = @_;

  my $filename = $MEMD ? $MEMD->get("::STATIC::$path") : '';
  
  # Search the htdocs dirs for a file to return
  # Exclude static files (and no, html is not a static file in ensembl)
  if ($path !~ /\.(\w{2,3})$/) {
    if (!$filename) {
      foreach my $dir (grep { -d $_ && -r $_ } @SiteDefs::ENSEMBL_HTDOCS_DIRS) {
        my $f = "$dir/$path";
        
        if (-d $f || -r $f) {
          $filename = -d $f ? '! ' . $f : $f;
          $MEMD->set("::STATIC::$path", $filename, undef, 'STATIC') if $MEMD;
          
          last;
        }
      }
    }
  }

  return $filename;
}

sub  _load_command_null {
  return 1;
}

sub _load_command_alpha {
  my $command = shift;
  my $VAL = `ps -A | grep $command | wc -l`;
  
  return $VAL - 1;
}

sub _load_command_linux {
  my $command = shift;
  my $VAL = `ps --no-heading -C $command  | wc -l`;
  
  return $VAL + 0;
}

=======
>>>>>>> 7291e5d3
1;<|MERGE_RESOLUTION|>--- conflicted
+++ resolved
@@ -570,553 +570,4 @@
   return DECLINED;
 }
 
-<<<<<<< HEAD
-sub request_start_hook {}
-sub postReadRequestHandler {
-  my $r = shift; # Get the connection handler
-
-  request_start_hook($r);
-
-  # Nullify tags
-  $ENV{'CACHE_TAGS'} = {};
-  
-  # Manipulate the Registry
-  $ENSEMBL_WEB_REGISTRY->timer->new_child;
-  $ENSEMBL_WEB_REGISTRY->timer->clear_times;
-  $ENSEMBL_WEB_REGISTRY->timer_push('Handling script', undef, 'Apache');
-  
-  ## Ajax cookie
-  my $cookies = EnsEMBL::Web::Cookie->fetch($r);
-  my $width   = $cookies->{'ENSEMBL_WIDTH'} && $cookies->{'ENSEMBL_WIDTH'}->value ? $cookies->{'ENSEMBL_WIDTH'}->value : 0;  
-  my $window_width = $cookies->{'WINDOW_WIDTH'} && $cookies->{'WINDOW_WIDTH'}->value ? $cookies->{'WINDOW_WIDTH'}->value : 0;
-  
-#warn ">>$window_width";
-  $r->subprocess_env->{'WINDOW_WIDTH'}          = $window_width; # use for mobile website to determine device windows size
-  $r->subprocess_env->{'ENSEMBL_IMAGE_WIDTH'}   = $width || $SiteDefs::ENSEMBL_IMAGE_WIDTH || 800;
-  $r->subprocess_env->{'ENSEMBL_DYNAMIC_WIDTH'} = $cookies->{'DYNAMIC_WIDTH'} && $cookies->{'DYNAMIC_WIDTH'}->value ? 1 : $width ? 0 : 1;
-
-  $ENSEMBL_WEB_REGISTRY->timer_push('Post read request handler completed', undef, 'Apache');
-  
-  # Ensembl DEBUG cookie
-  $r->headers_out->add('X-MACHINE' => $SiteDefs::ENSEMBL_SERVER) if $cookies->{'ENSEMBL_DEBUG'};
-
-  return;
-}
-
-sub cleanURI {
-  my $r = shift;
-  
-  # Void call to populate ENV
-  $r->subprocess_env;
-  
-  # Clean out the uri
-  my $uri = $ENV{'REQUEST_URI'};
-  
-  if ($uri =~ s/[;&]?time=\d+\.\d+//g + $uri =~ s!([^:])/{2,}!$1/!g) {
-    $r->parse_uri($uri);
-    $r->subprocess_env->{'REQUEST_URI'} = $uri;
-  }
-
-  # Clean out the referrer
-  my $referer = $ENV{'HTTP_REFERER'};
-  
-  if ($referer =~ s/[;&]?time=\d+\.\d+//g + $referer =~ s!([^:])/{2,}!$1/!g) {
-    $r->subprocess_env->{'HTTP_REFERER'} = $referer;
-  }
-  
-  return DECLINED;
-}
-
-sub redirect_species_page {
-  my ($species_name)  = @_;
-
-  return $species_name eq 'common' ? 'index.html' : "/$species_name/Info/Index";
-}
-
-sub handler {
-  my $r = shift; # Get the connection handler
-  
-  $ENSEMBL_WEB_REGISTRY->timer->set_name('REQUEST ' . $r->uri);
-  
-  my $u                   = $r->parsed_uri;
-  my $file                = $u->path;
-  my $querystring         = $u->query;
-  my $session_cookie_host = $SiteDefs::ENSEMBL_SESSION_COOKIEHOST;
-  my $user_cookie_host    = $SiteDefs::ENSEMBL_USER_COOKIEHOST;
-  my ($actual_host)       = split /\s*\,\s*/, ($r->headers_in->{'X-Forwarded-Host'} || $r->headers_in->{'Host'});
-     $session_cookie_host = '' if $session_cookie_host && $actual_host !~ /$session_cookie_host$/; # only use ENSEMBL_SESSION_COOKIEHOST if it's same or a subdomain of the actual domain
-     $user_cookie_host    = '' if $user_cookie_host    && $actual_host !~ /$user_cookie_host$/;    # only use ENSEMBL_USER_COOKIEHOST if it's same or a subdomain of the actual domain
-
-  my @web_cookies = ({
-    'name'            => $SiteDefs::ENSEMBL_SESSION_COOKIE,
-    'encrypted'       => 1,
-    'domain'          => $session_cookie_host,
-  }, {
-    'name'            => $SiteDefs::ENSEMBL_USER_COOKIE,
-    'encrypted'       => 1,
-    'domain'          => $user_cookie_host,
-  });
-
-  my @existing_cookies = EnsEMBL::Web::Cookie->retrieve($r, @web_cookies);
-
-  my $cookies = {
-    'session_cookie'  => $existing_cookies[0] || EnsEMBL::Web::Cookie->new($r, $web_cookies[0]),
-    'user_cookie'     => $existing_cookies[1] || EnsEMBL::Web::Cookie->new($r, $web_cookies[1]),
-  };
-
-  my @raw_path = split '/', $file;
-  shift @raw_path; # Always empty
-
-  my $redirect = 0;
-  ## Redirect to contact form
-  if (scalar(@raw_path) == 1 && $raw_path[0] =~ /^contact$/i) {
-    $r->uri('/Help/Contact');
-    $redirect = 1;
-  }  
-
-  ## Fix URL for V/SV Explore pages
-  if ($raw_path[1] =~ /Variation/ && $raw_path[2] eq 'Summary') {
-    $file =~ s/Summary/Explore/;
-    $file .= '?'.$querystring if $querystring;
-    $r->uri($file);
-    $redirect = 1;
-  }  
-
-  ## Redirect to blog from /jobs
-  if ($raw_path[0] eq 'jobs') {
-    $r->uri('http://www.ensembl.info/blog/category/jobs/');
-    $redirect = 1;
-  }
-
-  ## Fix for moved eHive documentation
-  if ($file =~ /info\/docs\/eHive\//) {
-    $r->uri('/info/docs/eHive.html');
-    $redirect = 1;
-  }
-
-  ## Trackhub short URL
-  if ($raw_path[0] =~ /^trackhub$/i) {
-    $file = '/UserData/TrackHubRedirect?'.$querystring;
-    $r->uri($file);
-    $redirect = 1;
-  }
-
-  ## Simple redirect to VEP
-
-  if ($SiteDefs::ENSEMBL_SUBTYPE eq 'Pre' && $file =~ /\/vep/i) { ## Pre has no VEP, so redirect to tools page
-    $r->uri('/info/docs/tools/index.html');
-    $redirect = 1;
-  } elsif ($file =~ /\/info\/docs\/variation\/vep\/vep_script.html/) {
-    $r->uri('/info/docs/tools/vep/script/index.html');
-    $redirect = 1;
-  } elsif (($raw_path[0] && $raw_path[0] =~ /^VEP$/i) || $file =~ /\/info\/docs\/variation\/vep\//) {
-    $r->uri('/info/docs/tools/vep/index.html');
-    $redirect = 1;
-  }
-
- if ($file =~ /\/info\/docs\/(variation|funcgen|compara|genebuild|microarray)/) {
-   $file =~ s/docs/genome/;
-   $r->uri($file);
-   $redirect = 1;
- }
-
-  if ($redirect) {
-    $r->headers_out->add('Location' => $r->uri);
-    $r->child_terminate;
-      
-    $ENSEMBL_WEB_REGISTRY->timer_push('Handler "REDIRECT"', undef, 'Apache');
-    
-    return HTTP_MOVED_PERMANENTLY;
-  }
-
-  my $aliases = $species_defs->multi_val('SPECIES_ALIASES') || {};
-  my %species_map = (
-    %$aliases,
-    common => 'common',
-    multi  => 'Multi',
-    perl   => $SiteDefs::ENSEMBL_PRIMARY_SPECIES,
-    map { lc($_) => $SiteDefs::ENSEMBL_SPECIES_ALIASES->{$_} } keys %$SiteDefs::ENSEMBL_SPECIES_ALIASES
-  );
-  
-  $species_map{lc $_} = $_ for values %species_map; # Self-mapping
-  
-  ## Identify the species element, if any
-  my ($species, @path_segments);
- 
-  ## Check for stable id URL (/id/ENSG000000nnnnnn) 
-  ## and malformed Gene/Summary URLs from external users
-  if (($raw_path[0] && $raw_path[0] =~ /^(id|loc)$/i && $raw_path[1]) || ($raw_path[0] eq 'Gene' && $querystring =~ /g=/ )) {
-    my ($loc, $stable_id, $object_type, $db_type, $retired, $uri);
-    
-    if ($raw_path[0] =~ /^(id|loc)$/i) {
-      $loc = $1 eq 'loc';
-      $stable_id = $raw_path[1];
-    } else {
-      $querystring =~ /g=(\w+)/;
-      $stable_id = $1;
-    }
-    
-    my $unstripped_stable_id = $stable_id;
-    
-    $stable_id =~ s/\.[0-9]+$// if $stable_id =~ /^ENS/; ## Remove versioning for Ensembl ids
-
-    ## Try to register stable_id adaptor so we can use that db (faster lookup)
-    my %db = %{$species_defs->multidb->{'DATABASE_STABLE_IDS'} || {}};
-    
-    if (keys %db) {
-      my $dba = Bio::EnsEMBL::DBSQL::DBAdaptor->new(
-        -species => 'multi',
-        -group   => 'stable_ids',
-        -host    => $db{'HOST'},
-        -port    => $db{'PORT'},
-        -user    => $db{'USER'},
-        -pass    => $db{'PASS'},
-        -dbname  => $db{'NAME'}
-      );
-    }
-
-    ($species, $object_type, $db_type, $retired) = Bio::EnsEMBL::Registry->get_species_and_object_type($stable_id, undef, undef, undef, undef, 1);
-    
-    if (!$species || !$object_type) {
-      ## Maybe that wasn't versioning after all!
-      ($species, $object_type, $db_type, $retired) = Bio::EnsEMBL::Registry->get_species_and_object_type($unstripped_stable_id, undef, undef, undef, undef, 1);
-      $stable_id = $unstripped_stable_id if($species && $object_type);
-    }
-    
-    if ($object_type) {
-
-      if ($loc && $species && !$retired && $object_type =~ /^(Gene|Transcript|Translation)$/) {
-        $uri = sprintf '/%s/Location/View?%s=%s', $species, $object_type eq 'Gene' ? 'g' : 't', $stable_id;
-
-      } else {
-
-        $uri = $species ? "/$species/" : '/Multi/';
-
-        if ($object_type eq 'Gene') {
-          $uri .= sprintf 'Gene/%s?g=%s', $retired ? 'Idhistory' : 'Summary', $stable_id;
-        } elsif ($object_type eq 'Transcript') {
-          $uri .= sprintf 'Transcript/%s?t=%s',$retired ? 'Idhistory' : 'Summary', $stable_id;
-        } elsif ($object_type eq 'Translation') {
-          $uri .= sprintf 'Transcript/%s?t=%s', $retired ? 'Idhistory/Protein' : 'ProteinSummary', $stable_id;
-        } elsif ($object_type eq 'GeneTree') {
-          $uri = "/Multi/GeneTree/Image?gt=$stable_id"; # no history page!
-        } elsif ($object_type eq 'Family') {
-          $uri = "/Multi/Family/Details?fm=$stable_id"; # no history page!
-        } else {
-          $uri .= "psychic?q=$stable_id";
-        }
-      }
-    }
-
-    $uri ||= "/Multi/psychic?q=$stable_id";
-
-    $r->uri($uri);
-    $r->headers_out->add('Location' => $r->uri);
-    $r->child_terminate;
-
-    $ENSEMBL_WEB_REGISTRY->timer_push('Handler "REDIRECT"', undef, 'Apache');
-
-    return HTTP_MOVED_PERMANENTLY;
-  }
-
-  my %lookup = map { $_ => 1 } $species_defs->valid_species;
-  my $lookup_args = {
-    sd     => $species_defs,
-    map    => \%species_map,
-    lookup => \%lookup,
-    uri    => $r->unparsed_uri,
-  };
-  
-  foreach (@raw_path) {
-    $lookup_args->{'dir'} = $_;
-    
-    my $check = _check_species($lookup_args);
-    
-    if ($check && $check =~ /^http/) {
-      $r->headers_out->set( Location => $check );
-      return REDIRECT;
-    } elsif ($check && !$species) {
-      $species = $_;
-    } else {
-      push @path_segments, $_;
-    }
-  }
-  
-  if (!$species) {
-    if (grep /$raw_path[0]/, qw(Multi common default)) {
-      $species = $raw_path[0];
-      shift @path_segments;
-    } elsif ($path_segments[0] eq 'Gene' && $querystring) {
-      my %param = split ';|=', $querystring;
-      
-      if (my $gene_stable_id = $param{'g'}) {
-        my ($id_species) = Bio::EnsEMBL::Registry->get_species_and_object_type($gene_stable_id);
-            $species     = $id_species if $id_species;
-      }  
-    }
-  }
-  
-  @path_segments = @raw_path unless $species;
-  
-  # Some memcached tags (mainly for statistics)
-  my $prefix = '';
-  my @tags   = map { $prefix = join '/', $prefix, $_; $prefix; } @path_segments;
-  
-  if ($species) {
-    @tags = map {( "/$species$_", $_ )} @tags;
-    push @tags, "/$species";
-  }
-  
-  $ENV{'CACHE_TAGS'}{$_} = $_ for @tags;
-  
-  my $Tspecies  = $species;
-  my $script    = undef;
-  my $path_info = undef;
-  my $species_name = $species_map{lc $species};
-  my $return;
-  
-  if (!$species && $raw_path[-1] !~ /\./) {
-    $species      = 'common';
-    $species_name = 'common';
-    $file         = "/common$file";
-    $file         =~ s|/$||;
-  }
-  
-  if ($species && $species_name) { # species script
-    $return = EnsEMBL::Web::Apache::SpeciesHandler::handler_species($r, $cookies, $species_name, \@path_segments, $querystring, $file, $species_name eq $species);
-    
-    $ENSEMBL_WEB_REGISTRY->timer_push('Handler for species scripts finished', undef, 'Apache');
-    
-    shift @path_segments;
-    shift @path_segments;
-  }
-  
-  if (defined $return) {
-    if ($return == OK) {
-      push_script_line($r) if $SiteDefs::ENSEMBL_DEBUG_FLAGS & $SiteDefs::ENSEMBL_DEBUG_HANDLER_ERRORS;
-      
-      $r->push_handlers(PerlCleanupHandler => \&cleanupHandler_script);
-      $r->push_handlers(PerlCleanupHandler => \&Apache2::SizeLimit::handler);
-    }
-    
-    return $return;
-  }
-  
-  $species = $Tspecies;
-  $script = join '/', @path_segments;
-
-  # Permanent redirect for old species home pages:
-  # e.g. /Homo_sapiens or Homo_sapiens/index.html -> /Homo_sapiens/Info/Index  
-  if ($species && $species_name && (!$script || $script eq 'index.html')) {      
-    my $species_uri = redirect_species_page($species_name); #move to separate function so that it can be overwritten in mobile plugin
-
-    $r->uri($species_uri);
-    $r->headers_out->add('Location' => $r->uri);
-    $r->child_terminate;
-    $ENSEMBL_WEB_REGISTRY->timer_push('Handler "REDIRECT"', undef, 'Apache');
-    
-    return HTTP_MOVED_PERMANENTLY;  
-  }
-  
-  #commenting this line out because we do want biomart to redirect. If this is causing problem put it back.
-  #return DECLINED if $species eq 'biomart' && $script =~ /^mart(service|results|view)/;
-
-  my $path = join '/', $species || (), $script || (), $path_info || ();
-  
-  $r->uri("/$path");
-
-  my $filename = get_static_file_for_path($r, $path);
-
-  if ($filename =~ /^! (.*)$/) {
-    $r->uri($r->uri . ($r->uri      =~ /\/$/ ? '' : '/') . 'index.html');
-    $r->filename($1 . ($r->filename =~ /\/$/ ? '' : '/') . 'index.html');
-    $r->headers_out->add('Location' => $r->uri);
-    $r->child_terminate;
-    $ENSEMBL_WEB_REGISTRY->timer_push('Handler "REDIRECT"', undef, 'Apache');
-    
-    return HTTP_MOVED_TEMPORARILY;
-  } elsif ($filename) {
-    $r->filename($filename);
-    $r->content_type('text/html');
-    $ENSEMBL_WEB_REGISTRY->timer_push('Handler "OK"', undef, 'Apache');
-    
-    EnsEMBL::Web::Apache::SSI::handler($r, $cookies);
-    
-    return OK;
-  }
-  
-  # Give up
-  $ENSEMBL_WEB_REGISTRY->timer_push('Handler "DECLINED"', undef, 'Apache');
-  
-  return NOT_FOUND;
-}
-
-sub _check_species {
-## Do this in a private function so it's more easily pluggable, e.g. on Pre!
-## This default version just checks if this is a valid species for the site
-  my $args = shift;
-  return $args->{'lookup'}{$args->{'map'}{lc $args->{'dir'}}};
-}
-
-sub logHandler {
-  my $r = shift;
-  my $T = time;
-  
-  $r->subprocess_env->{'ENSEMBL_CHILD_COUNT'}  = $ENSEMBL_WEB_REGISTRY->timer->get_process_child_count;
-  $r->subprocess_env->{'ENSEMBL_SCRIPT_START'} = sprintf '%0.6f', $T;
-  $r->subprocess_env->{'ENSEMBL_SCRIPT_END'}   = sprintf '%0.6f', $ENSEMBL_WEB_REGISTRY->timer->get_script_start_time;
-  $r->subprocess_env->{'ENSEMBL_SCRIPT_TIME'}  = sprintf '%0.6f', $T - $ENSEMBL_WEB_REGISTRY->timer->get_script_start_time;
-  
-  return DECLINED;
-}
-
-sub request_end_hook {}
-sub cleanupHandler {
-  my $r = shift;  # Get the connection handler
-  
-  request_end_hook($r);
-  return if $r->subprocess_env->{'ENSEMBL_ENDTIME'};
-  
-  my $end_time   = time;
-  my $start_time = $ENSEMBL_WEB_REGISTRY->timer->get_script_start_time;
-  my $length     = $end_time - $start_time;
-  
-  if ($length >= $SiteDefs::ENSEMBL_LONGPROCESS_MINTIME) {
-    my $u      = $r->parsed_uri;
-    my $file   = $u->path;
-    my $query  = $u->query . $r->subprocess_env->{'ENSEMBL_REQUEST'};
-    my $size;
-    
-    if ($Apache2::SizeLimit::HOW_BIG_IS_IT) {
-      $size = &$Apache2::SizeLimit::HOW_BIG_IS_IT();
-    } else {
-      ($size) = Apache2::SizeLimit->_check_size;
-    }
-    
-    $r->subprocess_env->{'ENSEMBL_ENDTIME'} = $end_time;
-    
-    if ($SiteDefs::ENSEMBL_DEBUG_FLAGS & $SiteDefs::ENSEMBL_DEBUG_HANDLER_ERRORS) {
-      my @X = localtime($start_time);
-      
-      warn sprintf(
-        "LONG PROCESS: %12s DT:  %04d-%02d-%02d %02d:%02d:%02d Time: %10s Size: %10s\nLONG PROCESS: %12s REQ: %s\nLONG PROCESS: %12s IP:  %s  UA: %s\n", 
-        $$, $X[5]+1900, $X[4]+1, $X[3], $X[2], $X[1], $X[0], $length, $size, 
-        $$, "$file?$query", 
-        $$, $r->subprocess_env->{'HTTP_X_FORWARDED_FOR'}, $r->headers_in->{'User-Agent'}
-      );
-    }
-  }
-
-  # Now we check if the die file has been touched...
-  my $die_file = $SiteDefs::ENSEMBL_SERVERROOT . '/logs/ensembl.die';
-  
-  if (-e $die_file) {
-    my @temp = stat $die_file;
-    my $file_mod_time = $temp[9];
-    if ($file_mod_time >= $ENSEMBL_WEB_REGISTRY->timer->get_process_start_time) {
-      warn sprintf "KILLING CHILD %10s\n", $$;
-      
-      if ($Apache2::SizeLimit::IS_WIN32 || $Apache2::SizeLimit::WIN32) {
-        CORE::exit(-2);
-      } else {
-        $r->child_terminate;
-      }
-    }
-    
-    return DECLINED;
-  }
-}
-
-sub cleanupHandler_script {
-  my $r = shift;
-  
-  $ENSEMBL_WEB_REGISTRY->timer_push('Cleaned up', undef, 'Cleanup');
-  
-  warn $ENSEMBL_WEB_REGISTRY->timer->render if $SiteDefs::ENSEMBL_DEBUG_FLAGS & $SiteDefs::ENSEMBL_DEBUG_PERL_PROFILER;
-  
-  push_script_line($r, 'ENDSCR', sprintf '%10.3f', time - $r->subprocess_env->{'LOG_TIME'}) if $SiteDefs::ENSEMBL_DEBUG_FLAGS & $SiteDefs::ENSEMBL_DEBUG_HANDLER_ERRORS;
-}
-
-sub childExitHandler {
-  my $r = shift;
-  
-  if ($SiteDefs::ENSEMBL_DEBUG_FLAGS & $SiteDefs::ENSEMBL_DEBUG_HANDLER_ERRORS) {
-    my $size;
-    
-    if ($Apache2::SizeLimit::HOW_BIG_IS_IT) {
-      $size = &$Apache2::SizeLimit::HOW_BIG_IS_IT();
-    } else {
-      ($size) = Apache2::SizeLimit->_check_size;
-    }
-    
-    warn sprintf "Child %9d: - reaped at      %30s;  Time: %11.6f;  Req:  %4d;  Size: %8dK\n",
-      $$, '' . gmtime, time-$ENSEMBL_WEB_REGISTRY->timer->get_process_start_time,
-      $ENSEMBL_WEB_REGISTRY->timer->get_process_child_count,
-      $size
-  }
-}
-
-sub push_script_line {
-  my $r      = shift;
-  my $prefix = shift || 'SCRIPT';
-  my $extra  = shift;
-  my @X      = localtime;
-
-  return if $r->subprocess_env->{'REQUEST_URI'} =~ /^\/CSS\?/;
-
-  warn sprintf(
-    "%s: %s%9d %04d-%02d-%02d %02d:%02d:%02d %s %s\n",
-    $prefix, hostname, $$,
-    $X[5] + 1900, $X[4] + 1, $X[3], $X[2], $X[1], $X[0],
-    $r->subprocess_env->{'REQUEST_URI'}, $extra
-  );
-  
-  $r->subprocess_env->{'LOG_TIME'} = time;
-}
-
-sub get_static_file_for_path {
-  my ($r, $path) = @_;
-
-  my $filename = $MEMD ? $MEMD->get("::STATIC::$path") : '';
-  
-  # Search the htdocs dirs for a file to return
-  # Exclude static files (and no, html is not a static file in ensembl)
-  if ($path !~ /\.(\w{2,3})$/) {
-    if (!$filename) {
-      foreach my $dir (grep { -d $_ && -r $_ } @SiteDefs::ENSEMBL_HTDOCS_DIRS) {
-        my $f = "$dir/$path";
-        
-        if (-d $f || -r $f) {
-          $filename = -d $f ? '! ' . $f : $f;
-          $MEMD->set("::STATIC::$path", $filename, undef, 'STATIC') if $MEMD;
-          
-          last;
-        }
-      }
-    }
-  }
-
-  return $filename;
-}
-
-sub  _load_command_null {
-  return 1;
-}
-
-sub _load_command_alpha {
-  my $command = shift;
-  my $VAL = `ps -A | grep $command | wc -l`;
-  
-  return $VAL - 1;
-}
-
-sub _load_command_linux {
-  my $command = shift;
-  my $VAL = `ps --no-heading -C $command  | wc -l`;
-  
-  return $VAL + 0;
-}
-
-=======
->>>>>>> 7291e5d3
 1;