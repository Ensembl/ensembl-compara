=head1 LICENSE

Copyright [1999-2015] Wellcome Trust Sanger Institute and the EMBL-European Bioinformatics Institute

Licensed under the Apache License, Version 2.0 (the "License");
you may not use this file except in compliance with the License.
You may obtain a copy of the License at

     http://www.apache.org/licenses/LICENSE-2.0

Unless required by applicable law or agreed to in writing, software
distributed under the License is distributed on an "AS IS" BASIS,
WITHOUT WARRANTIES OR CONDITIONS OF ANY KIND, either express or implied.
See the License for the specific language governing permissions and
limitations under the License.

=cut

package EnsEMBL::Web::Apache::Handlers;

### This handler handles all dynamic page request including .html requests

use strict;
use warnings;

use Apache2::Const qw(:common :http :methods);
use Apache2::SizeLimit;
use Apache2::Connection;
use Apache2::URI;
use APR::URI;
use Config;
use Fcntl ':flock';
use Sys::Hostname;
use Time::HiRes qw(time);
use File::Spec;
use POSIX qw(strftime);

use SiteDefs;

use Bio::EnsEMBL::Registry;

use EnsEMBL::Web::SpeciesDefs;

use EnsEMBL::Web::Apache::DasHandler;
use EnsEMBL::Web::Apache::SSI;
use EnsEMBL::Web::Apache::SpeciesHandler;

use Preload;

our $species_defs = EnsEMBL::Web::SpeciesDefs->new;

sub get_rewritten_uri {
  ## Recieves the current URI and returns a new URI in case it has to be rewritten
  ## The same request itself is handled according to the rewritten URI instead of making an external redirect request
  ## @param URI string
  ## @return URI string if modified, undef otherwise
  ## In a plugin, use this function with PREV to add plugin specific rules
}

sub get_redirect_uri {
  ## Recieves the current URI and returns a new URI in case an external HTTP redirect has to be performed on that
  ## @param URI string
  ## @return URI string if redirection required, undef otherwise
  ## In a plugin, use this function with PREV to add plugin specific rules
  my $uri = shift;

  ## Redirect to contact form
  if ($uri =~ m|^/contact\?$|) {
    return '/Help/Contact';
  }

  ## Fix URL for V/SV Explore pages
  if ($uri =~ m|^/Variation/Summary/|) {
    return $uri =~ s/Summary/Explore/r;
  }

  ## For stable id URL (eg. /id/ENSG000000nnnnnn) or malformed Gene URL with g param
  if ($uri =~ m|^/id/(.+)|i || ($uri =~ m|^/Gene\W| && $uri =~ /[\&\;\?]{1}g=([^\&\;]+)/)) {
    return stable_id_redirect_uri($1);
  }

  return undef;
}

sub stable_id_redirect_uri {
  ## Constructs complete URI according to a given stable id
  ## @param Stable ID string
  my $stable_id = shift;

  my ($species, $object_type, $db_type, $retired, $uri);

  my $unstripped_stable_id = $stable_id;

  $stable_id =~ s/\.[0-9]+$// if $stable_id =~ /^ENS/; # Remove versioning for Ensembl ids

  ## Try to register stable_id adaptor so we can use that db (faster lookup)
  my %db = %{$species_defs->multidb->{'DATABASE_STABLE_IDS'} || {}};

  if (keys %db) {
    my $dba = Bio::EnsEMBL::DBSQL::DBAdaptor->new(
      -species => 'multi',
      -group   => 'stable_ids',
      -host    => $db{'HOST'},
      -port    => $db{'PORT'},
      -user    => $db{'USER'},
      -pass    => $db{'PASS'},
      -dbname  => $db{'NAME'}
    );
  }

  ($species, $object_type, $db_type, $retired) = Bio::EnsEMBL::Registry->get_species_and_object_type($stable_id, undef, undef, undef, undef, 1);

  if (!$species || !$object_type) {
    ## Maybe that wasn't versioning after all!
    ($species, $object_type, $db_type, $retired) = Bio::EnsEMBL::Registry->get_species_and_object_type($unstripped_stable_id, undef, undef, undef, undef, 1);
    $stable_id = $unstripped_stable_id if $species && $object_type;
  }

  if ($object_type) {

    $uri = sprintf '/%s/', $species ? ($species_defs->multi_val('ENSEMBL_SPECIES_URL_MAP') || {})->{lc $species} || $species : 'Multi';

    if ($object_type eq 'Gene') {
      $uri .= sprintf 'Gene/%s?g=%s', $retired ? 'Idhistory' : 'Summary', $stable_id;
    } elsif ($object_type eq 'Transcript') {
      $uri .= sprintf 'Transcript/%s?t=%s',$retired ? 'Idhistory' : 'Summary', $stable_id;
    } elsif ($object_type eq 'Translation') {
      $uri .= sprintf 'Transcript/%s?t=%s', $retired ? 'Idhistory/Protein' : 'ProteinSummary', $stable_id;
    } elsif ($object_type eq 'GeneTree') {
      $uri = "/Multi/GeneTree/Image?gt=$stable_id"; # no history page!
    } elsif ($object_type eq 'Family') {
      $uri = "/Multi/Family/Details?fm=$stable_id"; # no history page!
    } else {
      $uri .= "psychic?q=$stable_id";
    }
  }

  return $uri || "/Multi/psychic?q=$stable_id";
}

sub parse_uri {
  ## Parses and saves uri components in subprocess_env if not already parsed
  ## @param Apache2::RequestRec request object
  ## @return undef if parsed successfully or a URL string if a redirect is needed after cleaning the species name
  my $r = shift;

  # return if already parsed
  return if $r->subprocess_env('ENSEMBL_PATH');

  my $parsed_uri  = $r->parsed_uri;
  my $uri_path    = $parsed_uri->path // '';
  my $uri_query   = $parsed_uri->query // '';

  # if there's nothing to parse, it's a homepage request - redirect to index.html in that case
  return join '?', '/index.html', $uri_query || () if $uri_path eq '/';

  my $species_alias_map = $species_defs->multi_val('ENSEMBL_SPECIES_URL_MAP') || {};
  my %valid_species_map = map { $_ => 1 } $species_defs->valid_species;

  # filter species alias map to remove any species that are not present in a list returned by $species_defs->valid_species
  $valid_species_map{$species_alias_map->{$_}} or delete $species_alias_map->{$_} for keys %$species_alias_map;

  # extract the species name from the raw path segments, and leave the remainders as our final path segments
  my ($species, $species_alias);
  my @path_segments = grep { $_ ne '' && ($species || !($species = $species_alias_map->{lc $_} and $species_alias = $_)) } split '/', $uri_path;

  # if species name provided in the url is not the formal species url name, it's time to redirect the request to the correct species url
  return '/'.join('?', join('/', $species, @path_segments), $uri_query eq '' ? () : $uri_query) if $species && $species ne $species_alias;

  $r->subprocess_env('ENSEMBL_SPECIES', $species) if $species;
  $r->subprocess_env('ENSEMBL_PATH',  '/'.join('/', @path_segments));
  $r->subprocess_env('ENSEMBL_QUERY', $uri_query);

  return undef;
}

sub map_to_file {
  ## Finds out the file that maps to a url and saves it as ENSEMBL_FILENAME entry in subprocess_env
  ## @param Apache2::RequestRec request object
  ## @return URL string if a redirect is needed, undef otherwise, irrespective of whether the file was found or not (If file is not found ENSEMBL_FILENAME is not set)
  my $r     = shift;
  my $path  = $r->subprocess_env('ENSEMBL_PATH');

  if ($path =~ /\.html$/ || $path =~ /\/[^\.]+$/) { # path to file with .html extension or without extension (possibly a folder)

    my @path_seg = grep { $_ ne '' } split '/', $path;

    foreach my $dir (@SiteDefs::ENSEMBL_HTDOCS_DIRS) {

      my $filename = File::Spec->catfile($dir, @path_seg);

      return "$path/index.html" if -d $filename; # if path corresponds to a folder, redirect to it's index.html page

      if (-r $filename) {
        $r->subprocess_env('ENSEMBL_FILENAME', $filename);
        last;
      }
    }
  }

  return undef;
}

sub get_sub_handler {
  ## Finds out the sub handler that should handle this request
  ## @param Apache2::RequestRec request object
  ## @param Species name (string)
  ## @param Arrayref of path segments
  ## @return List containing handler (possibly undef if no sub handler maps to this requests), species (possibly modified) and arrayref of path segments (possibly modified)
  my ($r, $species, $path_seg) = @_;

  my $handler;

  # Try DasHandler if first segment of path is 'das'
  if (!$species && $path_seg->[0] eq 'das') {

    shift @$path_seg; # remove 'das'

    ($species)  = split '.', $path_seg->[0] // '';
    $handler    = 'EnsEMBL::Web::Apache::DasHandler';

  # Try SpeciesHandler in all other cases if species is present or the file path is not an explicit .html path
  } elsif ($species || $path_seg->[-1] !~ /\.html$/) {

    $species  ||= 'Multi';
    $species    = 'Multi' if $species eq 'common';
    $handler    = 'EnsEMBL::Web::Apache::SpeciesHandler';
  }

  return ($handler, $species, $path_seg);
}

sub http_redirect {
  ## Perform an http redirect
  ## @param Apache2::RequestRec request object
  ## @param URI string to redirect to
  ## @return HTTP_MOVED_PERMANENTLY
  my ($r, $redirect_uri) = @_;
  $r->uri($redirect_uri);
  $r->headers_out->add('Location' => $r->uri);
  $r->child_terminate;

  return HTTP_MOVED_PERMANENTLY;
}

sub time_str {
  ## @return Printable time string
  return strftime("%a %b %d %H:%M:%S %Y", shift || localtime);
}

<<<<<<< HEAD
sub handler {
  my $r = shift; # Get the connection handler
  
  $ENSEMBL_WEB_REGISTRY->timer->set_name('REQUEST ' . $r->uri);
  
  my $u                   = $r->parsed_uri;
  my $file                = $u->path;
  my $querystring         = $u->query;
  my $session_cookie_host = $SiteDefs::ENSEMBL_SESSION_COOKIEHOST;
  my $user_cookie_host    = $SiteDefs::ENSEMBL_USER_COOKIEHOST;
  my ($actual_host)       = split /\s*\,\s*/, ($r->headers_in->{'X-Forwarded-Host'} || $r->headers_in->{'Host'});
     $session_cookie_host = '' if $session_cookie_host && $actual_host !~ /$session_cookie_host$/; # only use ENSEMBL_SESSION_COOKIEHOST if it's same or a subdomain of the actual domain
     $user_cookie_host    = '' if $user_cookie_host    && $actual_host !~ /$user_cookie_host$/;    # only use ENSEMBL_USER_COOKIEHOST if it's same or a subdomain of the actual domain

  my @web_cookies = ({
    'name'            => $SiteDefs::ENSEMBL_SESSION_COOKIE,
    'encrypted'       => 1,
    'domain'          => $session_cookie_host,
  }, {
    'name'            => $SiteDefs::ENSEMBL_USER_COOKIE,
    'encrypted'       => 1,
    'domain'          => $user_cookie_host,
  });

  my @existing_cookies = EnsEMBL::Web::Cookie->retrieve($r, @web_cookies);

  my $cookies = {
    'session_cookie'  => $existing_cookies[0] || EnsEMBL::Web::Cookie->new($r, $web_cookies[0]),
    'user_cookie'     => $existing_cookies[1] || EnsEMBL::Web::Cookie->new($r, $web_cookies[1]),
  };

  my @raw_path = split '/', $file;
  shift @raw_path; # Always empty

  my $redirect = 0;
  ## Redirect to contact form
  if (scalar(@raw_path) == 1 && $raw_path[0] =~ /^contact$/i) {
    $r->uri('/Help/Contact');
    $redirect = 1;
  }  
=======
sub request_start_hook {
  ## Subroutine hook to be called when the request handling starts
  ## @param Apache2::RequestRec request object
  ## In a plugin, use this function with PREV to plugin some code to be run before the request is handled
}
>>>>>>> 1f8b1521

sub request_end_hook {
  ## Subroutine hook to be called when the request handling finishes
  ## @param Apache2::RequestRec request object
  ## In a plugin, use this function with PREV to plugin some code to be run after the request is served
}

#########################################
###         mod_perl handlers         ###
#########################################

<<<<<<< HEAD
  ## Trackhub short URL
  if ($raw_path[0] =~ /^trackhub$/i) {
    $file = '/UserData/TrackHubRedirect?'.$querystring;
    $r->uri($file);
    $redirect = 1;
  }

  ## Simple redirect to VEP

  if ($SiteDefs::ENSEMBL_SUBTYPE eq 'Pre' && $file =~ /\/vep/i) { ## Pre has no VEP, so redirect to tools page
    $r->uri('/info/docs/tools/index.html');
    $redirect = 1;
  } elsif ($file =~ /\/info\/docs\/variation\/vep\/vep_script.html/) {
    $r->uri('/info/docs/tools/vep/script/index.html');
    $redirect = 1;
  } elsif (($raw_path[0] && $raw_path[0] =~ /^VEP$/i) || $file =~ /\/info\/docs\/variation\/vep\//) {
    $r->uri('/info/docs/tools/vep/index.html');
    $redirect = 1;
  }

 if ($file =~ /\/info\/docs\/(variation|funcgen|compara|genebuild|microarray)/) {
   $file =~ s/docs/genome/;
   $r->uri($file);
   $redirect = 1;
 }

  if ($redirect) {
    $r->headers_out->add('Location' => $r->uri);
    $r->child_terminate;
      
    $ENSEMBL_WEB_REGISTRY->timer_push('Handler "REDIRECT"', undef, 'Apache');
    
    return HTTP_MOVED_PERMANENTLY;
  }
=======
sub childInitHandler {
  ## This handler gets called by Apache when initialising an Apache child process
  ## @param APR::Pool object
  ## @param Apache2::ServerRec server object
  ## This handler only adds an entry to the logs
  warn sprintf "[%s] Child initialised: %d\n", time_str, $$ if $SiteDefs::ENSEMBL_DEBUG_FLAGS && $SiteDefs::ENSEMBL_DEBUG_HANDLER_ERRORS;

  return OK;
}
>>>>>>> 1f8b1521

sub postReadRequestHandler {
  ## This handler gets called immediately after the request has been read and HTTP headers were parsed
  ## @param Apache2::RequestRec request object
  my $r = shift;

  return OK if $r->unparsed_uri eq '*';

  # VOID request to populate %ENV
  $r->subprocess_env;

  # save request start time for logs
  $r->subprocess_env('LOG_REQUEST_START', sprintf('%0.6f', time));

  # run any plugged-in code
  request_start_hook($r);

  return OK;
}

sub transHandler {
  ## This handler gets called to perform the manipulation of a request's URI
  ## @param Apache2::RequestRec request object
  my $r   = shift;
  my $uri = $r->unparsed_uri;

  return DECLINED if $uri eq '*';

  # apply any uri rewrite rules
  if (my $modified = get_rewritten_uri($uri)) {
    $r->parse_uri($modified);
  }

  # save raw uri for logs
  $r->subprocess_env('LOG_REQUEST_URI', $r->unparsed_uri);

  return DECLINED;
}

sub handler {
  ## This is the main handler that gets called to generate a response for the given request
  ## @param Apache2::RequestRec request object
  ## @return One of the Apache2::Const common/http codes
  my $r   = shift;
  my $uri = $r->unparsed_uri;

  # handle any redirects
  if (my $redirect = get_redirect_uri($uri)) {
    return http_redirect($r, $redirect);
  }

  # populate subprocess_env with species, path and query or perform a redirect to a rectified url
  if (my $redirect = parse_uri($r)) {
    return http_redirect($r, $redirect);
  }

  my $species   = $r->subprocess_env('ENSEMBL_SPECIES');
  my $path      = $r->subprocess_env('ENSEMBL_PATH');
  my $query     = $r->subprocess_env('ENSEMBL_QUERY');
  my $path_seg  = [ grep { $_ ne '' } split '/', $path ];

  # other species-like path segments
  if (!$species && grep /$path_seg->[0]/, qw(Multi common)) {
    $species = shift @$path_seg;
  }

  # find the appropriate handler according to species and path
  (my $handler, $species, $path_seg) = get_sub_handler($r, $species, $path_seg);

  # there is a possibility ENSEMBL_SPECIES and ENSEMBL_PATH need to be updated
  $r->subprocess_env('ENSEMBL_SPECIES', $species);
  $r->subprocess_env('ENSEMBL_PATH',    '/'.join('/', @$path_seg));

  # delegate request to the required handler and get the response status code
  my $response_code = $handler ? $handler->can('handler')->($r, $species_defs) : undef;

  # check for any redirects requested by the code
  if (my $redirect = $r->subprocess_env('ENSEMBL_REDIRECT')) {
    return http_redirect($r, $redirect);
  }

  # if no response code returned by the called handler, try the SSI handler
  if (!defined $response_code) {

    # Populate ENSEMBL_FILENAME or perform redirect if static file location is changed
    if (my $redirect = map_to_file($r)) {
      return http_redirect($r, $redirect);
    }

    # SSI handler (.html files) (Note: Other static file requests should not reach this handler anyway.)
    $response_code = EnsEMBL::Web::Apache::SSI::handler($r, $species_defs) if $r->subprocess_env('ENSEMBL_FILENAME');
  }

  # give up if no response code was set by any of the handlers
  return DECLINED unless defined $response_code;

  # kill off the process when it grows too large
  $r->push_handlers(PerlCleanupHandler => \&Apache2::SizeLimit::handler) if $response_code == OK;

  return $response_code;
}

sub logHandler {
  ## This handler gets called once the response is genetated, irrespective of the return type of the previous handler.
  ## @param Apache2::RequestRec request object
  my $r = shift;
  my $t = time;

  return DECLINED if $r->unparsed_uri eq '*';

  # more vars for logs
  $r->subprocess_env('LOG_REQUEST_END',   sprintf('%0.6f', $t));
  $r->subprocess_env('LOG_REQUEST_TIME',  sprintf('%0.6f', $t - $r->subprocess_env('LOG_REQUEST_START')));

  return DECLINED;
}

sub cleanupHandler {
  ## This handler gets called immediately after the request has been served (the client went away) and before the request object is destroyed.
  ## Any time consuming logging process should be done in this handler since the request connection has actually been closed by now.
  ## @param Apache2::RequestRec request object
  my $r = shift;

  return OK if $r->unparsed_uri eq '*';

  # run any plugged-in code
  request_end_hook($r);

  my $start_time = $r->subprocess_env('LOG_REQUEST_START');
  my $time_taken = $r->subprocess_env('LOG_REQUEST_TIME');

  if ($time_taken >= $SiteDefs::ENSEMBL_LONGPROCESS_MINTIME) {

    my $uri    = $r->subprocess_env('LOG_REQUEST_URI');
    my ($size) = $Apache2::SizeLimit::HOW_BIG_IS_IT ? $Apache2::SizeLimit::HOW_BIG_IS_IT->() : Apache2::SizeLimit->_check_size;

    if ($SiteDefs::ENSEMBL_DEBUG_FLAGS && $SiteDefs::ENSEMBL_DEBUG_HANDLER_ERRORS) {
      my @X = localtime($start_time);

      warn sprintf(
        "LONG PROCESS: %12s DT:  %04d-%02d-%02d %02d:%02d:%02d Time: %10s Size: %10s\nLONG PROCESS: %12s REQ: %s\nLONG PROCESS: %12s IP:  %s  UA: %s\n",
        $$, $X[5]+1900, $X[4]+1, $X[3], $X[2], $X[1], $X[0], $time_taken, $size,
        $$, $uri,
        $$, $r->subprocess_env('HTTP_X_FORWARDED_FOR'), $r->headers_in->{'User-Agent'}
      );
    }
  }

  return OK;
}

sub childExitHandler {
  ## This handler gets called when the Apache child process finally exits
  ## @param APR::Pool object
  ## @param Apache2::ServerRec server object
  ## This handler only adds an entry to the logs
  my $r = shift;

  warn sprintf "[%s] Child exited: %d\n", time_str, $$ if $SiteDefs::ENSEMBL_DEBUG_FLAGS && $SiteDefs::ENSEMBL_DEBUG_HANDLER_ERRORS;

  return OK;
}

1;<|MERGE_RESOLUTION|>--- conflicted
+++ resolved
@@ -72,6 +72,11 @@
   ## Fix URL for V/SV Explore pages
   if ($uri =~ m|^/Variation/Summary/|) {
     return $uri =~ s/Summary/Explore/r;
+  }
+
+  ## Trackhub short URL
+  if ($uri =~ m|^/trackhub\?|i) {
+    return $uri = s/trackhub/UserData\/TrackHubRedirect/r;
   }
 
   ## For stable id URL (eg. /id/ENSG000000nnnnnn) or malformed Gene URL with g param
@@ -248,54 +253,11 @@
   return strftime("%a %b %d %H:%M:%S %Y", shift || localtime);
 }
 
-<<<<<<< HEAD
-sub handler {
-  my $r = shift; # Get the connection handler
-  
-  $ENSEMBL_WEB_REGISTRY->timer->set_name('REQUEST ' . $r->uri);
-  
-  my $u                   = $r->parsed_uri;
-  my $file                = $u->path;
-  my $querystring         = $u->query;
-  my $session_cookie_host = $SiteDefs::ENSEMBL_SESSION_COOKIEHOST;
-  my $user_cookie_host    = $SiteDefs::ENSEMBL_USER_COOKIEHOST;
-  my ($actual_host)       = split /\s*\,\s*/, ($r->headers_in->{'X-Forwarded-Host'} || $r->headers_in->{'Host'});
-     $session_cookie_host = '' if $session_cookie_host && $actual_host !~ /$session_cookie_host$/; # only use ENSEMBL_SESSION_COOKIEHOST if it's same or a subdomain of the actual domain
-     $user_cookie_host    = '' if $user_cookie_host    && $actual_host !~ /$user_cookie_host$/;    # only use ENSEMBL_USER_COOKIEHOST if it's same or a subdomain of the actual domain
-
-  my @web_cookies = ({
-    'name'            => $SiteDefs::ENSEMBL_SESSION_COOKIE,
-    'encrypted'       => 1,
-    'domain'          => $session_cookie_host,
-  }, {
-    'name'            => $SiteDefs::ENSEMBL_USER_COOKIE,
-    'encrypted'       => 1,
-    'domain'          => $user_cookie_host,
-  });
-
-  my @existing_cookies = EnsEMBL::Web::Cookie->retrieve($r, @web_cookies);
-
-  my $cookies = {
-    'session_cookie'  => $existing_cookies[0] || EnsEMBL::Web::Cookie->new($r, $web_cookies[0]),
-    'user_cookie'     => $existing_cookies[1] || EnsEMBL::Web::Cookie->new($r, $web_cookies[1]),
-  };
-
-  my @raw_path = split '/', $file;
-  shift @raw_path; # Always empty
-
-  my $redirect = 0;
-  ## Redirect to contact form
-  if (scalar(@raw_path) == 1 && $raw_path[0] =~ /^contact$/i) {
-    $r->uri('/Help/Contact');
-    $redirect = 1;
-  }  
-=======
 sub request_start_hook {
   ## Subroutine hook to be called when the request handling starts
   ## @param Apache2::RequestRec request object
   ## In a plugin, use this function with PREV to plugin some code to be run before the request is handled
 }
->>>>>>> 1f8b1521
 
 sub request_end_hook {
   ## Subroutine hook to be called when the request handling finishes
@@ -307,42 +269,6 @@
 ###         mod_perl handlers         ###
 #########################################
 
-<<<<<<< HEAD
-  ## Trackhub short URL
-  if ($raw_path[0] =~ /^trackhub$/i) {
-    $file = '/UserData/TrackHubRedirect?'.$querystring;
-    $r->uri($file);
-    $redirect = 1;
-  }
-
-  ## Simple redirect to VEP
-
-  if ($SiteDefs::ENSEMBL_SUBTYPE eq 'Pre' && $file =~ /\/vep/i) { ## Pre has no VEP, so redirect to tools page
-    $r->uri('/info/docs/tools/index.html');
-    $redirect = 1;
-  } elsif ($file =~ /\/info\/docs\/variation\/vep\/vep_script.html/) {
-    $r->uri('/info/docs/tools/vep/script/index.html');
-    $redirect = 1;
-  } elsif (($raw_path[0] && $raw_path[0] =~ /^VEP$/i) || $file =~ /\/info\/docs\/variation\/vep\//) {
-    $r->uri('/info/docs/tools/vep/index.html');
-    $redirect = 1;
-  }
-
- if ($file =~ /\/info\/docs\/(variation|funcgen|compara|genebuild|microarray)/) {
-   $file =~ s/docs/genome/;
-   $r->uri($file);
-   $redirect = 1;
- }
-
-  if ($redirect) {
-    $r->headers_out->add('Location' => $r->uri);
-    $r->child_terminate;
-      
-    $ENSEMBL_WEB_REGISTRY->timer_push('Handler "REDIRECT"', undef, 'Apache');
-    
-    return HTTP_MOVED_PERMANENTLY;
-  }
-=======
 sub childInitHandler {
   ## This handler gets called by Apache when initialising an Apache child process
   ## @param APR::Pool object
@@ -352,7 +278,6 @@
 
   return OK;
 }
->>>>>>> 1f8b1521
 
 sub postReadRequestHandler {
   ## This handler gets called immediately after the request has been read and HTTP headers were parsed
