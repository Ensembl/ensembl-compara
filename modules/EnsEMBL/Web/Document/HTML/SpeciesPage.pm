--- conflicted
+++ resolved
@@ -139,11 +139,7 @@
     }
     $table->add_row({
         'common' => sprintf('<a href="%s%s/"><img src="/i/species/%s.png" alt="%s" class="badge-48" style="float:left;padding-right:4px;%s" /></a>%s',
-<<<<<<< HEAD
                         $img_url, $dir,  $info->{'image'}, $common, $image_fade, $sp_link),
-=======
-                        $img_url, $info->{'image'},  $dir, $common, $image_fade, $sp_link),
->>>>>>> 2e430cbe
       'species'     => '<i>'.$name.'</i>',
       'taxon_id'    => $info->{'taxon_id'},
       'assembly'    => $info->{'assembly'},
