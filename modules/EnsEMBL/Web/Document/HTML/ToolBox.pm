--- conflicted
+++ resolved
@@ -45,11 +45,7 @@
       $html .= qq(
         <div style="float:left;width:28%">
           <div class="plain-box unbordered">
-<<<<<<< HEAD
-            <h2><a href="/biomart/martview" class="nodeco">BioMart &nbsp;&gt;</a></h2>
-=======
             <h2><a href="/biomart/martview" class="nodeco">BioMart&nbsp&nbsp;&gt;</a></h2>
->>>>>>> 9ade18ec
             <p>Export custom datasets from Ensembl with this data-mining tool</p>
           </div>
         </div>);
@@ -58,11 +54,7 @@
       $html .= qq(
         <div style="float:left;width:28%">
           <div class="plain-box unbordered">
-<<<<<<< HEAD
-            <h2><a href="/Multi/Tools/Blast?db=core" class="nodeco">BLAST/BLAT &nbsp;&gt;</a></h2>
-=======
             <h2><a href="/Multi/Tools/Blast?db=core" class="nodeco">BLAST/BLAT&nbsp&nbsp;&gt;</a></h2>
->>>>>>> 9ade18ec
             <p>Search our genomes for your DNA or protein sequence</p>
           </div>
         </div>);
@@ -71,11 +63,7 @@
       $html .= qq(
         <div style="float:left;width:28%">
           <div class="plain-box unbordered">
-<<<<<<< HEAD
-            <h2><a href="/info/docs/tools/vep/" class="nodeco">Variant Effect Predictor &nbsp;&gt;</a></h2>
-=======
             <h2><a href="/info/docs/tools/vep/" class="nodeco">Variant Effect Predictor&nbsp;&nbsp;&gt;</a></h2>
->>>>>>> 9ade18ec
             <p>Analyse your own variants and predict the functional consequences of
             known and unknown variants</p>
           </div>
