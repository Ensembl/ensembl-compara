--- conflicted
+++ resolved
@@ -183,41 +183,16 @@
         my ($link) = grep { $_->rel eq 'alternate' } $entry->link;
         my $date  = $self->pretty_date(substr($entry->published, 0, 10), 'daymon');
         my $item = {
-<<<<<<< HEAD
-                'title'   => $entry->title,
-                'content' => $entry->content,
-                'link'    => $link->href,
-                'date'    => $date,
+                'title'   => encode_utf8($entry->title),
+                'content' => encode_utf8($entry->content),
+                'link'    => encode_utf8($link->href),
+                'date'    => encode_utf8($date),
         };
         push @$items, $item;
         $count++;
         last if ($limit && $count == $limit);
       }
     }
-    elsif ($rss_type eq 'rss' && $self->dynamic_use('XML::RSS')) {
-      my $rss = XML::RSS->new;
-      $rss->parse($content);
-      foreach my $entry (@{$rss->{'items'}}) {
-        my $date = substr($entry->{'pubDate'}, 5, 11);
-        my $item = {
-            'title'   => $entry->{'title'},
-            'content' => $entry->{'http://purl.org/rss/1.0/modules/content/'}{'encoded'},
-            'link'    => $entry->{'link'},
-            'date'    => $date,
-=======
-                'title'   => encode_utf8($entry->title),
-                'content' => encode_utf8($entry->content),
-                'link'    => encode_utf8($link->href),
-                'date'    => encode_utf8($date),
->>>>>>> a353a9d8
-        };
-        push @$items, $item;
-        $count++;
-        last if ($limit && $count == $limit);
-      }
-    }
-<<<<<<< HEAD
-=======
     elsif ($rss_type eq 'rss' && $self->dynamic_use('XML::RSS')) {
       my $rss = XML::RSS->new;
       $rss->parse($content);
@@ -234,7 +209,6 @@
         last if ($limit && $count == $limit);
       }
     }
->>>>>>> a353a9d8
   };
   if($@) {
     warn "Error parsing blog: $@\n";
