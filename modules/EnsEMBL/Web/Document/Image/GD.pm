--- conflicted
+++ resolved
@@ -452,15 +452,8 @@
   my $last_uploaded_user_data_code = {};
   my $userdata_upload_codes = $self->hub->session->records({'type' => 'userdata_upload_code'});
 
-<<<<<<< HEAD
   for (@{$userdata_upload_codes}) {
-    $last_uploaded_user_data_code->{'upload_'.$_->{'upload_code'}} = 1;
-=======
-  if ($self->hub->session->get_data(type => 'userdata_upload_code')) {
-    foreach my $hash ($self->hub->session->get_data(type => 'userdata_upload_code')) {
-      $last_uploaded_user_data_code->{$hash->{upload_code}} = 1;
-    }
->>>>>>> 7f2f366e
+    $last_uploaded_user_data_code->{$_->{'upload_code'}} = 1;
   }
 
   # Purge this data so that it doesn't highlight second time.
