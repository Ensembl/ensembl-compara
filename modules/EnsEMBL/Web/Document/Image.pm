=head1 LICENSE

Copyright [1999-2015] Wellcome Trust Sanger Institute and the EMBL-European Bioinformatics Institute

Licensed under the Apache License, Version 2.0 (the "License");
you may not use this file except in compliance with the License.
You may obtain a copy of the License at

     http://www.apache.org/licenses/LICENSE-2.0

Unless required by applicable law or agreed to in writing, software
distributed under the License is distributed on an "AS IS" BASIS,
WITHOUT WARRANTIES OR CONDITIONS OF ANY KIND, either express or implied.
See the License for the specific language governing permissions and
limitations under the License.

=cut

package EnsEMBL::Web::Document::Image;

### Parent class for visualisations

### Examples

### To use the blue toolbar in an image, pass a hashref e.g. 
### $args->{'toolbars'} = {'top' => 1, 'bottom' => 0}

use strict;

sub new {
### Generic constructor
  my ($class, $hub, $component, $args) = @_;

  my $self = {
    hub                => $hub,
    component          => $component,
    toolbars           => {},
    %$args,
  };

  bless $self, $class;
  return $self;
}

sub hub                { my $self = shift; return $self->{'hub'};  }
sub component          { my $self = shift; return $self->{'component'}; }
sub height             :lvalue { $_[0]->{'height'};            }
sub format             :lvalue { $_[0]->{'format'};             }
sub toolbars           :lvalue { $_[0]->{'toolbars'};           }
sub centred            :lvalue { $_[0]->{'centred'};            } 
sub image_name         :lvalue { $_[0]->{'image_name'};         }
sub introduction       :lvalue { $_[0]->{'introduction'};       }
sub tailnote           :lvalue { $_[0]->{'tailnote'};           }
sub caption            :lvalue { $_[0]->{'caption'};            }

sub image_width { 
  my $self = shift;
  if ($self->{'image_configs'}) {
    return $self->{'image_configs'}[0]->get_parameter('image_width'); 
  }
}

sub imagemap           :lvalue { $_[0]->{'imagemap'};           }
sub button             :lvalue { $_[0]->{'button'};             }
sub button_id          :lvalue { $_[0]->{'button_id'};          }
sub button_name        :lvalue { $_[0]->{'button_name'};        }
sub button_title       :lvalue { $_[0]->{'button_title'};       }

sub has_toolbars  { 
### Checks if toolbars are wanted for this image
### @return Boolean
  return ($_[0]->{'toolbars'}{'top'} || $_[0]->{'toolbars'}{'bottom'}) ? 1 : 0; 
}

sub render {} ## Stub - must be implemented in a child module

sub render_toolbar {
### Build the standard toolbar for a dynamic image and then render it
### @return Array (two strings of HTML for top and bottom toolbars)
  my $self = shift;

  ## Add icons specific to our standard dynamic images
  my $hub         = $self->hub;
  my $component   = $self->component;
  my $component_name = ref($component) ? $component->id : $component;
  my $viewconfig  = $hub->get_viewconfig($component_name);

  my $icons  = [];
  my $extra_html;

  if ($viewconfig) {
    push @$icons, $self->add_config_icon;

    if ($self->{'image_configs'}[0]->get_node('user_data')) {
      push @$icons, $self->add_userdata_icon;
    }

    push @$icons, $self->add_share_icon;
  }

  ## Increase/decrease image size icon  
  if (grep $_->image_resize, @{$self->{'image_configs'}}) {
    push @$icons, $self->add_resize_icon;
    $extra_html .= $self->add_resize_menu;
  }

  if ($self->{'export'}) {
    push @$icons, $self->add_image_export_icon;
    $extra_html .= $self->add_image_export_menu;
  }

  if ($self->{'data_export'}) {
    push @$icons, $self->add_export_icon;
  }

  if ($viewconfig) {
    push @$icons, $self->add_config_reset_icon;
  }

  if ($self->has_moveable_tracks) {
    push @$icons, $self->add_order_reset_icon;
  }

  return $self->_render_toolbars($icons, $extra_html);
}

sub _render_toolbars {
### Toolbar template, called by render_toolbar
### @param icons ArrayRef - configuration for each icon
### @param extra_html String (optional) - additional HTML for inclusion in toolbar
### @return Array - HTML for top and bottom toolbars
  my ($self, $icons, $extra_html) = @_;
  my @toolbars;
  my $icon_mappings = EnsEMBL::Web::Constants::ICON_MAPPINGS('image');
  return unless $icon_mappings;

  my $toolbar;
  foreach my $icon (@$icons) {
    $toolbar .= sprintf('<a href="%s" class="%s" title="%s" rel="%s"></a>',
                          $icon->{'href'},
                          $icon->{'class'},
                          $icon_mappings->{$icon->{'icon_key'}}{'title'},
                          $icon->{'rel'},
                        );
  }

  my @toolbars;
  if ($toolbar) {
    my $top    = $self->toolbars->{'top'} ? qq(<div class="image_toolbar top print_hide">$toolbar</div>$extra_html) : '';
    ### Force a toolbar if the image is long enough to disappear off most screens!
    my $bottom = ($self->toolbars->{'bottom'} || $self->height > 999) ? sprintf '<div class="image_toolbar bottom print_hide">%s</div>%s', $toolbar, $top ? '' : $extra_html : '';
    @toolbars = ($top, $bottom);
  }

  return @toolbars; 
}

sub add_config_icon {
### Configure icon for track configuration
### @return Hashref of icon parameters
  my $self = shift;
  my $hub         = $self->hub;
  my $component   = $self->component;
  my $config_url = $hub->url('Config', { action => $component, function => undef });
  return {
          'href'      => $config_url,
          'class'     => 'config modal_link force',
          'icon_key'  => 'config',
          'rel'       => 'modal_config_'.lc($component), 
          };
}

sub add_userdata_icon {
### Configure icon for userdata interface 
### @return Hashref of icon parameters
  my $self = shift;
  my $hub       = $self->hub;
  my $data_url  = $hub->url({ type => 'UserData', action => 'ManageData', function => undef });
  return {
          'href'      => $data_url,
          'class'     => 'data modal_link',
          'icon_key'  => 'userdata',
          'rel'       => 'modal_user_data',
          };
}

sub add_share_icon {
### Configure icon for share link popup 
### @return Hashref of icon parameters
  my $self = shift;
  my $hub        = $self->hub;
  my $component   = $self->component;
  my $share_url  = $hub->url('Share', { action => $component, function => undef, __clear => 1, create => 1, share_type => 'image', time => time });
  return {
          'href'      => $share_url,
          'class'     => 'share popup',
          'icon_key'  => 'share',
          };
}

sub add_export_icon {
### Configure icon for data export 
### @return Hashref of icon parameters
  my $self = shift;
  my $hub        = $self->hub;
  my $component   = $self->component;
  my $params = {
                   'type'      => 'DataExport', 
                   'action'    => $self->{'data_export'},
                   'data_type' => $hub->type,
                   'component' => $component,
                };
  foreach (@{$self->{'export_params'}||[]}) {
    if (ref($_) eq 'ARRAY') {
      $params->{$_->[0]} = $_->[1];
    }
    else {
      $params->{$_} = $hub->param($_);
    }
  }

  return {
          'href'      => $hub->url($params),
          'class'     => 'download modal_link',
          'icon_key'  => 'download',
          };
}

sub add_resize_icon {
### Configure icon for image resizing
### @return Hashref of icon parameters
  my $self = shift;
  my $hub  = $self->hub;
  return {
          'href'      => $hub->url,
          'class'     => 'resize popup',
          'icon_key'  => 'resize',
          };
}

sub add_resize_menu {
### Create HTML for image resize popup menu 
### @return String
  my $self = shift;
  my $hub  = $self->hub;

  # add best fit option
  my $resize_url = $hub->url;
  my $image_sizes = qq(<div><a href="$resize_url" class="image_resize"><div>Best Fit</div></a></div>);

  # get current image_width and provide size of +- 100 three times    
  for (my $counter = ($self->image_width-300);$counter <= ($self->image_width+300); $counter+=100) { 
    my $selected_size = 'class="current"' if($counter eq $self->image_width);
    my $hidden_width = ($counter < 500) ? "style='display:none'" : '';
    $image_sizes .= qq(<div $hidden_width><a href="$resize_url" class="image_resize"><div $selected_size>$counter px</div></a></div>);
  }

  return qq(
       <div class="toggle image_resize_menu">
          <div class="header">Resize image to:</div>
          $image_sizes    
       </div>    
    );
}

sub add_image_export_icon {
### Configure icon for image export
### @return Hashref of icon parameters
  my $self = shift;
  my $hub  = $self->hub;
  return {
          'href'      => $self->_export_url.'pdf',
          'class'     => 'export popup '.$self->{'export'},,
          'icon_key'  => 'image',
          };
}

sub _export_url {
### Helper function to build export URL
### @return String
  my $self = shift;
  my $url  = $ENV{'REQUEST_URI'};
  $url  =~ s/;$//;
  $url .= ($url =~ /\?/ ? ';' : '?') . 'export=';
  return $url;
}

<<<<<<< HEAD
sub render_image_tag {
  my ($self, $image) = @_;
  
  my $url    = $image->write_url;
  my $width  = $image->width;
  my $height = $image->height;
  my $html;

  if ($width > 5000) {
    $html = qq{
       <p style="text-align:left">
         The image produced was $width pixels wide,
         which may be too large for some web browsers to display.
         If you would like to see the image, please right-click (MAC: Ctrl-click)
         on the link below and choose the 'Save Image' option from the pop-up menu.</p>
       <p><a href="$url">Image download</a></p>
    };
  } else {
    $html = sprintf(
      '<img src="%s" alt="" style="width: %dpx; height: %dpx; %s display: block" %s />',
      $url,
      $width,
      $height,
      $self->extra_style,
      $self->extra_html
    );

    $self->{'width'}  = $width;
    $self->{'height'} = $height;
  }
=======
sub add_image_export_menu {
### Create HTML for image export popup menu 
### @return String
  my $self = shift;
  my $hub  = $self->hub;
  return unless $self->{'export'};
>>>>>>> cd4289bb

  my $menu;
  my @formats = (
      { f => 'pdf',     label => 'PDF'},
      { f => 'svg',     label => 'SVG' },
      { f => 'eps',     label => 'PostScript' },
      { f => 'png-5',   label => 'PNG (x5)' },
      { f => 'png-2',   label => 'PNG (x2)' },
      { f => 'png',     label => 'PNG' },
      { f => 'png-0.5', label => 'PNG (x0.5)' },
      { f => 'gff',     label => 'Text (GFF)', text => 1 }
  );

  splice @formats, 3, 0, { f => 'png-10',  label => 'PNG (x10)' } unless $self->height > 32000; ## PNG renderer will crash if image too tall!

  my $url = $self->_export_url;

  foreach (@formats) {
    my $href = $url . $_->{'f'};

    if ($_->{'text'}) {
      next if $self->{'export'} =~ /no_text/;

      $menu .= qq(<div><div>$_->{'label'}</div><a href="$href;download=1"><img src="/i/16/download.png" alt="download" title="Download" /></a></div>);

    } elsif ($_->{'f'} eq 'pdf') {
      # option not to include pdf export
      next if $self->{'export'} =~ /no_pdf/;

      $menu .= qq(
          <div>
            <div>$_->{'label'}</div>
            <a class="view" href="$href" rel="external"><img src="/i/16/eye.png" alt="view" title="View image" /></a>
            <a href="$href;download=1"><img src="/i/16/download.png" alt="download" title="Download" /></a>
          </div>
      );

<<<<<<< HEAD
sub moveable_tracks {
  my ($self, $image) = @_;
  my $config = $self->drawable_container->{'config'};
  
  return unless $self->has_moveable_tracks;
  
  my $species = $config->species;
  my $url     = $image->write_url;
  my ($top, $html);
  
  foreach (@{$self->track_boundaries}) {
    my ($t, $h, $type, $strand) = @$_;

    $html .= sprintf(
      '<li class="%s%s" style="height:%spx;background:url(%s) 0 %spx%s">
        <div class="handle" style="height:%spx"%s><p></p></div>
      </li>',
      $type, $strand ? " $strand" : '',
      $h, $url, 3 - $t,
      $h == 0 ? ';display:none' : '',
      $h - 1,
      $strand ? sprintf(' title="%s strand"', $strand eq 'f' ? 'Forward' : 'Reverse') : ''
=======
    } else {
      $menu .= qq(
          <div>
            <div>$_->{'label'}</div>
            <a class="view" href="$href" rel="external"><img src="/i/16/eye.png" alt="view" title="View image" /></a>
            <a href="$href;download=1"><img src="/i/16/download.png" alt="download" title="Download" /></a>
          </div>
      );
    }

    $menu = qq(
      <div class="toggle iexport_menu">
        <div class="header">Export as:</div>
        $menu
      </div>
>>>>>>> cd4289bb
    );

  }
  return $menu;
}

sub add_config_reset_icon {
### Configure icon for resetting track configuration
### @return Hashref of icon parameters
  my $self = shift;
  my $hub  = $self->hub;
  my $url = $hub->url({qw(type Ajax action config_reset __clear 1)});
  return {
          'href'      => $url,
          'class'     => 'config-reset _reset',
          'icon_key'  => 'config_reset',
          };
}
sub add_order_reset_icon {
### Configure icon for resetting track order
### @return Hashref of icon parameters
  my $self = shift;
  my $hub  = $self->hub;
  my $url = $hub->url({qw(type Ajax action order_reset __clear 1)});
  return {
          'href'      => $url,
          'class'     => 'order-reset _reset',
          'icon_key'  => 'resize',
          };
}


##########################################################
# Other functionality shared between e.g. GD and Genoverse
##########################################################

sub set_button {
  my ($self, $type, %pars) = @_;

  $self->button           = $type;
  $self->{'button_id'}    = $pars{'id'}     if exists $pars{'id'};
  $self->{'button_name'}  = $pars{'id'}     if exists $pars{'id'};
  $self->{'button_name'}  = $pars{'name'}   if exists $pars{'name'};
  $self->{'URL'}          = $pars{'URL'}    if exists $pars{'URL'};
  $self->{'hidden'}       = $pars{'hidden'} if exists $pars{'hidden'};
  $self->{'button_title'} = $pars{'title'}  if exists $pars{'title'};
  $self->{'hidden_extra'} = $pars{'extra'}  if exists $pars{'extra'};
}


1;<|MERGE_RESOLUTION|>--- conflicted
+++ resolved
@@ -285,45 +285,12 @@
   return $url;
 }
 
-<<<<<<< HEAD
-sub render_image_tag {
-  my ($self, $image) = @_;
-  
-  my $url    = $image->write_url;
-  my $width  = $image->width;
-  my $height = $image->height;
-  my $html;
-
-  if ($width > 5000) {
-    $html = qq{
-       <p style="text-align:left">
-         The image produced was $width pixels wide,
-         which may be too large for some web browsers to display.
-         If you would like to see the image, please right-click (MAC: Ctrl-click)
-         on the link below and choose the 'Save Image' option from the pop-up menu.</p>
-       <p><a href="$url">Image download</a></p>
-    };
-  } else {
-    $html = sprintf(
-      '<img src="%s" alt="" style="width: %dpx; height: %dpx; %s display: block" %s />',
-      $url,
-      $width,
-      $height,
-      $self->extra_style,
-      $self->extra_html
-    );
-
-    $self->{'width'}  = $width;
-    $self->{'height'} = $height;
-  }
-=======
 sub add_image_export_menu {
 ### Create HTML for image export popup menu 
 ### @return String
   my $self = shift;
   my $hub  = $self->hub;
   return unless $self->{'export'};
->>>>>>> cd4289bb
 
   my $menu;
   my @formats = (
@@ -361,30 +328,6 @@
           </div>
       );
 
-<<<<<<< HEAD
-sub moveable_tracks {
-  my ($self, $image) = @_;
-  my $config = $self->drawable_container->{'config'};
-  
-  return unless $self->has_moveable_tracks;
-  
-  my $species = $config->species;
-  my $url     = $image->write_url;
-  my ($top, $html);
-  
-  foreach (@{$self->track_boundaries}) {
-    my ($t, $h, $type, $strand) = @$_;
-
-    $html .= sprintf(
-      '<li class="%s%s" style="height:%spx;background:url(%s) 0 %spx%s">
-        <div class="handle" style="height:%spx"%s><p></p></div>
-      </li>',
-      $type, $strand ? " $strand" : '',
-      $h, $url, 3 - $t,
-      $h == 0 ? ';display:none' : '',
-      $h - 1,
-      $strand ? sprintf(' title="%s strand"', $strand eq 'f' ? 'Forward' : 'Reverse') : ''
-=======
     } else {
       $menu .= qq(
           <div>
@@ -400,7 +343,6 @@
         <div class="header">Export as:</div>
         $menu
       </div>
->>>>>>> cd4289bb
     );
 
   }
