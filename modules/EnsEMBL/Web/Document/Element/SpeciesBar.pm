=head1 LICENSE

Copyright [1999-2015] Wellcome Trust Sanger Institute and the EMBL-European Bioinformatics Institute
Copyright [2016-2018] EMBL-European Bioinformatics Institute

Licensed under the Apache License, Version 2.0 (the "License");
you may not use this file except in compliance with the License.
You may obtain a copy of the License at

     http://www.apache.org/licenses/LICENSE-2.0

Unless required by applicable law or agreed to in writing, software
distributed under the License is distributed on an "AS IS" BASIS,
WITHOUT WARRANTIES OR CONDITIONS OF ANY KIND, either express or implied.
See the License for the specific language governing permissions and
limitations under the License.

=cut

package EnsEMBL::Web::Document::Element::SpeciesBar;

# Generates the global context navigation menu, used in dynamic pages

use strict;

use HTML::Entities qw(encode_entities);

use EnsEMBL::Web::Utils::FormatText qw(glossary_helptip);

use base qw(EnsEMBL::Web::Document::Element);

sub init {
  my $self          = shift;
  $self->init_species_list($self->hub);
}

sub content {
  my $self  = shift;
  my $hub   = $self->hub;
  return if ($hub->type eq 'GeneTree' || $hub->type eq 'Tools');

  ## User-friendly species name and assembly
  my $species  = $hub->species_defs->SPECIES_COMMON_NAME; 
  return '' if $species =~ /^(multi|common)$/i;
  my $assembly = $hub->species_defs->ASSEMBLY_NAME;

  ## Species header
  my $home_url  = $hub->url({'type' => 'Info', 'action' => 'Index'});

  ## Make accommodations for EG bacteria
  my ($header, $arrow, $dropdown);
  if ($hub->species_defs->EG_DIVISION && $hub->species_defs->EG_DIVISION eq 'bacteria') {
    my $full_name = $hub->species_defs->SPECIES_SCIENTIFIC_NAME;
    ## Bacterial names can include strain and assembly info, so parse it out for nicer display
    $full_name =~ /([A-Za-z]+)\s([a-z]+)\s([^\(]+)(.*)/;
    $header = sprintf '<span class="species">%s %s</span> <span class="more">%s %s</span>', $1, $2, $3, $4;
    ## No dropdown species selector
    $arrow = '';
    $dropdown = ''; 
  }
  else {
<<<<<<< HEAD
    $header = sprintf '<img src="/i/species/%s.png" class="badge-32"><span class="species">%s</span> <span class="more">(%s)</span>', $hub->species_defs->SPECIES_IMAGE, $species, $assembly;
=======
    my $image = $hub->species_defs->SPECIES_IMAGE || $hub->species;
    $header = sprintf '<img src="/i/species/%s.png" class="badge-32"><span class="species">%s</span> <span class="more">(%s)</span>', $image, $species, $assembly;
>>>>>>> 2e430cbe
    ## Species selector
    $arrow     = sprintf '<span class="dropdown"><a class="toggle species" href="#" rel="species">&#9660;</a></span>';
    $dropdown  = $self->species_list;
  }

  my $content = sprintf '<span class="header"><a href="%s">%s</a></span> %s %s', 
                          $home_url, $header, $arrow, $dropdown;
 
  return $content;
}

sub init_species_list {
  my ($self, $hub) = @_;
  my $species_defs = $hub->species_defs;
  
  $self->{'species_list'} = [ 
    sort { $a->[1] cmp $b->[1] } 
    map  [ $hub->url({ species => $_, type => 'Info', action => 'Index', __clear => 1 }), $species_defs->get_config($_, 'SPECIES_COMMON_NAME') ],
    $species_defs->reference_species
  ];

  #adding species strain (Mouse strains) to the list above
  foreach ($species_defs->valid_species) {
    my $strain_type = ucfirst($species_defs->get_config($_, 'STRAIN_TYPE').'s');
    $species_defs->get_config($_, 'ALL_STRAINS') ? push( @{$self->{'species_list'}}, [ $hub->url({ species => $_, type => 'Info', action => 'Strains', __clear => 1 }), $species_defs->get_config($_, 'SPECIES_COMMON_NAME')." $strain_type"] ) : next;
  }
  @{$self->{'species_list'}} = sort { $a->[1] cmp $b->[1] } @{$self->{'species_list'}}; #just a precautionary bit - sorting species list again after adding the strain  
  
  my $favourites = $hub->get_favourite_species;
  
  $self->{'favourite_species'} = [ map {[ $hub->url({ species => $_, type => 'Info', action => 'Index', __clear => 1 }), $species_defs->get_config($_, 'SPECIES_COMMON_NAME') ]} @$favourites ] if scalar @$favourites;
}

sub species_list {
  my $self      = shift;
  my $total     = scalar @{$self->{'species_list'}};
  my $remainder = $total % 3;
  my $third     = int($total / 3) - 1;
  my ($all_species, $fav_species);
  
  if ($self->{'favourite_species'}) {
    $fav_species .= qq{<li><a class="constant" href="$_->[0]">$_->[1]</a></li>} for @{$self->{'favourite_species'}};
    $fav_species  = qq{<h4>Favourite species</h4><ul>$fav_species</ul><div style="clear: both;padding:1px 0;background:none"></div>};
  }
  
  # Ok, this is slightly mental. Basically, we're building a 3 column structure with floated <li>'s.
  # Because they are floated, if they were printed alphabetically, this would result in a menu with was alphabetised left to right, i.e.
  # A B C
  # D E F
  # G H I
  # Because the list is longer than it is wide, it is much easier to find what you want if alphabetised top to bottom, i.e.
  # A D G
  # B E H
  # C F I
  # The code below achieves that goal
  my @ends = ( $third + !!($remainder && $remainder--) );
  push @ends, $ends[0] + 1 + $third + !!($remainder && $remainder--);
  
  my @output_order;
  push @{$output_order[0]}, $self->{'species_list'}->[$_] for 0..$ends[0];
  push @{$output_order[1]}, $self->{'species_list'}->[$_] for $ends[0]+1..$ends[1];
  push @{$output_order[2]}, $self->{'species_list'}->[$_] for $ends[1]+1..$total-1;
  
  for my $i (0..$#{$output_order[0]}) {
    for my $j (0..2) {
      $all_species .= sprintf '<li>%s</li>', $output_order[$j][$i] ? qq{<a class="constant" href="$output_order[$j][$i][0]">$output_order[$j][$i][1]</a>} : '&nbsp;';
    }
  }

  return sprintf '<div class="dropdown species">%s<h4>%s</h4><ul>%s</ul></div>', $fav_species, $fav_species ? 'All species' : 'Select a species', $all_species;  
}

1;<|MERGE_RESOLUTION|>--- conflicted
+++ resolved
@@ -59,12 +59,8 @@
     $dropdown = ''; 
   }
   else {
-<<<<<<< HEAD
-    $header = sprintf '<img src="/i/species/%s.png" class="badge-32"><span class="species">%s</span> <span class="more">(%s)</span>', $hub->species_defs->SPECIES_IMAGE, $species, $assembly;
-=======
     my $image = $hub->species_defs->SPECIES_IMAGE || $hub->species;
     $header = sprintf '<img src="/i/species/%s.png" class="badge-32"><span class="species">%s</span> <span class="more">(%s)</span>', $image, $species, $assembly;
->>>>>>> 2e430cbe
     ## Species selector
     $arrow     = sprintf '<span class="dropdown"><a class="toggle species" href="#" rel="species">&#9660;</a></span>';
     $dropdown  = $self->species_list;
