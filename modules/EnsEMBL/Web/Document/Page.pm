=head1 LICENSE

Copyright [1999-2015] Wellcome Trust Sanger Institute and the EMBL-European Bioinformatics Institute
Copyright [2016] EMBL-European Bioinformatics Institute

Licensed under the Apache License, Version 2.0 (the "License");
you may not use this file except in compliance with the License.
You may obtain a copy of the License at

     http://www.apache.org/licenses/LICENSE-2.0

Unless required by applicable law or agreed to in writing, software
distributed under the License is distributed on an "AS IS" BASIS,
WITHOUT WARRANTIES OR CONDITIONS OF ANY KIND, either express or implied.
See the License for the specific language governing permissions and
limitations under the License.

=cut

package EnsEMBL::Web::Document::Page;

use strict;

use Apache2::Const;
use HTML::Entities qw(encode_entities decode_entities);
use JSON           qw(from_json);

use EnsEMBL::Web::Document::Renderer::GzFile;
use Image::Minifier qw(generate_sprites);

use base qw(EnsEMBL::Web::Root);

sub new {
  my ($class, $data) = @_;
  
  my $format = $data->{'outputtype'};
  $format    = $data->{'input'}->param('_format') if $data->{'input'} && $data->{'input'}->param('_format');

  my $defaults = {
    doc_type         => 'HTML',
    doc_type_version => '4.01 Trans',
    encoding         => 'ISO-8859-1',
    language         => 'en-gb'
  };
  
   my $document_types = {
    none => { none => '' },
    HTML => { '5' => '' },
    XML => {
      'rss version="0.91"' => '"http://my.netscape.com/publish/formats/rss-0.91.dtd"',
      'rss version="2.0"'  => '"http://www.silmaril.ie/software/rss2.dtd"',
      'xhtml'              => '"http://www.w3.org/TR/xhtml1/DTD/xhtml1-transitional.dtd"'
    }
  };
  
  my $self = {
    body_attr        => {},
    doc_type         => $defaults->{'doc_type'},
    doc_type_version => $defaults->{'doc_type_version'},
    encoding         => $defaults->{'encoding'},
    language         => $defaults->{'language'},
    format           => $format || $defaults->{'doc_type'},
    head_order       => [],
    body_order       => [],
    elements         => {},
    %$data,
    document_types   => $document_types
  };
  
  $self->{$_} = $defaults->{$_} for grep { $data->{$_} && !exists $document_types->{$data->{$_}} } qw(doc_type doc_type_version);
 
  bless $self, $class;

  return $self;
}

sub template           { return $_[0]->{'template'};   }
sub head_order :lvalue { $_[0]{'head_order'}           }
sub body_order :lvalue { $_[0]{'body_order'}           }
sub renderer   :lvalue { $_[0]{'renderer'}             }
sub elements           { return $_[0]->{'elements'};   }
sub hub                { return $_[0]->{'hub'};        }
sub species_defs       { return $_[0]{'species_defs'}; }
sub printf             { my $self = shift; $self->renderer->printf(@_) if $self->renderer; }
sub print              { my $self = shift; $self->renderer->print(@_)  if $self->renderer; }

sub set_doc_type {
  my ($self, $type, $version) = @_;
  
  return unless exists $self->{'document_types'}->{$type}->{$version};
  
  $self->{'doc_type'} = $type;
  $self->{'doc_type_version'} = $version;
}

sub doc_type {
  my $self = shift;

  return '' if $self->{'doc_type'} eq 'none';

  if ($self->{'doc_type'} eq 'XML') {
    return sprintf "<!DOCTYPE %s SYSTEM %s>\n", $self->{'doc_type_version'}, $self->{'document_types'}->{$self->{'doc_type'}}->{$self->{'doc_type_version'}};
  }
  else {
    return "<!DOCTYPE html>\n";
  }
}

sub html_tag {
  my $self = shift;
  return sprintf qq{<html lang="%s">\n}, $self->{'language'};
}

# AJAX-friendly redirect, for use in control panel
# $redirect_type can be 'page' or 'modal' (defaults to 'modal') - this determines whether the whole page or just the modal panel will be reloaded
# $modal_tab is an optional string to force the modal panel to switch to the tab with that id
sub ajax_redirect {
  my ($self, $url, $redirect_type, $modal_tab) = @_;
  
  my $r         = $self->renderer->{'r'};
  my $back      = $self->{'input'}->param('wizard_back');
  my @backtrack = map $url =~ /_backtrack=$_\b/ ? () : $_, $self->{'input'}->param('_backtrack');
  
  $url .= ($url =~ /\?/ ? ';' : '?') . '_backtrack=' . join ';_backtrack=', @backtrack if scalar @backtrack;
  $url .= ($url =~ /\?/ ? ';' : '?') . "wizard_back=$back" if $back;
  
  if ($self->renderer->{'_modal_dialog_'}) {
    if (!$self->{'ajax_redirect_url'}) {
      $self->{'ajax_redirect_url'} = $url;
      $redirect_type ||= 'modal';
      $modal_tab     ||= '';
      
      $r->content_type('text/plain');
      print qq({"redirectURL":"$url", "redirectType":"$redirect_type", "modalTab":"$modal_tab"});
    }
  } else {
    $r->headers_out->set('Location' => $url);
    $r->status(Apache2::Const::REDIRECT);
  }
}

sub body_elements { my $self = shift; return map $_->[0], @{$self->{'body_order'}}; }
sub head_elements { my $self = shift; return map $_->[0], @{$self->{'head_order'}}; }

sub add_body_elements       { shift->add_elements('body_order', @_);       }
sub add_body_element        { shift->add_element('body_order', @_);        }
sub add_body_element_first  { shift->add_element_first('body_order', @_);  }
sub add_body_element_last   { shift->add_element_last('body_order', @_);   }
sub add_body_element_before { shift->add_element_before('body_order', @_); }
sub add_body_element_after  { shift->add_element_after('body_order', @_);  }
sub remove_body_element     { shift->remove_element('body_order', @_);     }
sub replace_body_element    { shift->replace_element('body_order', @_);    }

sub add_head_elements       { shift->add_elements('head_order', @_);       }
sub add_head_element        { shift->add_element('head_order', @_);        }
sub add_head_element_first  { shift->add_element_first('head_order', @_);  }
sub add_head_element_last   { shift->add_element_last('head_order', @_);   }
sub add_head_element_before { shift->add_element_before('head_order', @_); }
sub add_head_element_after  { shift->add_element_after('head_order', @_);  }
sub remove_head_element     { shift->remove_element('head_order', @_);     }
sub replace_head_element    { shift->replace_element('head_order', @_);    }

sub add_element { shift->add_elements(@_); }

sub add_elements {
  my $self = shift;
  my $key  = shift;
  
  while (my @element = splice @_, 0, 2) {
    push @{$self->{$key}}, \@element;
  }
}

sub add_element_first {
  my ($self, $key, $code, $function) = @_;
  unshift @{$self->{$key}}, [ $code, $function ];
}

sub add_element_last {
  my ($self, $key, $code, $function) = @_;
  push @{$self->{$key}}, [ $code, $function ];
}

sub add_element_before {
  my ($self, $key, $oldcode, $code, $function) = @_;
  my $elements = $self->{$key};
  
  for (my $i = 0; $i < @$elements; $i++) {
    if ($elements->[$i]->[0] eq $oldcode) {
      splice @$elements, $i, 0, [ $code, $function ];
      last;
    }
  }
}

sub add_element_after {
  my ($self, $key, $oldcode, $code, $function) = @_;
  my $elements = $self->{$key};
  
  for (my $i = 0; $i < @$elements; $i++) {
    if ($elements->[$i]->[0] eq $oldcode){
      splice @$elements, $i+1, 0, [ $code, $function ];
      last;
    }
  }
}

sub remove_element {
  my ($self, $key, $code) = @_;
  my $elements = $self->{$key};
  
  for (my $i = 0; $i < @$elements; $i++) {
    if ($elements->[$i]->[0] eq $code) {
      splice @$elements, $i, 1;
      last;
    }
  }
}

sub replace_element {
  my ($self, $key, $code, $function) = @_;
  my $elements = $self->{$key};
  
  for (my $i = 0; $i < @$elements; $i++) {
    if ($elements->[$i]->[0] eq $code) {
      $elements->[$i]->[1] = $function;
      last;
    }
  }
}

sub initialize {
  my $self   = shift;

  ## Set up HTML template if needed by "real" pages, i.e. not JSON
  # if ($self->{'format'} eq 'HTML' && !$self->renderer->{'_modal_dialog_'}) { FIXME - ENSWEB-2781
  if (($self->{'format'} eq 'HTML' || $self->{'format'} eq 'search_bot') && !$self->renderer->{'_modal_dialog_'}) {
    my $template_name   = $self->hub->template;
    if (!$template_name) {
      my @namespace   = split('::', ref $self);
      my $type        = $namespace[-1];
      $template_name  = $type eq 'Dynamic' ? 'Legacy' : "Legacy::$type";
    }

    my $template_class  = 'EnsEMBL::Web::Template::'.$template_name;

    if ($self->dynamic_use($template_class)) {
      my $template = $template_class->new({'page' => $self});
      if ($template) {
        $template->init;
        $self->{'template'} = $template;
      }
    }
  }

  ## Additional format-specific initialisation 
  my $method = 'initialize_' . ($self->hub && $self->hub->has_fatal_problem && $self->can('initialize_error') ? 'error' : $self->{'format'});
  
  $self->$method;
  $self->modify_elements;
  $self->_init;
  $self->extra_configuration;
}

sub initialize_search_bot {
  my $self = shift;
  $self->add_head_elements(qw(title   EnsEMBL::Web::Document::Element::Title));
  $self->add_body_elements(qw(content EnsEMBL::Web::Document::Element::Content));
}

sub _init {
  my $self = shift;
  
  foreach my $entry (@{$self->head_order}, @{$self->body_order}) {
    my ($element, $classname) = @$entry; # example: $entry = [ 'content', 'EnsEMBL::Web::Document::Element::Content' ]
    
    next unless $self->dynamic_use($classname); 
    
    my $module;
    
    eval { 
      $module = $classname->new({
        input    => $self->{'input'},
        format   => $self->{'format'},
        hub      => $self->hub,
        renderer => $self->renderer
      });
    };
    
    if ($@) {
      warn $@;
      next;
    }
    
    $self->{'elements'}->{$element} = $module;
    
    no strict 'refs';
    my $method_name = ref($self) . "::$element";
    *$method_name = sub :lvalue { $_[0]->{'elements'}->{$element} }; # Make the element name into function call on Document::Page.
  }
}

sub modify_elements     {} # Implemented in plugins: configuration before _init
sub extra_configuration {} # Implemented in plugins: configuration after  _init

sub clear_body_attr {
##### UNUSED? ###########
  my ($self, $key) = @_;
  delete $self->{'body_attr'}{$key};
}

sub add_body_attr {
  my ($self, $key, $value) = @_;
  $self->{'body_attr'}{lc $key} .= ($self->{'body_attr'}{lc $key} ? ' ' : '') . encode_entities($value);
}

sub include_navigation {
  my $self = shift;
  $self->{'_has_navigation'} = shift if @_;
  return $self->{'_has_navigation'};
}

sub clean_HTML {
  my ($self, $content) = @_;
  $content =~ s/<(div|p|h\d|br).*?>/\n/g;   # Replace the start of block elements with a new line
  $content =~ s/<(\/(div|p|h\d).*)>/\n\n/g; # Replace the end of block elements with two new lines
  $content =~ s/&nbsp;/ /g;                 # decode_entities replaces &nbsp; with chr(160), rather than chr(32), so do this regex first
  $content =~ s/^\n+//;                     # Strip leading new lines
  return decode_entities($self->strip_HTML($content));
}

sub render {
  my $self = shift;
  my $func = $self->can("render_$self->{'format'}") ? "render_$self->{'format'}" : 'render_HTML';
  return $self->$func(@_);
}

sub render_start { shift->render_HTML('start'); }
sub render_end   { shift->render_HTML('end');   }

sub render_XML {
  my $self    = shift;
  my $content = qq(<?xml version="1.0" standalone="no"?>\n);
  $content   .= qq(<?xml-stylesheet type="text/xsl" href="$self->{'xsl'}"?>\n) if $self->{'xsl'};
  $content   .= $self->doc_type;
  $content   .= "\<$self->{'doc_type_version'}\>\n";
  $content   .= shift->{'content'};
  $content   .= "\<\/$self->{'doc_type_version'}\>\n";
  
  $self->renderer->r->content_type('text/xml');
  
  print $content;
}

sub render_RTF   { return shift->render_file('rtf',          'rtf', @_); }
sub render_Excel { return shift->render_file('octet-string', 'csv', @_); }

sub render_file {
  my $self     = shift;
  my $hub      = $self->hub;
  my $renderer = $self->renderer;
  my $r        = $renderer->r;
  
  $r->content_type(sprintf 'application/%s', shift);
  $r->headers_out->add('Content-Disposition' => sprintf 'attachment; filename=%s.%s', $hub->param('filename'), shift);
  
  print $self->clean_HTML(shift->{'content'});
}

sub render_Text {
  my $self = shift;
  
  $self->renderer->r->content_type('text/plain');
  
  print $self->clean_HTML(shift->{'content'});
}

sub _json_html_strip {
  my ($self, $in) = @_;
  
  if ($in =~ /^(.*?)([\[{].*[\]}])(.*?)/s) {
    my ($pre, $data, $post) = ($1, $2, $3);
    return $self->strip_HTML($pre) . $data . $self->strip_HTML($post);
  } else {
    return $in;
  }
}

sub render_JSON {
  my $self = shift;
  
  $self->renderer->r->content_type('text/plain');
  
  my @content;
  
  # FIXME
  # Ok, this is properly awful. content is wrapped in HTML, which we then remove.
  # However, this can leave random strings behind, which are not JSON format,
  # so we need to check each line to see if it is a JSON, and throw away the ones which aren't.
  # A better way would be to rewrite the way we render all content so that, say, components return
  # content in the required format.

  # We want to strip outer HTML from the JSON but not any 
  # embedded HTML within the JSON. So we strip only HTML before the first { or [
  # (if any) and after the last } ], if any.

  foreach (split /\n/, $self->_json_html_strip(shift->{'content'})) {
    s/^\s+//;
    eval { from_json($_); };
    push @content, $_ unless $@;
  }
  
  if (scalar @content == 1) {
    print $content[0];
  } else {
    printf '[%s]', join ',', @content;
  }
}

sub render_TextGz {
#### ONLY USED BY OLD EXPORT ########
  my $self     = shift;
  my $renderer = EnsEMBL::Web::Document::Renderer::GzFile->new($self->species_defs->ENSEMBL_TMP_DIR . '/' . $self->temp_file_name . '.gz');
  
  $renderer->print(shift->{'content'});
  $renderer->close;
  
  print  $renderer->raw_content;
  unlink $renderer->{'filename'};
}

sub render_HTML {
  my ($self, $elements) = @_;
  my $renderer = $self->renderer;
  my $r        = $renderer->r;
  my $content;
  
  # If this is an AJAX request then we will not render the page wrapper
  if ($renderer->{'_modal_dialog_'}) {
    my %json = map %{$elements->{$_}}, keys %$elements;
    $json{'params'}{'url'}     = $self->hub->url({ __clear => 1 });
    $json{'params'}{'species'} = $self->hub->species;
    $content = $self->jsonify(\%json);
  } elsif ($renderer->r->headers_in->{'X-Requested-With'} eq 'XMLHttpRequest') {
    $content = $elements->{'content'}; # Render content only for components
  } else {
    $content = $self->html_template($elements);
  }
  
  $r->content_type('text/html; charset=utf-8') unless $r->content_type;
  my $ie = $self->hub->ie_version;
  unless($ie and $ie < 8) {
    $content = generate_sprites($self->hub->species_defs,$content);
  }

  print  $content;
  return $content;
}

sub html_template {
  ### Main page printing function
  
  my ($self, $elements) = @_;
 
  my $HTML;

  ## HTML TAG AND HEADER - ALL PAGES NEED THIS! 
  $self->set_doc_type('HTML',  '5');
  $self->add_body_attr('id',    'ensembl-webpage');
  $self->add_body_attr('class', 'mac')                               if $ENV{'HTTP_USER_AGENT'} =~ /Macintosh/;
  my $ie = $self->hub->ie_version;
  $self->add_body_attr('class', "ie ie$ie" . ($ie < 8 ? ' ie67' : '')) if $ie and $ie < 9;
  $self->add_body_attr('class', "ienew ie$1")                        if $ENV{'HTTP_USER_AGENT'} =~ /MSIE (\d+)/ && $1 >= 9;
  $self->add_body_attr('class', 'no_tabs')                           unless $elements->{'tabs'};
  $self->add_body_attr('class', 'static')                            if $self->isa('EnsEMBL::Web::Document::Page::Static');
  $self->add_body_attr('data-pace',$SiteDefs::PACED_MULTI||8);

  $self->modify_page_settings;

  my $body_attrs = join ' ',  map { sprintf '%s="%s"', $_, $self->{'body_attr'}{$_} } grep $self->{'body_attr'}{$_}, keys %{$self->{'body_attr'}};

  my $html_tag = join '',   $self->doc_type, $self->html_tag;

  my $head = join "\n", map $elements->{$_->[0]} || (), @{$self->head_order};
  
<<<<<<< HEAD
  $HTML = qq($html_tag
=======
  my $species_path        = $self->hub->species_path;
  my $species_common_name = $self->species_defs->SPECIES_COMMON_NAME;
  my $max_region_length   = 1000100 * ($self->species_defs->ENSEMBL_GENOME_SIZE || 1);
  my $core_params         = $self->hub ? $self->hub->core_params : {};
  my $core_params_html    = join '',   map qq(<input type="hidden" name="$_" value="$core_params->{$_}" />), keys %$core_params;
  my $html_tag            = join '',   $self->doc_type, $self->html_tag;
  my $head                = join "\n", map $elements->{$_->[0]} || (), @{$self->head_order};  
  my $body_attrs          = join ' ',  map { sprintf '%s="%s"', $_, $self->{'body_attr'}{$_} } grep $self->{'body_attr'}{$_}, keys %{$self->{'body_attr'}};
  my $tabs                = $elements->{'tabs'} ? qq(<div class="tabs_holder print_hide">$elements->{'tabs'}</div>) : '';
  my $footer_id           = 'wide-footer';
  my $panel_type          = $self->can('panel_type') ? $self->panel_type : '';
  my $main_holder         = $panel_type ? qq(<div id="main_holder" class="js_panel">$panel_type) : '<div id="main_holder">';

  my $main_class = $self->main_class();        

  my $nav_class           = $self->isa('EnsEMBL::Web::Document::Page::Configurator') ? 'cp_nav' : 'nav';
  my $nav;
  my $icons = $self->icon_bar if $self->can('icon_bar');  

  if ($self->include_navigation) {
    $nav = qq(<div id="page_nav_wrapper">
        <div id="page_nav" class="$nav_class print_hide js_panel slide-nav floating">
          $elements->{'navigation'}
          $elements->{'tool_buttons'}
          $elements->{'acknowledgements'}
          <p class="invisible">.</p>
        </div>
      </div>
    );
    
    $footer_id = 'footer';
  }
  
  return qq($html_tag
>>>>>>> 7291e5d3
<head>
  $head
</head>
<body $body_attrs>
);

  # FIXME - ENSWEB-2781
  if ($self->{'format'} eq 'search_bot') {
    $elements->{$_} = '' for grep { !m/content|title/ } keys %$elements;
  }

  ## CONTENTS OF BODY TAG DETERMINED BY TEMPLATE MODULE
  my $template = $self->template;
  $HTML .= $template->render($elements);

  ## END OF PAGE - COMPULSORY
  $HTML .= qq(
</body>
</html>
);
  return $HTML;
}

sub modify_page_settings {}

1;<|MERGE_RESOLUTION|>--- conflicted
+++ resolved
@@ -483,44 +483,7 @@
 
   my $head = join "\n", map $elements->{$_->[0]} || (), @{$self->head_order};
   
-<<<<<<< HEAD
   $HTML = qq($html_tag
-=======
-  my $species_path        = $self->hub->species_path;
-  my $species_common_name = $self->species_defs->SPECIES_COMMON_NAME;
-  my $max_region_length   = 1000100 * ($self->species_defs->ENSEMBL_GENOME_SIZE || 1);
-  my $core_params         = $self->hub ? $self->hub->core_params : {};
-  my $core_params_html    = join '',   map qq(<input type="hidden" name="$_" value="$core_params->{$_}" />), keys %$core_params;
-  my $html_tag            = join '',   $self->doc_type, $self->html_tag;
-  my $head                = join "\n", map $elements->{$_->[0]} || (), @{$self->head_order};  
-  my $body_attrs          = join ' ',  map { sprintf '%s="%s"', $_, $self->{'body_attr'}{$_} } grep $self->{'body_attr'}{$_}, keys %{$self->{'body_attr'}};
-  my $tabs                = $elements->{'tabs'} ? qq(<div class="tabs_holder print_hide">$elements->{'tabs'}</div>) : '';
-  my $footer_id           = 'wide-footer';
-  my $panel_type          = $self->can('panel_type') ? $self->panel_type : '';
-  my $main_holder         = $panel_type ? qq(<div id="main_holder" class="js_panel">$panel_type) : '<div id="main_holder">';
-
-  my $main_class = $self->main_class();        
-
-  my $nav_class           = $self->isa('EnsEMBL::Web::Document::Page::Configurator') ? 'cp_nav' : 'nav';
-  my $nav;
-  my $icons = $self->icon_bar if $self->can('icon_bar');  
-
-  if ($self->include_navigation) {
-    $nav = qq(<div id="page_nav_wrapper">
-        <div id="page_nav" class="$nav_class print_hide js_panel slide-nav floating">
-          $elements->{'navigation'}
-          $elements->{'tool_buttons'}
-          $elements->{'acknowledgements'}
-          <p class="invisible">.</p>
-        </div>
-      </div>
-    );
-    
-    $footer_id = 'footer';
-  }
-  
-  return qq($html_tag
->>>>>>> 7291e5d3
 <head>
   $head
 </head>
