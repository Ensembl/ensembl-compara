--- conflicted
+++ resolved
@@ -56,9 +56,6 @@
 use EnsEMBL::Web::QueryStore::Source::Adaptors;
 use EnsEMBL::Web::QueryStore::Source::SpeciesDefs;
 use EnsEMBL::Web::Tools::FailOver::Wasabi;
-<<<<<<< HEAD
-=======
-
 use EnsEMBL::Web::Utils::DynamicLoader qw(dynamic_require);
 
 use parent qw(EnsEMBL::Web::DBHub);
@@ -86,7 +83,6 @@
 
 sub referer           { return shift->controller->referer; }
 sub colourmap         { return $_[0]{'colourmap'} ||= EnsEMBL::Draw::Utils::ColourMap->new($_[0]->species_defs); }
->>>>>>> 4e1e60b4
 
 sub species_path      { return shift->species_defs->species_path(@_);       }
 sub table_info        { return shift->species_defs->table_info(@_);         }
@@ -865,8 +861,6 @@
   return $out;
 }
 
-<<<<<<< HEAD
-=======
 sub create_padded_region {
   my $self = shift;
   my ($seq_region_name, $s, $e, $strand) = $self->param('r') =~ /^([^:]+):(-?\w+\.?\w*)-(-?\w+\.?\w*)(?::(-?\d+))?/;
@@ -1068,5 +1062,4 @@
 }
 
 
->>>>>>> 4e1e60b4
 1;