--- conflicted
+++ resolved
@@ -905,7 +905,6 @@
   return $1;
 }
 
-<<<<<<< HEAD
 # check to see if SNPedia site is up or down
 # if $out then site is up
 sub snpedia_status {
@@ -918,7 +917,6 @@
   return $out;
 }
 
-=======
 # Query Store stuff
 
 sub query_store_setup {
@@ -946,5 +944,4 @@
 sub qstore_open { return $_[0]->{'_query_store'}->open; }
 sub qstore_close { return $_[0]->{'_query_store'}->close; }
 
->>>>>>> c11bae56
 1;