=head1 LICENSE

Copyright [1999-2015] Wellcome Trust Sanger Institute and the EMBL-European Bioinformatics Institute
Copyright [2016] EMBL-European Bioinformatics Institute

Licensed under the Apache License, Version 2.0 (the "License");
you may not use this file except in compliance with the License.
You may obtain a copy of the License at

     http://www.apache.org/licenses/LICENSE-2.0

Unless required by applicable law or agreed to in writing, software
distributed under the License is distributed on an "AS IS" BASIS,
WITHOUT WARRANTIES OR CONDITIONS OF ANY KIND, either express or implied.
See the License for the specific language governing permissions and
limitations under the License.

=cut

package EnsEMBL::Web::Hub;

### NAME: EnsEMBL::Web::Hub 
### A centralised object giving access to data connections and the web environment 

### DESCRIPTION:
### Hub uses the Flyweight design pattern to create a single object that is 
### passed around between all other objects that require data connectivity.
### The Hub stores information about the current web page and its environment, 
### including cgi parameters, settings parsed from the URL, browser session, 
### database connections, and so on.

use strict;

use Carp;
use CGI;
use URI::Escape qw(uri_escape);
use HTML::Entities qw(encode_entities);

use EnsEMBL::Draw::Utils::ColourMap;

use EnsEMBL::Web::Cache;
use EnsEMBL::Web::Cookie;
use EnsEMBL::Web::DBSQL::DBConnection;
use EnsEMBL::Web::DBSQL::ConfigAdaptor;
use EnsEMBL::Web::Exceptions;
use EnsEMBL::Web::ExtURL;
use EnsEMBL::Web::Problem;
use EnsEMBL::Web::Session;
use EnsEMBL::Web::SpeciesDefs;
use EnsEMBL::Web::File::User;
use EnsEMBL::Web::ViewConfig;
use EnsEMBL::Web::Tools::FailOver::SNPedia;

use EnsEMBL::Web::QueryStore;
use EnsEMBL::Web::QueryStore::Cache::Memcached;
use EnsEMBL::Web::QueryStore::Cache::BookOfEnsembl;
use EnsEMBL::Web::QueryStore::Cache::None;
use EnsEMBL::Web::QueryStore::Source::Adaptors;
use EnsEMBL::Web::QueryStore::Source::SpeciesDefs;
use EnsEMBL::Web::Tools::FailOver::Wasabi;

use base qw(EnsEMBL::Web::Root);

sub new {
  my ($class, $controller) = @_;

  my $args            = {};
  my $r               = $controller->r;
  my $species_defs    = $controller->species_defs;
  my $cookies         = EnsEMBL::Web::Cookie->new_from_header($r);

  # TODO - get rid of %ENV usage
  my $species   = $ENV{'ENSEMBL_SPECIES'}   = $controller->species;
  my $type      = $ENV{'ENSEMBL_TYPE'}      = $controller->type;
  my $action    = $ENV{'ENSEMBL_ACTION'}    = $controller->action;
  my $function  = $ENV{'ENSEMBL_FUNCTION'}  = $controller->function;
  my $script    = $ENV{'ENSEMBL_SCRIPT'}    = [ split '::', ref($controller) ]->[-1];

  my $self = {
    _species       => $species,
    _species_defs  => $species_defs,
    _type          => $type,
    _action        => $action,
    _function      => $function,
    _script        => $args->{'script'}        || $ENV{'ENSEMBL_SCRIPT'},   # Page, Component, Config etc
    _cache         => $args->{'cache'}         || EnsEMBL::Web::Cache->new(enable_compress => 1, compress_threshold => 10000),
    _ext_url       => $args->{'ext_url'}       || EnsEMBL::Web::ExtURL->new($species, $species_defs),
    _problem       => $args->{'problem'}       || {},
    _user_details  => $args->{'user_details'}  || 1,
    _r             => $r,
    _user          => $args->{'user'}          || undef,
    _databases     => EnsEMBL::Web::DBSQL::DBConnection->new($species, $species_defs),
    _cookies       => $cookies,
    _ext_indexers  => {},
    _builder       => undef,
    _core_params   => {},
    _core_params   => {},
    _species_info  => {},
    _components    => [],
    _req_cache     => {},
  };

  bless $self, $class;

  $CGI::POST_MAX    = $controller->upload_size_limit; # Set max upload size
  my $input         = CGI->new;
  my $factorytype   = $type eq 'Location' && $action =~ /^Multi(Ideogram.*|Top|Bottom)?$/ ? 'MultipleLocation' : undef;
     $factorytype ||= $input && $input->param('factorytype') || $type;

  $self->{'_input'}       = $input;
  $self->{'_factorytype'} = $factorytype;
  $self->{'_controller'}  = $controller;

  $self->query_store_setup;
  $self->init_session;
  $self->set_core_params;

  return $self;
}

sub init_session {
  my $self = shift;

  $self->{'_session'} = EnsEMBL::Web::Session->new($self);
}

sub session_id {
  return shift->session->session_id;
}

sub web_proxy {
  return shift->species_defs->ENSEMBL_WWW_PROXY || '';
}

# Accessor functionality
sub species     :lvalue { $_[0]{'_species'};     }
sub script      :lvalue { $_[0]{'_script'};      }
sub type        :lvalue { $_[0]{'_type'};        }
sub action      :lvalue { $_[0]{'_action'};      }
sub function    :lvalue { $_[0]{'_function'};    }
sub builder     :lvalue { $_[0]{'_builder'};     }
sub factorytype :lvalue { $_[0]{'_factorytype'}; }
sub session { $_[0]{'_session'}; }
sub cache       :lvalue { $_[0]{'_cache'};       }
sub user        :lvalue { $_[0]{'_user'};        }
<<<<<<< HEAD
sub timer       :lvalue { $_[0]{'_timer'};       }
sub template    :lvalue { $_[0]{'_template'};    }
=======
>>>>>>> 7291e5d3
sub components  :lvalue { $_[0]{'_components'};  }
sub viewconfig  :lvalue { $_[0]{'_viewconfig'};  } # Store viewconfig so we don't have to keep getting it from session

sub r              { return $_[0]{'_r'}; }
sub controller     { return $_[0]{'_controller'};     }
sub input          { return $_[0]{'_input'};          }
sub cookies        { return $_[0]{'_cookies'};        }
sub databases      { return $_[0]{'_databases'};      }
sub object_types    { return $_[0]{'_object_types'} ||= { map { $_->[0] => $_->[1] } @{$_[0]->controller->object_params || []} }; }
sub ordered_objects { return $_[0]{'_ordered_objs'} ||= [ map $_->[0], @{$_[0]->controller->object_params || []} ]; }
sub core_params    { return $_[0]{'_core_params'};    }
sub apache_handle  { return $_[0]{'_r'};  }
sub ExtURL         { return $_[0]{'_ext_url'};        }
sub user_details   { return $_[0]{'_user_details'};   }
sub species_defs   { return $_[0]{'_species_defs'};   }
sub config_adaptor { return $_[0]{'_config_adaptor'} ||= EnsEMBL::Web::DBSQL::ConfigAdaptor->new($_[0]); }

sub referer           { return shift->controller->referer; }
sub colourmap         { return $_[0]{'colourmap'} ||= EnsEMBL::Draw::Utils::ColourMap->new($_[0]->species_defs);      }
sub is_ajax_request   { return $_[0]{'is_ajax'}   //= $_[0]{'_r'}->headers_in->{'X-Requested-With'} eq 'XMLHttpRequest'; }

sub species_path      { return shift->species_defs->species_path(@_);       }
sub table_info        { return shift->species_defs->table_info(@_);         }
sub get_databases     { return shift->databases->get_databases(@_);         }
sub databases_species { return shift->databases->get_databases_species(@_); }
sub delete_param      { shift->input->delete(@_); }

sub users_available         { return 0; } # overridden in users plugin
sub users_plugin_available  { return 0; } # overridden in users plugin

sub has_a_problem      { return scalar keys %{$_[0]{'_problem'}}; }
sub has_fatal_problem  { return scalar @{$_[0]{'_problem'}{'fatal'}||[]}; }
sub has_problem_type   { return scalar @{$_[0]{'_problem'}{$_[1]}||[]}; }
sub get_problem_type   { return @{$_[0]{'_problem'}{$_[1]}||[]}; }
sub clear_problem_type { delete $_[0]{'_problem'}{$_[1]}; }
sub clear_problems     { $_[0]{'_problem'} = {}; }

sub is_mobile_request  { }; #this is implemented in the mobile plugin

sub image_width {
  ## Gets image width or sets it for subsequent requests by setting a cookie
  ## @param Width in pixels (if setting)
  ## @return Width in pixels
  my ($self, $width) = @_;

  if ($width) {
    $self->{'_image_width'} = $width;
    $self->set_cookie('ENSEMBL_WIDTH', $width);
  }

  return $self->{'_image_width'} ||= $self->param('image_width') || $self->get_cookie_value('ENSEMBL_WIDTH') || $self->species_defs->ENSEMBL_IMAGE_WIDTH;
}

###### Cookie methods ######

sub get_cookie_value {
  ## Gets value of a cookie
  ## @param Cookie name
  ## @param Flag kept on if cookie is encrypted
  ## @return Cookie value, possibly an empty string if cookie doesn't exist
  my $self    = shift;
  my $cookie  = $self->cookies->{$name} ? $self->get_cookie(@_) : undef; # don't create a new cookie

  return $cookie ? $cookie->value : '';
}

sub get_cookie {
  ## Gets a cookie object (or creates a new one if one doesn't exist)
  ## @param Cookie name
  ## @param Flag kept on if cookie is encrypted
  ## @return Cookie object (possible newly created)
  my ($self, $name, $is_encrypted) = @_;
  my $cookie = $self->cookies->{$name} ||= EnsEMBL::Web::Cookie->new($self->r, {'name' => $name});

  $cookie->encrypted($is_encrypted || 0);

  return $cookie;
}

sub set_cookie {
  ## Sets a cookie with the given param
  ## @param Cookie name (OR hashref with keys as accepted by EnsEMBL::Web::Cookie constructor)
  ## @param Cookie value (if first argument was cookie name)
  ## @return Cookie object
  my ($self, $name, $value) = @_;

  my $params  = ref $name ? $name : { 'name' => $name, 'value' => $value };
  my $cookie  = $self->get_cookie(delete $params->{'name'}, delete $params->{'encrypted'});

  return $cookie->bake($params);
}

sub clear_cookie {
  ## Clears a cookie with the given name
  ## @param Cookie name
  ## @return Cookie object or undef if no cookie was present with that name
  my ($self, $name) = @_;

  my $cookie = delete $self->cookies->{'name'};

  return $cookie ? $cookie->clear : undef;
}

sub problem {
  my $self = shift;
  push @{$self->{'_problem'}{$_[0]}}, EnsEMBL::Web::Problem->new(@_) if @_;
  return $self->{'_problem'};
}

sub get_adaptor {
  my ($self, $method, $db, $species) = @_;
  
  $db      ||= 'core';
  $species ||= $self->species;
  
  my $adaptor;
  eval { $adaptor = $self->database($db, $species)->$method(); };

  if ($@) {
    warn $@;
    $self->problem('fatal', "Sorry, can't retrieve required information.", $@);
  }
  
  return $adaptor;
}

sub database {
  my $self = shift;

  if ($_[0] =~ /compara/) {
    return Bio::EnsEMBL::Registry->get_DBAdaptor('multi', $_[0], 1);
  } else {
    return $self->databases->get_DBAdaptor(@_);
  }
}

# Gets the database name used to create the object
sub get_db {
  my $self = shift;
  my $db = $self->param('db') || 'core';
  return $db eq 'est' ? 'otherfeatures' : $db;
}

sub set_builder {
  my ($self,$builder) = @_;

  $self->{'_builder'} = $builder;
  $self->{'_core_params'} = $self->core_params;
  $self->{'_core_params'}{'db'} ||= 'core';
}

sub core_object {
  my $self = shift;
  my $name = shift;

  if($name eq 'parameters') {
    return $self->{'_core_params'};
  }
  return $self->{'_builder'} ? $self->{'_builder'}->object(ucfirst $name) : undef;
}

sub core_param { 
  my $self = shift;
  my $name = shift;
  return unless $name;
  $self->{'_core_params'}->{$name} = shift if @_;
  return $self->{'_core_params'}->{$name};
}

sub set_core_params {
  ### Initialises core parameter hash from CGI parameters

  my $self = shift;
  my $core_params = { db => 'core' };

  foreach (@{$self->species_defs->core_params}) {
    my @param = $self->param($_);
    $core_params->{$_} = scalar @param == 1 ? $param[0] : \@param if scalar @param;
  }

  $self->{'_core_params'} = $core_params;
}

sub delete_core_param {
## Sometimes we really don't want to pass a core parameter
  my ($self, $name) = @_;
  return unless $name;
  delete $self->{'_core_params'}{$name};
}

# Determines the species for userdata pages (mandatory, since userdata databases are species-specific)
sub data_species {
  my $self    = shift;
  my $species = $self->species;
  $species    = $self->species_defs->ENSEMBL_PRIMARY_SPECIES if !$species || $species eq 'common';
  return $species;
}

# TODO: Needs moving to viewconfig so we don't have to work it out each time
sub otherspecies {
  my $self         = shift;

  return $self->param('otherspecies') if $self->param('otherspecies');
  return $self->param('species') if $self->param('species');

  my $species_defs = $self->species_defs;
  my $species      = $self->species;
  my $primary_sp   = $species_defs->ENSEMBL_PRIMARY_SPECIES;
  my $secondary_sp = $species_defs->ENSEMBL_SECONDARY_SPECIES;
  my %synteny      = $species_defs->multi('DATABASE_COMPARA', 'SYNTENY');

  return $primary_sp if  ($synteny{$species}->{$primary_sp} and $primary_sp ne $species);

  return $secondary_sp if  ($synteny{$species}->{$secondary_sp} and $secondary_sp ne $species);

  my @has_synteny  = grep { $_ ne $species } sort keys %{$synteny{$species}};
  return $has_synteny[0];
}

sub get_species_info {
  ## Gets info about all valid species or an individual species if url name provided
  ## @param URL name for a species (String) (optional)
  ## @return Hashref with keys: key, name, common, scientific and group for single species, OR hashref of hashrefs for { species url name => { species info } .. }
  my ($self, $species) = @_;

  unless ($self->{'_species_info_loaded'} || $species && $self->{'_species_info'}{$species}) {

    my $species_defs      = $self->species_defs;
    my @required_species  = $species_defs->valid_species;
       @required_species  = grep {$species eq $_} @required_species if $species;

    for (@required_species) {
      $self->{'_species_info'}{$_} = {
        'key'               => $_,
        'name'              => $species_defs->get_config($_, 'SPECIES_BIO_NAME'),
        'common'            => $species_defs->get_config($_, 'SPECIES_COMMON_NAME'),
        'scientific'        => $species_defs->get_config($_, 'SPECIES_SCIENTIFIC_NAME'),
        'assembly'          => $species_defs->get_config($_, 'ASSEMBLY_NAME'),
        'assembly_version'  => $species_defs->get_config($_, 'ASSEMBLY_VERSION'),
        'group'             => $species_defs->get_config($_, 'SPECIES_GROUP')
      } unless exists $self->{'_species_info'}{$_};
    }

    $self->{'_species_info_loaded'} = !$species;
  }

  return $species ? $self->{'_species_info'}{$species} : $self->{'_species_info'};
}

sub order_species_by_clade {
### Read the site-wide configuration variables TAXON_LABEL and TAXON_ORDER
### and sort all the SpeciesTreeNode objects given in $species
### @param  : arrayref of SpeciesTreeNode objects
### @return : arrayref of SpeciesTreeNode objects

  my ($self, $species) = @_;

  my $species_defs  = $self->species_defs;
  my $species_info  = $self->get_species_info;
  my $labels        = $species_defs->TAXON_LABEL; ## sort out labels

  my (@group_order, %label_check);
  foreach my $taxon (@{$species_defs->TAXON_ORDER || []}) {
    my $label = $labels->{$taxon} || $taxon;
    push @group_order, $label unless $label_check{$label}++;
  }

  my %stn_by_name = ();
  foreach my $stn (@$species) {
    $stn_by_name{$stn->genome_db->name} = $stn;
  };

  ## Sort species into desired groups
  my %phylo_tree;

  foreach (keys %$species_info) {
    my $group = $species_info->{$_}->{'group'};
    my $group_name = $group ? $labels->{$group} || $group : 'no_group';
    push @{$phylo_tree{$group_name}}, $_;
  }

  my @final_sets;

  my $favourites    = $self->get_favourite_species;
  if (scalar @$favourites) {
    push @final_sets, ['Favourite species', [map {encode_entities($stn_by_name{lc $_})} @$favourites]];
  }

  ## Output in taxonomic groups, ordered by common name
  foreach my $group_name (@group_order) {
    my $species_list = $phylo_tree{$group_name};

    if ($species_list && ref $species_list eq 'ARRAY' && scalar @$species_list) {
      my $name_to_use = ($group_name eq 'no_group') ? (scalar(@group_order) > 1 ? 'Other species' : 'All species') : encode_entities($group_name);
      my @sorted_by_common = sort { $species_info->{$a}->{'common'} cmp $species_info->{$b}->{'common'} } @$species_list;
      push @final_sets, [$name_to_use, [map {encode_entities($stn_by_name{lc $_})} @sorted_by_common]];
    }
  }

  return \@final_sets;
}

sub redirect {
  ## Does an http redirect
  ## Since it actually throws an exception, code that follows this call will not get executed
  my ($self, $url, $permanent) = @_;

  $url = $self->url($url) if $url && ref $url;

  $self->controller->redirect($url || $self->current_url, $permanent);
}

sub current_url { return $_[0]->url(undef, undef, 1); }

sub url {
  ## Gets the current or modified url
  ## If no argument provided, gets the current url after removing unwanted params, and sorting remaining ones
  ## @param Extra string that goes in the url path just after Species name and before type (optional)
  ## @param Hashref of new params that will be added, or will override the existing params in the current url - can have following keys:
  ##  - species, type, action, funtion: Overrides the existing corresponding values in the url path
  ##  - __species, __action, __type, __function: Will add 'species', 'action', 'type', 'function' GET param to the url (since these keys are reserved)
  ##  - __clear: Flag if on, prevents the core params to be added to the url
  ##  - any other keys (not starting with __): will get serialised and joined to the url as query string
  ## @param Flag if on, returns url as an arrayref [url path, hashref of name-value pair of GET params] - off by default
  ## @param Flag if on, adds existing GET params to the new given GET params - off by default
  ## @return URL string or ArrayRef of path and params
  my $self   = shift;
  my $extra  = $_[0] && !ref $_[0] ? shift : undef;
  my $params = shift || {};
  my ($flag, $all_params) = @_;

  Carp::croak("Not a hashref while calling _url ($params @_)") unless ref $params eq 'HASH';

  my $species = exists $params->{'species'}  ? $params->{'species'}  : $self->species;
  my $type    = exists $params->{'type'}     ? $params->{'type'}     : $self->type;
  my $action  = exists $params->{'action'}   ? $params->{'action'}   : $self->action;
  my $fn      = exists $params->{'function'} ? $params->{'function'} : $action eq $self->action ? $self->function : undef;
  my $c_pars  = $self->core_params;
  my %pars;
  
  if ($all_params) {
    my $input   = $self->input;
    my $is_post = $input->request_method eq 'POST';
    my $method  = $is_post ? 'url_param' : 'param';

    $pars{$_} = $input->$method($_) for $input->$method;                # In case of a POST request, ignore the POST params while adding params to the URL,
    $pars{$_} = $input->param($_)   for $is_post ? keys %$c_pars : ();  # except if the param is a core param

  } elsif (!$params->{'__clear'}) { # add the core params only if clear flag is not on
    %pars = %$c_pars;

    # Remove any unused params
    foreach (keys %pars) {
      delete $pars{$_} unless $pars{$_};
    }
  }

  delete $pars{'t'}  if $params->{'pt'};
  delete $pars{'pt'} if $params->{'t'};
  delete $pars{'t'}  if $params->{'g'} && $params->{'g'} ne $pars{'g'};
  delete $pars{'v'}  if $params->{'vf'};
  delete $pars{'time'};
  delete $pars{'expand'};

  # add the requested GET params to the query string
  foreach (keys %$params) {
    $_ =~ /^(__)?(species|type|action|function)?(.*)$/;

    # ignore keys 'species|type|action|function' or any key starting with __ but is not __(species|type|action|function)
    next if $1 && $3 || $1 && !$2 || !$1 && $2 && !$3;

    if (defined $params->{$_}) {
      $pars{$1 ? $2 : $_} = $params->{$_}; # remove '__' from any param like '__species', '__type' etc
    } else {
      delete $pars{$_};
    }
  }

  my $url = join '/', map $_ || (), $self->species_defs->species_path($species), $extra, $type, $action, $fn;
  
  return [ $url, \%pars ] if $flag;

  $url .= '?' if scalar keys %pars;

  # Sort the keys so that the url is the same for a given set of parameters
  foreach my $p (sort keys %pars) {
    next unless defined $pars{$p};
    
    # Don't escape colon or space
    $url .= sprintf '%s=%s;', uri_escape($p), uri_escape($_, "^A-Za-z0-9\-_ .!~*'():\/") for ref $pars{$p} eq "ARRAY" ? @{$pars{$p}} : $pars{$p};
  }

  $url =~ s/;$//;

  return $url;
}

sub param {
  my $self = shift;
  
  if (@_) {
    my @T = map _sanitize($_), $self->input->param(@_);
    return wantarray ? @T : $T[0] if @T;
    
    my $view_config = $self->viewconfig;
    
    if ($view_config) {
      $view_config->set(@_) if @_ > 1;
      my @val = $view_config->get(@_);
      return wantarray ? @val : $val[0];
    }
    
    return wantarray ? () : undef;
  } else {
    my @params      = map _sanitize($_), $self->input->param;
    my $view_config = $self->viewconfig;
    
    push @params, $view_config->options if $view_config;
    my %params = map { $_, 1 } @params; # Remove duplicates
    
    return keys %params;
  }
}

sub input_param  {
  my $self = shift;
  return _sanitize($self->param(@_));
}

sub multi_params {
  my $self = shift;
  my $realign = shift;

  my $input = $self->input;

  my %params = defined $realign ?
    map { $_ => $input->param($_) } grep { $realign ? /^([srg]\d*|pop\d+|align)$/ && !/^[rg]$realign$/ : /^(s\d+|r|pop\d+|align)$/ && $input->param($_) } $input->param :
    map { $_ => $input->param($_) } grep { /^([srg]\d*|pop\d+|align)$/ && $input->param($_) } $input->param;

  return \%params;
}

sub filename {
  my ($self, $object) = @_;
  my $type = $self->type;

  my $name = sprintf('%s_%s_%s',
    $self->species,
    $type,
    $self->action,
  );

  my $identifier;
  if ($type =~ /Variation/) {
    $identifier = $self->param('v') || $self->param('sv');
  }
  elsif ($type eq 'Location') {
    ($identifier = $self->param('r')) =~ s/:|-/_/;
  }
  elsif ($object) { 
    if ($type eq 'Phenotype') {
      $identifier = $object->get_phenotype_desc;
    }
    elsif ($object->can('stable_id')) {
      $identifier = $object->stable_id;
    }
  }

  $name .= '_' . $identifier;
 
  $name  =~ s/[^-\w\.]/_/g;
  
  return $name;
}

sub _sanitize {
  my $T = shift;
  $T =~ s/<script(.*?)>/[script$1]/igsm;
  $T =~ s/\s+on(\w+)\s*=/ on_$1=/igsm;
  return $T;
} 

sub get_ExtURL {
  my $self = shift;
  my $new_url = $self->ExtURL || return;
  return $new_url->get_url(@_);
}

sub get_ExtURL_link {
  my $self = shift;
  my $text = shift;
  my $url = $self->get_ExtURL(@_);
  return $url ? qq(<a href="$url" rel="external" class="constant">$text</a>) : $text;
}

sub get_ext_seq {
  ## Uses PFETCH etc to get description and sequence of an external record
  ## @param External DB type (has to match ENSEMBL_EXTERNAL_DATABASES variable in SiteDefs, except ENSEMBL and REST)
  ## @param Hashref with keys to be passed to get_sequence method of the required indexer (see EnsEMBL::Web::ExtIndex subclasses)
  ## @return Hashref (or possibly a list of similar hashrefs for multiple sequences) with keys:
  ##  - id        Stable ID of the object
  ##  - sequence  Resultant fasta sequence
  ##  - length    Length of the sequence
  ##  - error     Error message if any
  my ($self, $external_db, $params) = @_;

  $external_db  ||= 'DEFAULT';
  $params       ||= {};
  my $indexers    = $self->{'_ext_indexers'};

  unless (exists $indexers->{'databases'}{$external_db}) {
    my ($indexer, $exe);

    if ($external_db eq 'REST') {
      $indexer = 'ENSEMBL_REST';
      $exe     = 1;
    } elsif ($external_db =~ /^ENS/) {
      $indexer = 'ENSEMBL_RETRIEVE';
      $exe     = 1;
    } else {
      $indexer = $self->{'_species_defs'}->ENSEMBL_EXTERNAL_DATABASES->{$external_db} || $self->{'_species_defs'}->ENSEMBL_EXTERNAL_DATABASES->{'DEFAULT'} || 'DBFETCH';
      $exe     = $self->{'_species_defs'}->ENSEMBL_EXTERNAL_INDEXERS->{$indexer};
    }
    if ($exe) {
      my $classname = "EnsEMBL::Web::ExtIndex::$indexer";
      $indexers->{'indexers'}{$classname}  ||= $self->dynamic_use($classname) ? $classname->new($self) : undef; # cache the indexer as it can be shared among different databases
      $indexers->{'databases'}{$external_db} = { 'indexer' => $indexers->{'indexers'}{$classname}, 'exe' => $exe };
    } else {
      $indexers->{'databases'}{$external_db} = {};
    }
  }

  my $indexer = $indexers->{'databases'}{$external_db}{'indexer'};

  return { 'error' => "Could not get an indexer for '$external_db'" } unless $indexer;

  my (@sequences, $error);

  try {
    @sequences = $indexer->get_sequence({ %$params,
      'exe' => $indexers->{'databases'}{$external_db}{'exe'},
      'db'  => $external_db
    });
  } catch {
    $error = $_->message;
  };

  return { 'error' => $error             } if $error;
  return { 'error' => 'No entries found' } if !@sequences;

  return wantarray ? @sequences : $sequences[0];
}

sub glossary_lookup {
  ## Get the glossary lookup hash
  ## @return Hashref with merged keys from TEXT_LOOKUP and ENSEMBL_GLOSSARY
  my $self = shift;

  if (!$self->{'_glossary_lookup'}) {
    my %glossary  = $self->species_defs->multiX('ENSEMBL_GLOSSARY');
    my %lookup    = $self->species_defs->multiX('TEXT_LOOKUP');

    $self->{'_glossary_lookup'}{$_} = $glossary{$_} for keys %glossary;
    $self->{'_glossary_lookup'}{$_} = $lookup{$_}   for keys %lookup;
  }

  return $self->{'_glossary_lookup'};
}

# VIEW / IMAGE CONFIGS

sub get_viewconfig {
  ### Create a new EnsEMBL::Web::ViewConfig object for the component and type passed.
  ### Stores the ViewConfig as $self->viewconfig if a third argument of "cache" is passed.

  my $self       = shift;
  my $component  = shift;
  my $type       = shift || $self->type;
  my $cache      = shift eq 'cache';
  my $session    = $self->session;
  my $cache_code = "${type}::$component";
  
  return undef unless $session;
  
  my $view_config = $session->view_configs->{$cache_code};
  
  if (!$view_config) {
    my $module_name = $self->get_module_names('ViewConfig', $type, $component);
    
    return unless $module_name;
    
    $view_config = $module_name->new($type, $component, $self);
    
    $session->apply_to_view_config($view_config, $cache_code); # $view_config->code and $cache_code can be different
  }
  
  $self->viewconfig = $view_config if $cache;
  
  return $view_config;
}

sub get_imageconfig {
  ### Returns an EnsEMBL::Web::ImageConfig object
  ### If passed one parameter then it loads the data (and doesn't cache it)
  ### If passed two parameters it loads the data (and caches it against the second name - NOTE you must use the
  ### second name version IF you want the configuration to be saved by the session - otherwise it will be lost
  
  my $self       = shift;
  my $type       = shift;
  my $cache_code = shift || $type;
  my $species    = shift;
  my $session    = $self->session;
  
  return undef unless $session;
  return $session->image_configs->{$cache_code} if $session->image_configs->{$cache_code};
  
  my $module_name  = "EnsEMBL::Web::ImageConfig::$type";
  my $image_config = $self->dynamic_use($module_name) ? $module_name->new($self, $species, $cache_code) : undef;
  
  if ($image_config) {
    $session->apply_to_image_config($image_config, $cache_code);
    $image_config->initialize;
  } else {
    $self->dynamic_use_failure($module_name);
  }
  
  return $image_config;
}

sub fetch_userdata_by_id {
## Just a wrapper around get_data_from_session now that userdata dbs have been retired
  my ($self, $record_id) = @_;
  return unless $record_id;
 
  my ($type, $code, $user_id) = split '_', $record_id;
  return $self->get_data_from_session($type, $code);
}

sub get_data_from_session {
  my ($self, $type, $code) = @_;
  my $species  = $self->param('species') || $self->species;
  my $tempdata = $self->session->get_data(type => $type, code => $code);
  my $name     = $tempdata->{'name'};

  my %file_params = (
                      'hub' => $self,
                    );
 
  ## Build in some backwards compatiblity with old file paths
  if ($type eq 'url') {
    $file_params{'input_drivers'} = ['URL'];
    $file_params{'file'} = $tempdata->{'file'} || $tempdata->{'url'};
  }
  else {
    $file_params{'file'} = $tempdata->{'file'};
    unless ($file_params{'file'}) {
      $file_params{'file'} = join('/', $tempdata->{'prefix'}, $tempdata->{'filename'});
    }
  }

  my $file = EnsEMBL::Web::File::User->new(%file_params);
  return $file;
}

sub get_favourite_species {
  my $self         = shift;
  my $species_defs = $self->species_defs;
  my @favourites   = @{$species_defs->DEFAULT_FAVOURITES || []};
     @favourites   = ($species_defs->ENSEMBL_PRIMARY_SPECIES, $species_defs->ENSEMBL_SECONDARY_SPECIES) unless scalar @favourites;
  return \@favourites;
}

# The request cache explicitly and deliberately has the lifetime of a
# request. You can therefore use keys which are only guraranteed unique
# for a request. This cache is designed for communicating data which we
# are pretty sure will be useful later but which is at a very different
# part of the call tree. For example, features on stranded pairs of tracks.

sub req_cache_set {
  my ($self,$key,$value) = @_;

  $self->{'_req_cache'}{$key} = $value;
}

sub req_cache_get {
  my ($self,$key) = @_;

  return $self->{'_req_cache'}{$key};
}

sub _source_url {
  my ($url,$type,$params) = @_;

  my @x = split(/###/,$url,-1);
  my @y;
  while(@x) {
    push @y,(shift @x);
    next unless @x;
    local $_ = shift @x;
    if(s/^(.*)=(.*)$/$1/) {
      my $pred = $2;
      return undef if $params->{$_} !~ /$pred/;
    }
    push @y,$params->{$_};
  }
  return join('',@y);
}

sub source_url {
  my ($self,$type,$params) = @_;

  my $urls = $self->species_defs->ENSEMBL_EXTERNAL_URLS->{uc $type};
  return undef unless $urls;
  $urls = [$urls] unless ref($urls) eq 'ARRAY';
  foreach my $url (@$urls) {
    my $ret = _source_url($url,$type,$params);
    return $ret if $ret;
  }
  return undef;
}

sub ie_version {
  return 0 unless $ENV{'HTTP_USER_AGENT'} =~ /MSIE (\d+)/;
  return $1;
}

# check to see if SNPedia site is up or down
# if $out then site is up
sub snpedia_status {

  my $self = shift;

  my $failover = EnsEMBL::Web::Tools::FailOver::SNPedia->new($self);
  my $out;
  eval {$out = $failover->get_cached};
  if ($@) {
    warn "SNPEDIA failure";
  }
  else {
    return $out;
  }
}

# Query Store stuff

sub query_store_setup {
  my ($self) = @_;

  my $cache;
  if($SiteDefs::ENSEMBL_MEMCACHED) {
     # and EnsEMBL::Web::Cache->can("stats_reset")) { # Hack to detect plugin
    $cache = EnsEMBL::Web::QueryStore::Cache::Memcached->new(
      $SiteDefs::ENSEMBL_MEMCACHED
    );
  } else {
    $cache = EnsEMBL::Web::QueryStore::Cache::None->new();
  }
  $cache = EnsEMBL::Web::QueryStore::Cache::BookOfEnsembl->new({
    dir => $SiteDefs::ENSEMBL_BOOK_DIR
  });
  $self->{'_query_store'} = EnsEMBL::Web::QueryStore->new({
    Adaptors => EnsEMBL::Web::QueryStore::Source::Adaptors->new($self->species_defs),
    SpeciesDefs => EnsEMBL::Web::QueryStore::Source::SpeciesDefs->new($self->species_defs),
  },$cache,$SiteDefs::ENSEMBL_COHORT);
}

sub get_query {return $_[0]->{'_query_store'}->get($_[1]); }

sub qstore_open { return $_[0]->{'_query_store'}->open; }
sub qstore_close { return $_[0]->{'_query_store'}->close; }

# check to see if Wasabi site is up or down
# if $out then site is up
sub wasabi_status {

  my $self = shift;

  my $failover = EnsEMBL::Web::Tools::FailOver::Wasabi->new($self);
  my $out      = $failover->get_cached;

  return $out;
}

sub create_padded_region {
  my $self = shift;
  my ($seq_region_name, $s, $e, $strand) = $self->param('r') =~ /^([^:]+):(-?\w+\.?\w*)-(-?\w+\.?\w*)(?::(-?\d+))?/;
  my $padded = {};
  # Adding flanking region to 5' and 3' ends
  $padded->{flank5} = ($s && $e) ? int(($e - $s) * $SiteDefs::FLANK5_PERC) : 0;
  $padded->{flank3} = ($s && $e) ? int(($e - $s) * $SiteDefs::FLANK3_PERC) : 0;

  $padded->{r} = sprintf '%s:%s-%s', 
          $seq_region_name, 
          $s - $padded->{flank5},
          $e + $padded->{flank3};
  return $padded;
}

1;<|MERGE_RESOLUTION|>--- conflicted
+++ resolved
@@ -143,11 +143,7 @@
 sub session { $_[0]{'_session'}; }
 sub cache       :lvalue { $_[0]{'_cache'};       }
 sub user        :lvalue { $_[0]{'_user'};        }
-<<<<<<< HEAD
-sub timer       :lvalue { $_[0]{'_timer'};       }
 sub template    :lvalue { $_[0]{'_template'};    }
-=======
->>>>>>> 7291e5d3
 sub components  :lvalue { $_[0]{'_components'};  }
 sub viewconfig  :lvalue { $_[0]{'_viewconfig'};  } # Store viewconfig so we don't have to keep getting it from session
 
