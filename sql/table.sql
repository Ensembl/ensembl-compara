--- conflicted
+++ resolved
@@ -2281,11 +2281,4 @@
 
 # Patch identifier
 INSERT INTO meta (species_id, meta_key, meta_value)
-<<<<<<< HEAD
-  VALUES (NULL, 'patch', 'patch_107_108_a.sql|schema_version');
-=======
-  VALUES (NULL, 'patch', 'patch_106_107_a.sql|schema_version');
-
-INSERT INTO meta (species_id, meta_key, meta_value)
-  VALUES (NULL, 'patch', 'patch_106_107_b.sql|case_sensitive_stable_id');
->>>>>>> 9a99b4b6
+  VALUES (NULL, 'patch', 'patch_107_108_a.sql|schema_version');