-- See the NOTICE file distributed with this work for additional information
-- regarding copyright ownership.
-- 
-- Licensed under the Apache License, Version 2.0 (the "License");
-- you may not use this file except in compliance with the License.
-- You may obtain a copy of the License at
-- 
--      http://www.apache.org/licenses/LICENSE-2.0
-- 
-- Unless required by applicable law or agreed to in writing, software
-- distributed under the License is distributed on an "AS IS" BASIS,
-- WITHOUT WARRANTIES OR CONDITIONS OF ANY KIND, either express or implied.
-- See the License for the specific language governing permissions and
-- limitations under the License.

# conventions taken from the new clean schema of EnsEMBL
# use lower case and underscores
# internal ids are integers named tablename_id
# same name is given in foreign key relations


# --------------------------------- common part of the schema ------------------------------------


/**
@header Dataset description
@desc     These are general tables used in the Compara schema
@colour   #3CB371
*/

/**
@table meta
@desc This table stores meta information about the compara database
@colour   #3CB371

@example  This query defines which API version must be used to access this database.
    @sql                SELECT * FROM meta WHERE meta_key = "schema_version";

@column meta_id     Internal unique ID for the table
@column species_id         Only used in core databases
@column meta_key           Key for the key/value pair
@column meta_value         Value for the key/value pair

*/

CREATE TABLE IF NOT EXISTS meta (

  meta_id                     INT NOT NULL AUTO_INCREMENT,
  species_id                  INT UNSIGNED DEFAULT 1,
  meta_key                    VARCHAR(64) NOT NULL,
<<<<<<< HEAD
  meta_value                  VARCHAR(255) DEFAULT NULL,
=======
  meta_value                  TEXT NOT NULL,
>>>>>>> 19ab1d4b

  PRIMARY   KEY (meta_id),
  UNIQUE    KEY species_key_value_idx (species_id, meta_key, meta_value(255)),
            KEY species_value_idx (species_id, meta_value(255))

) COLLATE=latin1_swedish_ci ENGINE=InnoDB;

/**
@header Taxonomy and species-tree
@colour   #24DA06
@desc   Species-tree used in the Compara analyses (incl. new annotations generated in-house), and the NCBI taxonomy (which often used as a template for species-trees)
*/

-- NOTE: these two tables are actually defined in another repository
--       (ensembl-taxonomy/sql/table.sql) and the definitions have
--       to be kept in sync

/**
@table ncbi_taxa_node
@desc This table contains all taxa used in this database, which mirror the data and tree structure from NCBI Taxonomy database (for more details see ensembl-compara/script/taxonomy/README-taxonomy which explain our import process)
@colour   #24DA06

@example    This examples shows how to get the lineage for Homo sapiens:
    @sql    SELECT n2.taxon_id, n2.parent_id, na.name, n2.rank, n2.left_index, n2.right_index FROM ncbi_taxa_node n1 JOIN (ncbi_taxa_node n2 LEFT JOIN ncbi_taxa_name na ON n2.taxon_id = na.taxon_id AND na.name_class = "scientific name")  ON n2.left_index <= n1.left_index AND n2.right_index >= n1.right_index WHERE n1.taxon_id = 9606 ORDER BY left_index;

@column taxon_id                The NCBI Taxonomy ID
@column parent_id               The parent taxonomy ID for this node (refers to ncbi_taxa_node.taxon_id)
@column rank                    E.g. kingdom, family, genus, etc.
@column genbank_hidden_flag     Boolean value which defines whether this rank is used or not in the abbreviated lineage
@column left_index              Sub-set left index. All sub-nodes have left_index and right_index values larger than this left_index
@column right_index             Sub-set right index. All sub-nodes have left_index and right_index values smaller than this right_index
@column root_id                 The root taxonomy ID for this node (refers to ncbi_taxa_node.taxon_id)

@see ncbi_taxa_name
*/

CREATE TABLE ncbi_taxa_node (
  taxon_id                        int(10) unsigned NOT NULL,
  parent_id                       int(10) unsigned NOT NULL,

  rank                            char(32) default '' NOT NULL,
  genbank_hidden_flag             tinyint(1) default 0 NOT NULL,

  left_index                      int(10) DEFAULT 0 NOT NULL,
  right_index                     int(10) DEFAULT 0 NOT NULL,
  root_id                         int(10) default 1 NOT NULL,

  PRIMARY KEY (taxon_id),
  KEY (parent_id),
  KEY (rank),
  KEY (left_index),
  KEY (right_index)

) COLLATE=latin1_swedish_ci ENGINE=InnoDB;

/**
@table ncbi_taxa_name
@desc This table contains different names, aliases and meta data for the taxa used in Ensembl.
@colour   #24DA06

@example    Here is an example on how to get the taxonomic ID for a species:
    @sql                          SELECT * FROM ncbi_taxa_name WHERE name_class = "scientific name" AND name = "Homo sapiens";

@column taxon_id              External reference to taxon_id in @link ncbi_taxa_node
@column name                  Information assigned to this taxon_id
@column name_class            Type of information. e.g. common name, genbank_synonym, scientif name, etc.

@see ncbi_taxa_node
*/


CREATE TABLE ncbi_taxa_name (
  taxon_id                    int(10) unsigned NOT NULL,
  name                        varchar(500) NOT NULL,
  name_class                  varchar(50) NOT NULL,

  FOREIGN KEY (taxon_id) REFERENCES ncbi_taxa_node(taxon_id),

  KEY (taxon_id),
  KEY (name),
  KEY (name_class)

) COLLATE=latin1_swedish_ci ENGINE=InnoDB;


/**
@header Genomes
@colour   #808000
@desc   Description of the genomes (assembly, sequences, genes, etc)
*/

/**
@table genome_db
@desc  This table contains information about the version of the genome assemblies used in this database
@colour   #808000

@example   This query shows the entries for human and chicken
   @sql                      SELECT * FROM genome_db WHERE name IN ("Homo_sapiens", "Gallus_gallus");

@column genome_db_id      Internal unique ID for this table
@column taxon_id          External reference to taxon_id in the @link ncbi_taxa_node table
@column name              Species name
@column assembly          Assembly version of the genome
@column genebuild         Version of the genebuild
@column has_karyotype     Whether the genome has a karyotype
@column is_good_for_alignment Whether the genome is good enough to be used in multiple alignments
@column genome_component  Only used for polyploid genomes: the name of the genome component
@column strain_name       Name of the particular strain this GenomeDB refers to
@column display_name      Named used for display purposes. Imported from the core databases
@column locator           Used for production purposes or for user configuration in in-house installation.
@column first_release     The first release this genome was present in
@column last_release      The last release this genome was present in, or NULL if it is still current

*/

CREATE TABLE genome_db (
  genome_db_id                INT unsigned NOT NULL AUTO_INCREMENT, # unique internal id
  taxon_id                    INT unsigned DEFAULT NULL, # KF taxon.taxon_id
  name                        varchar(128) DEFAULT '' NOT NULL,
  assembly                    varchar(100) DEFAULT '' NOT NULL,
  genebuild                   varchar(255) DEFAULT '' NOT NULL,
  has_karyotype			tinyint(1) NOT NULL DEFAULT 0,
  is_good_for_alignment       TINYINT(1) NOT NULL DEFAULT 0,
  genome_component            varchar(5) DEFAULT NULL,
  strain_name                 varchar(100) DEFAULT NULL,
  display_name                varchar(255) DEFAULT NULL,
  locator                     varchar(400),
  first_release               smallint,
  last_release                smallint,

  FOREIGN KEY (taxon_id) REFERENCES ncbi_taxa_node(taxon_id),

  PRIMARY KEY (genome_db_id),
  UNIQUE KEY name (name,assembly,genome_component)

) COLLATE=latin1_swedish_ci ENGINE=InnoDB;


/**
@header Dataset description
@table species_set_header
@desc  Header for the @link species_set table which groups or sets of species which are used in the @link method_link_species_set table.
@colour   #3CB371

@example     This query shows the first 10 species_sets having human
    @sql      SELECT ssh.species_set_id, ssh.name, ssh.size, gdb.genome_db_id, gdb.name, gdb.assembly FROM species_set_header ssh JOIN species_set ss USING(species_set_id) JOIN genome_db gdb USING(genome_db_id) WHERE ssh.name="primates";
  
@column species_set_id    Internal (non-unique) ID for the table
@column name              Name of the species set (e.g. "H.sap" for one species, "H.sap-M.mus" for two species and "amniotes" for larger sets)
@column size              Number of species in the set
@column first_release     The first release this set genome was present in
@column last_release      The last release this set was present in, or NULL if it is still current


@see method_link_species_set
@see genome_db
*/

CREATE TABLE species_set_header (
  species_set_id              INT unsigned NOT NULL AUTO_INCREMENT,
  name                        varchar(255) NOT NULL default '',
  size                        INT unsigned NOT NULL,
  first_release               smallint,
  last_release                smallint,

  PRIMARY KEY (species_set_id)

) COLLATE=latin1_swedish_ci ENGINE=InnoDB;


/**
@table species_set
@desc  Describes the content of each species-set (@link species_set_header) as a set of @link genome_db objects
@colour   #3CB371

@example     This query shows the first 10 species_sets having human
   @sql      SELECT species_set_id, GROUP_CONCAT(name) AS species FROM species_set JOIN genome_db USING(genome_db_id) GROUP BY species_set_id HAVING species LIKE '%homo_sapiens%' ORDER BY species_set_id LIMIT 10;

@column species_set_id    Internal ID for the table, foreign key to @link species_set_header
@column genome_db_id      External reference to genome_db_id in the @link genome_db table


@see method_link_species_set
@see genome_db
*/

CREATE TABLE species_set (
  species_set_id              INT unsigned NOT NULL,
  genome_db_id                INT unsigned NOT NULL,

  FOREIGN KEY (species_set_id) REFERENCES species_set_header(species_set_id),
  FOREIGN KEY (genome_db_id) REFERENCES genome_db(genome_db_id),

  PRIMARY KEY  (species_set_id,genome_db_id)

) COLLATE=latin1_swedish_ci ENGINE=InnoDB;


/**
@table species_set_tag
@desc  This table contains descriptive tags for the species_set_ids in the species_set table. It is used to store options on clades and group of species. It has been initially developed for the gene tree view.
@colour   #3CB371

@column species_set_id     External reference to species_set_id in the @link species_set table
@column tag                Tag name
@column value              Tag value

@see species_set
*/

CREATE TABLE species_set_tag (
  species_set_id              INT unsigned NOT NULL, # FK species_set.species_set_id
  tag                         varchar(50) NOT NULL,
  value                       mediumtext NOT NULL,

  FOREIGN KEY (species_set_id) REFERENCES species_set_header(species_set_id),

  PRIMARY KEY (species_set_id,tag),
  KEY tag (tag)

) COLLATE=latin1_swedish_ci ENGINE=InnoDB;


/**
@table method_link
@desc  This table specifies which kind of link can exist between entities in compara (dna/dna alignment, synteny regions, homologous gene pairs, etc...)<br/>NOTE: We use method_link_ids between 1 and 100 for DNA-DNA alignments, between 101 and 200 for genomic syntenies, between 201 and 300 for protein homologies, between 301 and 400 for protein families and between 401 and 500 for protein and ncRNA trees. Each category corresponds to data stored in different tables.
@colour   #3CB371

@example  These are our current entries:
     @sql                             SELECT * FROM method_link;

@column method_link_id           Internal unique ID
@column type                     The code used to refer to this linking method
@column class                    Description of type of data associated with the \"type\" field. Used to match similar types
@column display_name             Plain English description of this method

@see method_link_species_set
@see species_set
*/

CREATE TABLE method_link (
  method_link_id              INT unsigned NOT NULL AUTO_INCREMENT, # unique internal id
  type                        varchar(50) DEFAULT '' NOT NULL,
  class                       varchar(50) DEFAULT '' NOT NULL,
  display_name                varchar(255) DEFAULT '' NOT NULL,

  PRIMARY KEY (method_link_id),
  UNIQUE KEY type (type)

) COLLATE=latin1_swedish_ci ENGINE=InnoDB;


/**
@table method_link_species_set
@desc  This table contains information about the comparisons stored in the database. A given method_link_species_set_id exist for each comparison made and relates a method_link_id in @link method_link with a set of species (species_set_id) in the @link species_set table.
@colour   #3CB371

@example     This query shows all the EPO alignments in this database:
   @sql                                  SELECT * FROM method_link_species_set WHERE method_link_id = 13;

@column method_link_species_set_id    Internal unique ID
@column method_link_id                External reference to method_link_id in the @link method_link table
@column species_set_id                External reference to species_set_id in the @link species_set table
@column name                          Human-readable description for this method_link_species_set
@column source                        Source of the data. Currently either "ensembl" or "ucsc" if data were imported from UCSC
@column url                           A URL where you can find the orignal data if they were imported
@column first_release     The first release this analysis was present in
@column last_release      The last release this analysis was present in, or NULL if it is still current

@see method_link
@see species_set
*/

CREATE TABLE method_link_species_set (
  method_link_species_set_id  INT unsigned NOT NULL AUTO_INCREMENT, # unique internal id
  method_link_id              INT unsigned NOT NULL, # FK method_link.method_link_id
  species_set_id              INT unsigned NOT NULL,
  name                        varchar(255) NOT NULL default '',
  source                      varchar(255) NOT NULL default 'ensembl',
  url                         varchar(255) NOT NULL default '',
  first_release               smallint,
  last_release                smallint,

  FOREIGN KEY (method_link_id) REFERENCES method_link(method_link_id),
  FOREIGN KEY (species_set_id) REFERENCES species_set_header(species_set_id),

  PRIMARY KEY (method_link_species_set_id),
  UNIQUE KEY method_link_id (method_link_id,species_set_id)

) COLLATE=latin1_swedish_ci ENGINE=InnoDB;

/**
@table method_link_species_set_tag
@desc  Contains serveral tag/value data associated with method_link_species_set entries
@colour   #3CB371

@column method_link_species_set_id         External reference to method_link_species_set_id in the @link method_link_species_set table
@column tag                                Tag name
@column value                              Tag value

@see method_link_species_set
*/


CREATE TABLE method_link_species_set_tag (
  method_link_species_set_id  INT unsigned NOT NULL, # FK method_link_species_set.method_link_species_set_id
  tag                         varchar(50) NOT NULL,
  value                       mediumtext NOT NULL,

  FOREIGN KEY (method_link_species_set_id) REFERENCES method_link_species_set(method_link_species_set_id),

  PRIMARY KEY (method_link_species_set_id,tag),
  KEY tag (tag)

) COLLATE=latin1_swedish_ci ENGINE=InnoDB;


/**
@table method_link_species_set_attr
@desc This table contains the distribution of the gene order conservation scores 
@colour   #3CB371
@column method_link_species_set_id          internal unique ID for the orthologs
@column n_goc_0                               the number of orthologs with no gene order conservation among their neighbours
@column n_goc_25                              the number of orthologs with 25% gene order conservation among their neighbours
@column n_goc_50                              the number of orthologs with 50% gene order conservation among their neighbours
@column n_goc_75                              the number of orthologs with 75% gene order conservation among their neighbours
@column n_goc_100                             the number of orthologs with 100% gene order conservation among their neighbours
@column perc_orth_above_goc_thresh          the percentage of orthologs above the goc threshold 
@column goc_quality_threshold               the chosen threshold for "high quality" orthologs based on gene order conservation
@column wga_quality_threshold               the chosen threshold for "high quality" orthologs based on the whole genome alignments coverage of homologous pairs
@column perc_orth_above_wga_thresh          the percentage of orthologs above the wga threshold
@column threshold_on_ds                     the threshold_on_ds

@see method_link_species_set
@see homology
*/

CREATE TABLE method_link_species_set_attr (
  method_link_species_set_id  INT unsigned NOT NULL, # FK method_link_species_set.method_link_species_set_id
  n_goc_0                       int,
  n_goc_25                      int,
  n_goc_50                      int,
  n_goc_75                      int,
  n_goc_100                     int,
  perc_orth_above_goc_thresh  float,
  goc_quality_threshold       int,
  wga_quality_threshold       int,
  perc_orth_above_wga_thresh  float,
  threshold_on_ds             int,

  FOREIGN KEY (method_link_species_set_id) REFERENCES method_link_species_set(method_link_species_set_id),

  PRIMARY KEY (method_link_species_set_id)

) COLLATE=latin1_swedish_ci ENGINE=InnoDB;

/**
@header Taxonomy and species-tree
@table species_tree_node
@desc  This table contains the nodes of the species tree used in the gene gain/loss analysis
@colour   #24DA06

@column node_id                 Internal unique ID
@column parent_id               Link to the parent node
@column root_id                 Link to the root node
@column left_index              Internal index
@column right_index             Internal index
@column distance_to_parent      Phylogenetic distance between this node and its parent
@column taxon_id                Link to NCBI taxon node
@column genome_db_id            Link to the genome_db
@column node_name               A name that can be set to the taxon name or any other arbitrary name

@see species_tree_node_tag
@see species_tree_node_attr
@see species_tree_root
@see CAFE_gene_family
@see CAFE_species_gene
*/

CREATE TABLE `species_tree_node` (
  `node_id` bigint unsigned NOT NULL AUTO_INCREMENT,
  `parent_id` bigint unsigned,
  `root_id` bigint unsigned,
  `left_index` INT UNSIGNED NOT NULL DEFAULT 0,
  `right_index` INT UNSIGNED NOT NULL DEFAULT 0,
  `distance_to_parent` double DEFAULT '1',
  `taxon_id` INT UNSIGNED,
  `genome_db_id` INT UNSIGNED,
  `node_name` VARCHAR(255),

  FOREIGN KEY (`taxon_id`) REFERENCES ncbi_taxa_node(taxon_id),
  FOREIGN KEY (`genome_db_id`) REFERENCES genome_db(genome_db_id),
  FOREIGN KEY (`parent_id`) REFERENCES species_tree_node(node_id),
  FOREIGN KEY (`root_id`) REFERENCES species_tree_node(node_id),
  PRIMARY KEY (`node_id`),
  KEY `parent_id` (`parent_id`),
  KEY `root_id` (`root_id`,`left_index`)
) ENGINE=InnoDB DEFAULT CHARSET=latin1;

/**
@table species_tree_root
@desc  This table stores species trees used in compara. Each tree is made of species_tree_node's
@colour   #24DA06

@column root_id                       Internal unique ID
@column method_link_species_set_id    External reference to method_link_species_set_id in the @link method_link_species_set table
@column label                         Label to differentiate different trees with the same mlss_id

@example   Retrieve all the species trees stored in the database
    @sql SELECT * FROM species_tree_root

@see species_tree_node
*/

CREATE TABLE `species_tree_root` (
  `root_id` bigint unsigned NOT NULL,
  `method_link_species_set_id` INT unsigned NOT NULL,
  `label` VARCHAR(256) NOT NULL DEFAULT 'default',

  FOREIGN KEY (root_id) REFERENCES species_tree_node(node_id),
  FOREIGN KEY (method_link_species_set_id) REFERENCES method_link_species_set(method_link_species_set_id),
  UNIQUE KEY (method_link_species_set_id, label),

  PRIMARY KEY (root_id)
) ENGINE=InnoDB DEFAULT CHARSET=latin1;

/**
@table species_tree_node_tag
@desc  This table contains tag/value data for species_tree_nodes
@colour   #24DA06

@column node_id           Internal unique ID
@column tag               Tag name for the tag/value pair
@column value             Value for the tag/value pair

@see species_tree_node
@see species_tree_root
*/

CREATE TABLE `species_tree_node_tag` (
  `node_id` bigint unsigned NOT NULL,
  `tag` varchar(50) NOT NULL,
  `value` mediumtext NOT NULL,

  FOREIGN KEY (node_id) REFERENCES species_tree_node(node_id),

  KEY `node_id_tag` (`node_id`,`tag`),
  KEY `tag` (`tag`)
  
) ENGINE=InnoDB DEFAULT CHARSET=latin1;

/**
@table species_tree_node_attr               this table contains the attribute calculated for each species tree node
@desc  This table contains tag/value data for species_tree_nodes
@colour   #24DA06

@column node_id                             Internal unique ID
@column nb_long_genes                       the number of genes longer than the avg length of their orthologs
@column nb_short_genes                      the number of genes shorter than the avg length of their orthologs
@column avg_dupscore                        the average duplication score
@column avg_dupscore_nondub                 avg_dupscore_nondub
@column nb_dubious_nodes                    nb_dubious_nodes
@column nb_dup_nodes                        nb_dup_nodes
@column nb_genes                            the number of genes
@column nb_genes_in_tree                    the number of genes in the tree 
@column nb_genes_in_tree_multi_species      nb_genes_in_tree_multi_species
@column nb_genes_in_tree_single_species     nb_genes_in_tree_single_species
@column nb_nodes                            the number of nodes
@column nb_orphan_genes                     nb_orphan_genes
@column nb_seq                              the number of sequences
@column nb_spec_nodes                       nb_spec_nodes
@column nb_gene_splits                      the number of split gene events
@column nb_split_genes                      the number of split genes
@column root_avg_gene                       root_avg_gene
@column root_avg_gene_per_spec              root_avg_gene_per_spec
@column root_avg_spec                       root_avg_spec
@column root_max_gene                       root_max_gene
@column root_max_spec                       root_max_spec
@column root_min_gene                       root_min_gene
@column root_min_spec                       root_min_spec
@column root_nb_genes                       root_nb_genes
@column root_nb_trees                       root_nb_trees


@see species_tree_node
@see species_tree_root
@see gene_member_qc
*/



CREATE TABLE `species_tree_node_attr` (
  `node_id`                                 bigint unsigned NOT NULL,
  `nb_long_genes`                           int,
  `nb_short_genes`                          int,
  `avg_dupscore`                            float,
  `avg_dupscore_nondub`                     float,
  `nb_dubious_nodes`                        int,
  `nb_dup_nodes`                            int,
  `nb_genes`                               int,
  `nb_genes_in_tree`                       int,
  `nb_genes_in_tree_multi_species`         int,
  `nb_genes_in_tree_single_species`        int,
  `nb_nodes`                               int,
  `nb_orphan_genes`                        int,
  `nb_seq`                                 int,
  `nb_spec_nodes`                          int,
  `nb_gene_splits`                         int,
  `nb_split_genes`                         int,
  `root_avg_gene`                          float,
  `root_avg_gene_per_spec`                 float,
  `root_avg_spec`                          float,
  `root_max_gene`                          int,
  `root_max_spec`                          int,
  `root_min_gene`                          int,
  `root_min_spec`                          int,
  `root_nb_genes`                          int,
  `root_nb_trees`                          int,

  FOREIGN KEY (node_id) REFERENCES species_tree_node(node_id),
  PRIMARY KEY (node_id)
) ENGINE=InnoDB DEFAULT CHARSET=latin1;



/**
@header Synteny
@desc   These tables store information about genomic alignments in the Compara schema
@colour #FF6666
*/

/**
@table synteny_region
@desc  Contains all the syntenic relationships found and the relative orientation of both syntenic regions.
@colour #FF6666

@example    This query shows the 4 first syntenic regions between the Human and Opossum genomes by linking with the @link method_link_species_set table 
    @sql    SELECT synteny_region.* FROM synteny_region JOIN method_link_species_set USING (method_link_species_set_id) JOIN species_set_header USING (species_set_id) WHERE species_set_header.name = "Hsap-Mdom" LIMIT 4;

@column synteny_region_id             Internal unique ID
@column method_link_species_set_id    External reference to method_link_species_set_id in the @link method_link_species_set table

@see method_link_species_set
*/

CREATE TABLE synteny_region (
  synteny_region_id           INT unsigned NOT NULL AUTO_INCREMENT, # unique internal id
  method_link_species_set_id  INT unsigned NOT NULL, # FK method_link_species_set.method_link_species_set_id

  FOREIGN KEY (method_link_species_set_id) REFERENCES method_link_species_set(method_link_species_set_id),

  PRIMARY KEY (synteny_region_id),
  KEY (method_link_species_set_id)

) COLLATE=latin1_swedish_ci ENGINE=InnoDB;


/**
@header Genomes
@table dnafrag
@desc  This table defines the genomic sequences used in the comparative genomics analyisis. It is used by the @link genomic_align_block table to define aligned sequences. It is also used by the @link dnafrag_region table to define syntenic regions.<br />NOTE: Index &lt;name&gt; has genome_db_id in the first place because unless fetching all dnafrags or fetching by dnafrag_id, genome_db_id appears always in the WHERE clause. Unique key &lt;name&gt; is used to ensure that Bio::EnsEMBL::Compara::DBSQL::DnaFragAdaptor->fetch_by_GenomeDB_and_name will always fetch a single row. This can be used in the EnsEMBL Compara DB because we store top-level dnafrags only.
@colour #808000

@example    This query shows the chromosome 14 of the Human genome (genome_db.genome_db_id = 150 refers to Human genome in this example) which is 107349540 nucleotides long.
    @sql                   SELECT dnafrag.* FROM dnafrag LEFT JOIN genome_db USING (genome_db_id) WHERE dnafrag.name = "14" AND genome_db.name = "homo_sapiens";

@column dnafrag_id         Internal unique ID
@column length             The total length of the dnafrag
@column name               Name of the DNA sequence (e.g., the name of the chromosome)
@column genome_db_id       External reference to genome_db_id in the @link genome_db table
@column coord_system_name  Refers to the coord system in which this dnafrag has been defined
@column is_reference       Boolean, whether dnafrag is reference (1) or non-reference (0) eg haplotype
@column cellular_component Either "NUC", "MT", "PT" or "OTHER". Represents which organelle genome the dnafrag is part of
@column codon_table_id     Integer. The numeric identifier of the codon-table that applies to this dnafrag (https://www.ncbi.nlm.nih.gov/Taxonomy/Utils/wprintgc.cgi)

@see genomic_align_block
@see dnafrag_region
@see dnafrag_alt_region
*/

CREATE TABLE dnafrag (
  dnafrag_id                  bigint unsigned NOT NULL AUTO_INCREMENT, # unique internal id
  length                      int unsigned DEFAULT 0 NOT NULL,
  name                        varchar(255) DEFAULT '' NOT NULL,
  genome_db_id                INT unsigned NOT NULL, # FK genome_db.genome_db_id
  coord_system_name           varchar(40) DEFAULT '' NOT NULL,
  cellular_component          ENUM('NUC', 'MT', 'PT', 'OTHER') DEFAULT 'NUC' NOT NULL,
  is_reference                tinyint(1) DEFAULT 1 NOT NULL,
  codon_table_id              TINYINT unsigned DEFAULT 1 NOT NULL,

  FOREIGN KEY (genome_db_id) REFERENCES genome_db(genome_db_id),

  PRIMARY KEY (dnafrag_id),
  UNIQUE KEY name (genome_db_id, name)

) COLLATE=latin1_swedish_ci ENGINE=InnoDB;


/**
@table  dnafrag_alt_region
@desc   This table lists the position of the alternative sequences on non-reference dnafrags (haplotypes and assembly patches). On these dnafrags, only the region between these two coordinates differ from the base (reference) dnafrag.
@colour #808000

@example    This query lists some haplotypes of the human chromosome 20, incl. the length of the complete patched chromosome and the coordinates of the region that differs.
    @sql    SELECT dnafrag_id, name, length, dnafrag_start, dnafrag_end FROM dnafrag_alt_region JOIN dnafrag USING (dnafrag_id) WHERE name LIKE "HSCHR20\_%";

@column dnafrag_id      External reference to dnafrag_id in the @link dnafrag table
@column dnafrag_start   Position of the first nucleotide from this dnafrag that differs from the reference dnafrag
@column dnafrag_end     Position of the last nucleotide from this dnafrag that differs from the reference dnafrag
*/

CREATE TABLE dnafrag_alt_region (
  dnafrag_id                 BIGINT UNSIGNED NOT NULL,
  dnafrag_start              INT UNSIGNED NOT NULL,
  dnafrag_end                INT UNSIGNED NOT NULL,

  FOREIGN KEY (dnafrag_id) REFERENCES dnafrag(dnafrag_id),

  PRIMARY KEY (dnafrag_id)
) ENGINE=InnoDB;


/**
@header Synteny
@table dnafrag_region
@desc  This table contains the genomic regions corresponding to every synteny relationship found. There are two genomic regions for every synteny relationship.
@colour #FF6666

@example    Return two top dnafrag regions
    @sql    SELECT * FROM dnafrag_region ORDER BY synteny_region_id LIMIT 2;

@example    Same two dnafrag regions, but annotated
    @sql    SELECT genome_db.name AS species_name, dnafrag.name, dnafrag_start, dnafrag_end, dnafrag_strand FROM dnafrag_region JOIN dnafrag USING (dnafrag_id) JOIN genome_db USING (genome_db_id) ORDER BY synteny_region_id LIMIT 2;

@column synteny_region_id   External reference to synteny_region_id in the @link synteny_region table
@column dnafrag_id          External reference to dnafrag_id in the @link dnafrag table
@column dnafrag_start       Position of the first nucleotide from this dnafrag which is in synteny
@column dnafrag_end         Position of the last nucleotide from this dnafrag which is in synteny
@column dnafrag_strand              Strand of this region

@see synteny_region
@see dnafrag
*/

CREATE TABLE dnafrag_region (
  synteny_region_id           INT unsigned DEFAULT 0 NOT NULL, # unique internal id
  dnafrag_id                  bigint unsigned DEFAULT 0 NOT NULL, # FK dnafrag.dnafrag_id
  dnafrag_start               INT unsigned DEFAULT 0 NOT NULL,
  dnafrag_end                 INT unsigned DEFAULT 0 NOT NULL,
  dnafrag_strand              TINYINT DEFAULT 0 NOT NULL,

  FOREIGN KEY (synteny_region_id) REFERENCES synteny_region(synteny_region_id),
  FOREIGN KEY (dnafrag_id) REFERENCES dnafrag(dnafrag_id),

	-- NO PK: would need to do (synteny_region_id,dnafrag_id,dnafrag_start)

  KEY synteny (synteny_region_id,dnafrag_id),
  KEY synteny_reversed (dnafrag_id,synteny_region_id)

) COLLATE=latin1_swedish_ci ENGINE=InnoDB;

/**
@header Genomic alignments
@colour #FF8500
@desc   Whole-genome alignments (as blocks and trees)
*/

/**
@table genomic_align_block
@desc  This table is the key table for the genomic alignments. The software used to align the genomic blocks is refered as an external key to the @link method_link table. Nevertheless, actual aligned sequences are defined in the @link genomic_align table.<br />Tree alignments (EPO alignments) are best accessed through the @link genomic_align_tree table although the alignments are also indexed in this table. This allows the user to also access the tree alignments as normal multiple alignments.<br />NOTE: All queries in the API uses the primary key as rows are always fetched using the genomic_align_block_id. The key 'method_link_species_set_id' is used by MART when fetching all the genomic_align_blocks corresponding to a given method_link_species_set_id
@colour #FF8500

@example    The following query refers to the LastZ alignment between medaka and zebrafish:
    @sql    SELECT genomic_align_block.* FROM genomic_align_block JOIN method_link_species_set USING (method_link_species_set_id) JOIN species_set_header USING (species_set_id) WHERE method_link_id = 16 AND species_set_header.name = "Drer-Olat" ORDER BY genomic_align_block_id LIMIT 4;

@column genomic_align_block_id       Internal unique ID
@column method_link_species_set_id   External reference to method_link_species_set_id in the @link method_link_species_set table
@column score                        Score returned by the homology search program
@column perc_id                      Used for pairwise comparison. Defines the percentage of identity between both sequences
@column length                       Total length of the alignment
@column group_id                     Used to group alignments
@column level_id                     Level of orthologous layer. 1 corresponds to the principal layer of orthologous sequences found (the largest), 2 and over are additional layers. Use for building the syntenies (based on level_id = 1 only). Note that level_ids are not computed on whole chromosomes but rather on chunks. This means that level_ids can be inconsistent within an alignment-net.

@see method_link_species_set
@see genomic_align_tree
*/

CREATE TABLE genomic_align_block (
  genomic_align_block_id      bigint unsigned NOT NULL AUTO_INCREMENT, # unique internal id
  method_link_species_set_id  INT unsigned DEFAULT 0 NOT NULL, # FK method_link_species_set_id.method_link_species_set_id
  score                       double,
  perc_id                     TINYINT unsigned DEFAULT NULL,
  length                      INT UNSIGNED NOT NULL,
  group_id                    bigint unsigned DEFAULT NULL,
  level_id                    TINYINT unsigned DEFAULT 0 NOT NULL,
  direction                   TINYINT unsigned DEFAULT NULL,

  FOREIGN KEY (method_link_species_set_id) REFERENCES method_link_species_set(method_link_species_set_id),

  PRIMARY KEY genomic_align_block_id (genomic_align_block_id),
  KEY method_link_species_set_id (method_link_species_set_id)

) COLLATE=latin1_swedish_ci ENGINE=InnoDB;

/**
@table genomic_align_tree
@desc  This table is used to index tree alignments, e.g. EPO alignments. These alignments include inferred ancestral sequences. The tree required to index these sequences is stored in this table. This table stores the structure of the tree. Each node links to an entry in the @link genomic_align table.<br />NOTE: Left_index and right_index are used to speed up fetching trees from the database. Any given node has its left_index larger than the left_index of its parent node and its right index smaller than the right_index of its parent node. In other words, all descendent nodes of a given node can be obtained by fetching all the node with a left_index (or right_index or both) between the left_index and the right_index of that node.
@colour #FF8500

@example      The following query corresponds to the root of a tree, because parent_id = 0 and root_id = node_id
    @sql      SELECT * FROM genomic_align_tree WHERE node_id = root_id LIMIT 1;

@example      Grab the first two trees that have exactly 5 nodes
    @sql      SELECT * FROM genomic_align_tree WHERE root_id IN (SELECT root_id FROM genomic_align_tree GROUP BY root_id HAVING COUNT(*) = 5) LIMIT 10;

@column node_id             Internal unique ID
@column parent_id           Link to the parent node
@column root_id             Link to root node
@column left_index          Internal index. See above
@column right_index         Internal index. See above
@column left_node_id        Link to the node on the left side of this node
@column right_node_id       Link to the node on the right side of this node
@column distance_to_parent  Phylogenetic distance between this node and its parent
*/

CREATE TABLE genomic_align_tree (
  node_id                     bigint unsigned NOT NULL AUTO_INCREMENT, -- internal id, FK genomic_align.node_id
  parent_id                   bigint unsigned DEFAULT NULL,
  root_id                     bigint unsigned NOT NULL default 0,
  left_index                  INT UNSIGNED NOT NULL default 0,
  right_index                 INT UNSIGNED NOT NULL default 0,
  left_node_id                bigint unsigned,
  right_node_id               bigint unsigned,
  distance_to_parent          double NOT NULL default 1,

  FOREIGN KEY (`parent_id`) REFERENCES genomic_align_tree(node_id),
  FOREIGN KEY (`left_node_id`) REFERENCES genomic_align_tree(node_id),
  FOREIGN KEY (`right_node_id`) REFERENCES genomic_align_tree(node_id),
  PRIMARY KEY node_id (node_id),
  KEY parent_id (parent_id),
  KEY left_index (root_id, left_index)

) COLLATE=latin1_swedish_ci ENGINE=InnoDB;

/**
@table genomic_align
@desc  This table contains the coordinates and all the information needed to rebuild genomic alignments. Every entry corresponds to one of the aligned sequences. It also contains an external key to the @link method_link_species_set which refers to the software and set of species used for getting the corresponding alignment. The aligned sequence is defined by an external reference to the @link dnafrag table, the starting and ending position within this dnafrag, the strand and a cigar_line.<br />
The original aligned sequence is not stored but it can be retrieved using the <b>cigar_line</b> field and the original sequence. The cigar line defines the sequence of matches/mismatches and deletions (or gaps). For example, this cigar line <b>2MD3M2D2M</b> will mean that the alignment contains 2 matches/mismatches, 1 deletion (number 1 is omitted in order to save some space), 3 matches/mismatches, 2 deletions and 2 matches/mismatches.
If the original sequence is <code>AACGCTT</code>, the aligned sequence will be:<br />
    <table>
      <caption>cigar line: 2MD3M2D2M</caption>
      <thead><tr>
	<th>M</th>
	<th>M</th>
	<th>D</th>
	<th>M</th>
	<th>M</th>
	<th>M</th>
	<th>D</th>
	<th>D</th>
	<th>M</th>
	<th>M</th>
      </tr>
      </thead>
      <tbody>
	<tr>
	  <td>A</td>
	  <td>A</td>
	  <td>-</td>
	  <td>C</td>
	  <td>G</td>
	  <td>C</td>
	  <td>-</td>
	  <td>-</td>
	  <td>T</td>
	  <td>T</td>
	</tr>
      </tbody>
    </table>

@example    The following query corresponds to the 4x2 sequences included in the alignment described above (see @link genomic_align_block table description).
    @sql    SELECT genomic_align.* FROM genomic_align_block JOIN method_link_species_set USING (method_link_species_set_id) JOIN species_set_header USING (species_set_id) JOIN genomic_align USING (genomic_align_block_id) WHERE method_link_id = 16 AND species_set_header.name = "Drer-Olat" ORDER BY genomic_align_block_id LIMIT 8;

@example    Here is a better way to get this by joining the @link dnafrag and @link genome_db tables:
    @sql    SELECT genome_db.name, dnafrag.name, dnafrag_start, dnafrag_end, dnafrag_strand str, cigar_line FROM genomic_align_block JOIN method_link_species_set USING (method_link_species_set_id) JOIN species_set_header USING (species_set_id) JOIN genomic_align USING (genomic_align_block_id) JOIN dnafrag USING (dnafrag_id) JOIN genome_db USING (genome_db_id) WHERE method_link_id = 16 AND species_set_header.name = "Drer-Olat" ORDER BY genomic_align_block_id LIMIT 8;

@colour #FF8500

@column genomic_align_id               Unique internal ID
@column genomic_align_block_id         External reference to genomic_align_block_id in the @link genomic_align_block table
@column method_link_species_set_id     External reference to method_link_species_set_id in the @link method_link_species_set table. This information is redundant because it also appears in the @link genomic_align_block table but it is used to speed up the queries
@column dnafrag_id                     External reference to dnafrag_id in the @link dnafrag table
@column dnafrag_start                  Starting position within the dnafrag defined by dnafrag_id
@column dnafrag_end                    Ending position within the dnafrag defined by dnafrag_id
@column dnafrag_strand                 Strand in the dnafrag defined by dnafrag_id
@column cigar_line                     Internal description of the aligned sequence
@column visible                        Used in self alignments to ensure only one Bio::EnsEMBL::Compara::GenomicAlignBlock is visible when you have more than 1 block covering the same region
@column node_id                        External reference to node_id in the @link genomic_align_tree table

@see genomic_align_block
@see method_link_species_set
@see dnafrag
*/

CREATE TABLE genomic_align (
  genomic_align_id            bigint unsigned NOT NULL AUTO_INCREMENT, # unique internal id
  genomic_align_block_id      bigint unsigned NOT NULL, # FK genomic_align_block.genomic_align_block_id
  method_link_species_set_id  INT unsigned DEFAULT 0 NOT NULL, # FK method_link_species_set_id.method_link_species_set_id
  dnafrag_id                  bigint unsigned DEFAULT 0 NOT NULL, # FK dnafrag.dnafrag_id
  dnafrag_start               INT UNSIGNED DEFAULT 0 NOT NULL,
  dnafrag_end                 INT UNSIGNED DEFAULT 0 NOT NULL,
  dnafrag_strand              TINYINT DEFAULT 0 NOT NULL,
  cigar_line                  mediumtext NOT NULL,
  visible                     TINYINT unsigned DEFAULT 1 NOT NULL,
  node_id                     bigint unsigned DEFAULT NULL,

  FOREIGN KEY (genomic_align_block_id) REFERENCES genomic_align_block(genomic_align_block_id),
  FOREIGN KEY (method_link_species_set_id) REFERENCES method_link_species_set(method_link_species_set_id),
  FOREIGN KEY (dnafrag_id) REFERENCES dnafrag(dnafrag_id),
  FOREIGN KEY (node_id) REFERENCES genomic_align_tree(node_id),

  PRIMARY KEY genomic_align_id (genomic_align_id),
  KEY genomic_align_block_id (genomic_align_block_id),
  KEY method_link_species_set_id (method_link_species_set_id),
  KEY dnafrag (dnafrag_id, method_link_species_set_id, dnafrag_start, dnafrag_end),
  KEY node_id (node_id)
) MAX_ROWS = 1000000000 AVG_ROW_LENGTH = 60 COLLATE=latin1_swedish_ci ENGINE=InnoDB;


/**
@header Conservation
@colour #C70C09
@desc   Evolutionary conservation (scores and regions)
*/

/**
@table conservation_score
@desc  This table contains conservation scores calculated from the whole-genome multiple alignments stored in the @link genomic_align_block table. Several scores are stored per row. expected_score and diff_score are binary columns and you need to use the Perl API to access these data.
@colour #C70C09

@column genomic_align_block_id   External reference to genomic_align_block_id in the @link genomic_align_block table
@column window_size              The scores are stored at different resolution levels. This column defines the window size used to calculate the average score
@column position                 Position of the first score (in alignment coordinates)
@column expected_score           Expected score. The observed score can be determined using the diff_score and the expected_score
@column diff_score               The difference between the expected and observed variation, i.e. the conservation score

@see genomic_align_block
*/

CREATE TABLE conservation_score (
  genomic_align_block_id bigint unsigned not null,
  window_size            smallint unsigned not null,
  position               int unsigned not null,
  expected_score         blob,
  diff_score             blob,

  FOREIGN KEY (genomic_align_block_id) REFERENCES genomic_align_block(genomic_align_block_id),

  KEY (genomic_align_block_id, window_size)
) MAX_ROWS = 15000000 AVG_ROW_LENGTH = 841 COLLATE=latin1_swedish_ci ENGINE=InnoDB;


/**
@table constrained_element
@desc  This table contains constrained elements calculated from the whole-genome multiple alignments stored in the @link genomic_align_block table
@colour #C70C09

@example    Example entry for a constrained_element:
    @sql    SELECT * FROM constrained_element ORDER BY constrained_element_id LIMIT 1;

@example    There are 2 other elements in the same constrained_element:
    @sql    SELECT * FROM constrained_element JOIN (SELECT MIN(constrained_element_id) AS constrained_element_id FROM constrained_element) t USING (constrained_element_id);

@column constrained_element_id      Internal (but unique) ID
@column dnafrag_id                  External reference to dnafrag_id in the @link dnafrag table
@column dnafrag_start               Start of the constrained element
@column dnafrag_end                 End of the constrained element
@column dnafrag_strand              Strand of the constrained element
@column method_link_species_set_id  External reference to method_link_species_set_id in the @link method_link_species_set table
@column p_value                     p-value derived from Gerp
@column score                       Score derived from Gerp

@see dnafrag
@see genomic_align_block
*/

CREATE TABLE constrained_element (
  constrained_element_id bigint unsigned NOT NULL,
  dnafrag_id bigint unsigned NOT NULL,
  dnafrag_start INT unsigned NOT NULL,
  dnafrag_end INT unsigned NOT NULL,
  dnafrag_strand TINYINT not null,
  method_link_species_set_id INT unsigned NOT NULL,
  p_value double NOT NULL DEFAULT 0,
  score double NOT NULL default 0,

  FOREIGN KEY (dnafrag_id) REFERENCES dnafrag(dnafrag_id),
  FOREIGN KEY (method_link_species_set_id) REFERENCES method_link_species_set(method_link_species_set_id),

	-- NO PK. this table is voluntarily denormalized.

  KEY constrained_element_id_idx (constrained_element_id),
  KEY mlssid_dfId_dfStart_dfEnd_idx (method_link_species_set_id,dnafrag_id,dnafrag_start,dnafrag_end)

) COLLATE=latin1_swedish_ci ENGINE=InnoDB;


# --------------------------------- Protein part of the schema ------------------------------------

/**
@header   Gene trees and homologies
@desc     These tables store information about gene alignments, trees and homologies
@colour   #1E90FF
*/

/**
@header Genomes
@table sequence
@desc  This table contains the sequences of the seq_member entries
@colour   #808000

@column sequence_id     Internal unique ID
@column length          Length of the sequence
@column sequence        The actual sequence
@column md5sum          md5sum
*/

CREATE TABLE sequence (
  sequence_id                 INT unsigned NOT NULL AUTO_INCREMENT, # unique internal id
  length                      INT UNSIGNED NOT NULL,
  md5sum                      CHAR(32) NOT NULL,
  sequence                    longtext NOT NULL,

  PRIMARY KEY (sequence_id),
  KEY md5sum (md5sum)
) MAX_ROWS = 10000000 AVG_ROW_LENGTH = 19000 COLLATE=latin1_swedish_ci ENGINE=InnoDB;


/**
@table gene_member
@desc  This table links sequences to the EnsEMBL core DB or to external DBs.
@colour   #808000

@example   The following query refers to the human (ncbi_taxa_node.taxon_id = 9606 or genome_db_id = 150) gene ENSG00000176105
    @sql   SELECT * FROM gene_member WHERE genome_db_id = 150 AND stable_id = "ENSG00000176105";

@column gene_member_id             Internal unique ID
@column stable_id             EnsEMBL stable ID
@column version               Version of the stable ID (see EnsEMBL core DB)
@column source_name           The source of the member
@column taxon_id              External reference to taxon_id in the @link ncbi_taxa_node table
@column genome_db_id          External reference to genome_db_id in the @link genome_db table
@column biotype_group         Biotype of this gene.
@column canonical_member_id   External reference to seq_member_id in the @link seq_member table to allow linkage from a gene to its canonical peptide
@column description           The description of the gene/protein as described in the core database or from the Uniprot entry
@column dnafrag_id            External reference to dnafrag_id in the @link dnafrag table. It shows the dnafrag the member is on.
@column dnafrag_start         Starting position within the dnafrag defined by dnafrag_id
@column dnafrag_end           Ending position within the dnafrag defined by dnafrag_id
@column dnafrag_strand        Strand in the dnafrag defined by dnafrag_id
@column display_label         Display name (imported from the core database)

@see sequence
*/

CREATE TABLE gene_member (
  gene_member_id              INT unsigned NOT NULL AUTO_INCREMENT, # unique internal id
  stable_id                   varchar(128) NOT NULL, # e.g. ENSP000001234 or P31946
  version                     INT UNSIGNED DEFAULT 0,
  source_name                 ENUM('ENSEMBLGENE', 'EXTERNALGENE') NOT NULL,
  taxon_id                    INT unsigned NOT NULL, # FK taxon.taxon_id
  genome_db_id                INT unsigned, # FK genome_db.genome_db_id
  biotype_group               ENUM('coding','pseudogene','snoncoding','lnoncoding','mnoncoding','LRG','undefined','no_group','current_notdumped','notcurrent') NOT NULL DEFAULT 'coding',
  canonical_member_id         INT unsigned, # FK seq_member.seq_member_id
  description                 text DEFAULT NULL,
  dnafrag_id                  bigint unsigned,
  dnafrag_start               INT UNSIGNED,
  dnafrag_end                 INT UNSIGNED,
  dnafrag_strand              TINYINT,
  display_label               varchar(128) default NULL,

  FOREIGN KEY (taxon_id) REFERENCES ncbi_taxa_node(taxon_id),
  FOREIGN KEY (genome_db_id) REFERENCES genome_db(genome_db_id),

  PRIMARY KEY (gene_member_id),
  UNIQUE KEY genome_stable_id (genome_db_id,stable_id),

  KEY (stable_id),
  KEY (source_name),
  KEY (canonical_member_id),
  KEY dnafrag_id_start (dnafrag_id,dnafrag_start),
  KEY dnafrag_id_end (dnafrag_id,dnafrag_end),
  KEY biotype_dnafrag_id_start_end (biotype_group,dnafrag_id,dnafrag_start,dnafrag_end),
  KEY genome_db_id_biotype (genome_db_id, biotype_group)
) MAX_ROWS = 100000000 COLLATE=latin1_swedish_ci ENGINE=InnoDB;


/**
@header Extra annotations on members
@colour   #FFCC66
@desc   Various member (gene and proteins) related information stored in the database, either loaded from Core databases or aggregated from Compara analyses
*/

/**
@table gene_member_hom_stats
@desc  This table contains for each gene_member some statistics about the homology pipelines we've run
@colour   #FFCC66

@column gene_member_id        External reference to gene_member_id in the @link gene_member table
@column collection            Name of the collection this row of statistics refers to (usual values are "ensembl", "mouse", etc)
@column families              The number of families associated with this member
@column gene_trees            If this member is part of a gene tree
@column gene_gain_loss_trees  If this member is part of a gene gain/loss tree
@column orthologues           The number of orthologues for this member
@column paralogues            The number of paralogues for this member
@column homoeologues          The number of homoeologues for this member

@see gene_member
*/

CREATE TABLE gene_member_hom_stats (
  gene_member_id              INT unsigned NOT NULL, # FK gene_member.gene_member_id
  collection                  varchar(40) NOT NULL,
  `families`                 INT unsigned NOT NULL default 0,
  `gene_trees`               tinyint(1) unsigned NOT NULL default 0,
  `gene_gain_loss_trees`     tinyint(1) unsigned NOT NULL default 0,
  `orthologues`              INT unsigned NOT NULL default 0,
  `paralogues`               INT unsigned NOT NULL default 0,
  `homoeologues`             INT unsigned NOT NULL default 0,

  FOREIGN KEY (gene_member_id) REFERENCES gene_member(gene_member_id),

  PRIMARY KEY (gene_member_id, collection)

) COLLATE=latin1_swedish_ci ENGINE=InnoDB;


/**
@header Genomes
@table seq_member
@desc  This table links sequences to the EnsEMBL core DB or to external DBs.
@colour   #808000

@example   The following query refers to the human (ncbi_taxa_node.taxon_id = 9606 or genome_db_id = 150) peptide ENSP00000324740
    @sql   SELECT * FROM seq_member WHERE genome_db_id = 150 AND stable_id = "ENSP00000324740";

@column seq_member_id             Internal unique ID
@column stable_id             EnsEMBL stable ID or external ID (for Uniprot/SWISSPROT and Uniprot/SPTREMBL)
@column version               Version of the stable ID (see EnsEMBL core DB)
@column source_name           The source of the member
@column taxon_id              External reference to taxon_id in the @link ncbi_taxa_node table
@column genome_db_id          External reference to genome_db_id in the @link genome_db table
@column sequence_id           External reference to sequence_id in the @link sequence table. May be 0 when the sequence is not available in the @link sequence table, e.g. for a gene instance
@column gene_member_id        External reference to gene_member_id in the @link gene_member table to allow linkage from peptides and transcripts to genes
@column has_transcript_edits  Boolean. Whether there are SeqEdits that modify the transcript sequence. When this happens, the (exon) coordinates don't match the transcript sequence
@column has_translation_edits Boolean. Whether there are SeqEdits that modify the protein sequence. When this happens, the protein sequence doesn't match the transcript sequence
@column description           The description of the gene/protein as described in the core database or from the Uniprot entry
@column dnafrag_id            External reference to dnafrag_id in the @link dnafrag table. It shows the dnafrag the member is on.
@column dnafrag_start         Starting position within the dnafrag defined by dnafrag_id
@column dnafrag_end           Ending position within the dnafrag defined by dnafrag_id
@column dnafrag_strand        Strand in the dnafrag defined by dnafrag_id
@column display_label         Display name (imported from the core database)

@see sequence
*/

CREATE TABLE seq_member (
  seq_member_id               INT unsigned NOT NULL AUTO_INCREMENT, # unique internal id
  stable_id                   varchar(128) NOT NULL, # e.g. ENSP000001234 or P31946
  version                     INT UNSIGNED DEFAULT 0,
  source_name                 ENUM('ENSEMBLPEP','ENSEMBLTRANS','Uniprot/SPTREMBL','Uniprot/SWISSPROT','EXTERNALPEP','EXTERNALTRANS','EXTERNALCDS') NOT NULL,
  taxon_id                    INT unsigned NOT NULL, # FK taxon.taxon_id
  genome_db_id                INT unsigned, # FK genome_db.genome_db_id
  sequence_id                 INT unsigned, # FK sequence.sequence_id
  gene_member_id              INT unsigned, # FK gene_member.gene_member_id
  has_transcript_edits        tinyint(1) DEFAULT 0 NOT NULL,
  has_translation_edits       tinyint(1) DEFAULT 0 NOT NULL,
  description                 text DEFAULT NULL,
  dnafrag_id                  bigint unsigned, # FK dnafrag.dnafrag_id
  dnafrag_start               INT UNSIGNED,
  dnafrag_end                 INT UNSIGNED,
  dnafrag_strand              TINYINT,
  display_label               varchar(128) default NULL,

  PRIMARY KEY (seq_member_id),
  UNIQUE KEY genome_stable_id (genome_db_id,stable_id),

  KEY (stable_id),
  KEY (source_name),
  KEY (sequence_id),
  KEY (gene_member_id),
  KEY dnafrag_id_start (dnafrag_id,dnafrag_start),
  KEY dnafrag_id_end (dnafrag_id,dnafrag_end),
  KEY seq_member_gene_member_id_end (seq_member_id,gene_member_id),

  FOREIGN KEY (taxon_id) REFERENCES ncbi_taxa_node(taxon_id),
  FOREIGN KEY (genome_db_id) REFERENCES genome_db(genome_db_id),
  FOREIGN KEY (sequence_id) REFERENCES sequence(sequence_id),
  FOREIGN KEY (gene_member_id) REFERENCES gene_member(gene_member_id) ON UPDATE CASCADE
) MAX_ROWS = 100000000 COLLATE=latin1_swedish_ci ENGINE=InnoDB;


/**
Add foreign key constrain between seq_member and gene_member tables now that the former as been created
*/

ALTER TABLE gene_member ADD FOREIGN KEY (canonical_member_id) REFERENCES seq_member(seq_member_id) ON UPDATE CASCADE;


/**
@table exon_boundaries
@desc  This table stores the exon coordinates of a seq_member. Coordinates are assumed to be on the dnafrag of the seq_member
@colour   #808000

@column gene_member_id          External reference to gene_member_id in the @link gene_member table to allow querying all the exons of all the translations of a gene
@column seq_member_id           External reference to seq_member_id in the @link seq_member table to indicate which translation the exons refer to
@column dnafrag_start           Starting position within the dnafrag defined by the dnafrag_id of the seq_member
@column dnafrag_end             Ending position within the dnafrag defined by the dnafrag_id of the seq_member
@column sequence_length         Length of the chunk of the sequence that corresponds to this exon
@column left_over               Phase information (0, 1 or 2) used to produce the "exon_bounded" sequence

@see seq_member
@see gene_member
@see dnafrag
*/

CREATE TABLE exon_boundaries (
	gene_member_id   INT UNSIGNED NOT NULL,
	seq_member_id    INT UNSIGNED NOT NULL,
	dnafrag_start    INT UNSIGNED NOT NULL,
	dnafrag_end      INT UNSIGNED NOT NULL,
	sequence_length  INT UNSIGNED NOT NULL,
	left_over        TINYINT UNSIGNED DEFAULT 0 NOT NULL,

	FOREIGN KEY (gene_member_id) REFERENCES gene_member(gene_member_id),
	FOREIGN KEY (seq_member_id) REFERENCES seq_member(seq_member_id),

	INDEX (seq_member_id),
	INDEX (gene_member_id)
) ENGINE=InnoDB;


/**
@header Extra annotations on members
@table seq_member_projection_stable_id
@desc  This table stores data about projected transcripts (in the gene-annotation process), which is used to help the clustering. This table links to the source stable_id and is used until the source members are loaded
@colour   #FFCC66

@example   The following query shows the projections of the mouse gene Pdk3 to all the other species
@sql       SELECT ss.stable_id, gs.name, source_stable_id FROM seq_member ss JOIN genome_db gs USING (genome_db_id) JOIN seq_member_projection_stable_id ON seq_member_id = target_seq_member_id WHERE source_stable_id = "ENSMUST00000045748"

@column target_seq_member_id        External reference to seq_member_id in the @link seq_member table. Shows the target of the projection, i.e. this transcript was annotated by projection of source_stable_id
@column source_stable_id            The stable ID of the source of the projection

@see seq_member
@see seq_member_projection
*/

CREATE TABLE seq_member_projection_stable_id (
  target_seq_member_id      INT unsigned NOT NULL,
  source_stable_id          VARCHAR(128) NOT NULL,

  FOREIGN KEY (target_seq_member_id) REFERENCES seq_member(seq_member_id),

  PRIMARY KEY (target_seq_member_id),
  INDEX (source_stable_id)

) COLLATE=latin1_swedish_ci ENGINE=InnoDB;


/**
@table seq_member_projection
@desc  This table stores data about projected transcripts (in the gene-annotation process), which is used to help the clustering. This table can only be used when both genomes have been loaded. Thus we first
       populate @link seq_member_projection_stable_id and then copy the data whilst transforming the stable_id into a seq_member_id
@colour   #FFCC66

@example   The following query shows the projections of the gene AGO2 with the Anole lizard and the zebrafinch
sql       SELECT ss.stable_id, gs.name, st.stable_id, gt.name, identity FROM seq_member ss JOIN genome_db gs USING (genome_db_id) JOIN seq_member_projection ON ss.seq_member_id = source_seq_member_id JOIN (seq_member st JOIN genome_db gt USING (genome_db_id)) ON st.seq_member_id=target_seq_member_id WHERE ss.stable_id IN ("ENSACAP00000000183", "ENSTGUP00000014905");

@column target_seq_member_id        External reference to seq_member_id in the @link seq_member table. Shows the target of the projection, i.e. this transcript was annotated by projection of source_seq_member_id
@column source_seq_member_id        External reference to seq_member_id in the @link seq_member table. Shows the source of the projection
@column identity                    (can be missing). The percentage of identity between the two members.

@see seq_member
@see seq_member_projection_stable_id
*/

CREATE TABLE seq_member_projection (
  source_seq_member_id      INT unsigned NOT NULL,
  target_seq_member_id      INT unsigned NOT NULL,
  identity                  float(5,2) DEFAULT NULL,

  FOREIGN KEY (source_seq_member_id) REFERENCES seq_member(seq_member_id),
  FOREIGN KEY (target_seq_member_id) REFERENCES seq_member(seq_member_id),

  PRIMARY KEY (target_seq_member_id),
  KEY (source_seq_member_id)
) COLLATE=latin1_swedish_ci ENGINE=InnoDB;


-- NOTE: this table is actually defined in another repository
--       (ensembl/sql/table.sql) and the definition should
--       be kept in sync

/**
/**
@table external_db
@desc  This table stores data about the external databases in which the objects described in the @link member_xref table are stored.
@colour   #FFCC66

@column external_db_id          Internal unique ID
@column db_name                 External database name
@column db_release              Release information about the external database
@column status                  Status, e.g. 'KNOWNXREF','KNOWN','XREF','PRED','ORTH','PSEUDO'.
@column priority                Determines which one of the xrefs will be used as the gene name.
@column db_display_name         Database display name
@column type                    Type, e.g. 'ARRAY', 'ALT_TRANS', 'ALT_GENE', 'MISC', 'LIT', 'PRIMARY_DB_SYNONYM', 'ENSEMBL'
@column secondary_db_name       Secondary database name
@column secondary_db_table      Secondary database table
@column description             Description of the external database

@see member_xref
*/

#

#
# Table structure for table 'external_db'
#

CREATE TABLE `external_db` (
  `external_db_id` int(10) unsigned NOT NULL AUTO_INCREMENT,
  `db_name` varchar(100) NOT NULL,
  `db_release` varchar(255) DEFAULT NULL,
  `status` enum('KNOWNXREF','KNOWN','XREF','PRED','ORTH','PSEUDO') NOT NULL,
  `priority` int(11) NOT NULL,
  `db_display_name` varchar(255) DEFAULT NULL,
  `type` enum('ARRAY','ALT_TRANS','ALT_GENE','MISC','LIT','PRIMARY_DB_SYNONYM','ENSEMBL') DEFAULT NULL,
  `secondary_db_name` varchar(255) DEFAULT NULL,
  `secondary_db_table` varchar(255) DEFAULT NULL,
  `description` text,
  PRIMARY KEY (`external_db_id`),
  UNIQUE KEY `db_name_db_release_idx` (`db_name`,`db_release`)
) COLLATE=latin1_swedish_ci ENGINE=InnoDB;

/**
@table member_xref
@desc  This table stores cross-references for gene members derived from the core databases. It is used by Bio::EnsEMBL::Compara::DBSQL::XrefMemberAdaptor and provides the data used in highlighting gene trees by GO and InterPro annotation" 
@colour   #FFCC66

@column gene_member_id   External reference to gene_member_id in the @link gene_member table. Indicates the gene to which the xref applies.
@column dbprimary_acc    Accession of xref (e.g. GO term, InterPro accession)
@column external_db_id   External reference to external_db_id in the @link external_db table. Indicates to which external database the xref belongs.

@see external_db
*/

CREATE TABLE `member_xref` (
  `gene_member_id` INT unsigned NOT NULL,
  `dbprimary_acc` varchar(10) NOT NULL,
  `external_db_id` int(10) unsigned NOT NULL,
  PRIMARY KEY (`gene_member_id`,`dbprimary_acc`,`external_db_id`),
  FOREIGN KEY (gene_member_id) REFERENCES gene_member(gene_member_id),
  FOREIGN KEY (external_db_id) REFERENCES external_db(external_db_id)
) COLLATE=latin1_swedish_ci ENGINE=InnoDB;


/**
@header Genomes
@table other_member_sequence
@desc  This table includes alternative sequences for Member, like sequences with flanking regions
@colour   #808000

@column seq_member_id           External reference to seq_member_id in the @link seq_member table
@column seq_type                A short description of this alternative sequence
@column length                  The length of this sequence
@column sequence                The actual sequence

@see seq_member
@see sequence 
*/

CREATE TABLE other_member_sequence (
  seq_member_id                   INT unsigned NOT NULL, # unique internal id
  seq_type                    VARCHAR(40) NOT NULL,
  length                      INT UNSIGNED NOT NULL,
  sequence                    mediumtext NOT NULL,

  FOREIGN KEY (seq_member_id) REFERENCES seq_member(seq_member_id),

  PRIMARY KEY (seq_member_id, seq_type)

) MAX_ROWS = 10000000 AVG_ROW_LENGTH = 60000 COLLATE=latin1_swedish_ci ENGINE=InnoDB;

/**
@header   Gene trees and homologies
@table peptide_align_feature
@desc: This table stores the raw local alignment results of peptide to peptide alignments returned by a BLAST run. The hits are actually stored in species-specific tables rather than in a single table. For example, human has the genome_db_id 150, and all the hits that have a human gene as a query are stored in peptide_align_feature
@colour   #1E90FF

@example    Example of peptide_align_feature entry:
     sql                              SELECT * FROM peptide_align_feature WHERE hgenome_db_id = 111 LIMIT 1;
@example    The following query corresponds to a particular hit found between a Homo sapiens protein and a Anolis carolinensis protein:
     sql                              SELECT g1.name as qgenome, m1.stable_id as qstable_id, g2.name as hgenome, m2.stable_id as hstable_id, score, evalue FROM peptide_align_feature JOIN seq_member m1 ON (qmember_id = m1.seq_member_id) JOIN seq_member m2 ON (hmember_id = m2.seq_member_id) JOIN genome_db g1 ON (qgenome_db_id = g1.genome_db_id) JOIN genome_db g2 ON (hgenome_db_id = g2.genome_db_id) WHERE hgenome_db_id = 111 LIMIT 1;


@column peptide_align_feature_id  Internal unique ID
@column qmember_id                External reference to seq_member_id in the @link seq_member table for the query peptide
@column hmember_id                External reference to seq_member_id in the @link seq_member table for the hit peptide
@column qgenome_db_id             External reference to genome_db_id in the @link genome_db table for the query peptide (for query optimization)
@column hgenome_db_id             External reference to genome_db_id in the @link genome_db table for the hit peptide (for query optimization)
@column qstart                    Starting position in the query peptide sequence
@column qend                      Ending position in the query peptide sequence
@column hstart                    Starting position in the hit peptide sequence
@column hend                      Ending position in the hit peptide sequence
@column score                     Blast score for this HSP
@column evalue                    Blast evalue for this HSP
@column align_length              Alignment length of HSP
@column identical_matches         Blast HSP match score
@column perc_ident                Percent identical matches in the HSP length
@column positive_matches          Blast HSP positive score
@column perc_pos                  Percent positive matches in the HSP length
@column hit_rank                  Rank in blast result
@column cigar_line                Cigar string coding the actual alignment

@see seq_member
@see genome_db
*/

CREATE TABLE peptide_align_feature (

  peptide_align_feature_id    bigint  unsigned NOT NULL AUTO_INCREMENT, # unique internal id
  qmember_id                  INT unsigned NOT NULL, # FK seq_member.seq_member_id
  hmember_id                  INT unsigned NOT NULL, # FK seq_member.seq_member_id
  qgenome_db_id               INT unsigned NOT NULL, # FK genome.genome_id
  hgenome_db_id               INT unsigned NOT NULL, # FK genome.genome_id
  qstart                      INT UNSIGNED DEFAULT 0 NOT NULL,
  qend                        INT UNSIGNED DEFAULT 0 NOT NULL,
  hstart                      int unsigned DEFAULT 0 NOT NULL,
  hend                        int unsigned DEFAULT 0 NOT NULL,
  score                       double(16,4) DEFAULT 0.0000 NOT NULL,
  evalue                      double not null,
  align_length                INT UNSIGNED not null,
  identical_matches           INT UNSIGNED not null,
  perc_ident                  TINYINT UNSIGNED not null,
  positive_matches            INT UNSIGNED not null,
  perc_pos                    TINYINT UNSIGNED not null,
  hit_rank                    SMALLINT UNSIGNED not null,
  cigar_line                  mediumtext,

  FOREIGN KEY (qgenome_db_id) REFERENCES genome_db(genome_db_id),
  FOREIGN KEY (hgenome_db_id) REFERENCES genome_db(genome_db_id),

  PRIMARY KEY (peptide_align_feature_id),

  KEY qmember_id  (qmember_id),
  KEY hmember_id  (hmember_id),
  KEY qmember_hgenome  (qmember_id, hgenome_db_id)
) MAX_ROWS = 100000000 AVG_ROW_LENGTH = 133 COLLATE=latin1_swedish_ci ENGINE=InnoDB;

/**
@header Protein families
@colour   #BC5CEC
@desc   Protein families (sets of homologous protein sequences)
*/

/**
@table family
@desc  This table contains all the group homologies found. There are several family_member entries for each family entry.
@colour   #BC5CEC

@column family_id                    Internal unique ID
@column stable_id                    Stable family ID. NOTE: stable_id are currently not stable. We are working in getting IDs stable between releases.
@column version                      Version of the stable_id (may only change when members migrate between this family and another one; stays the same otherwise)
@column method_link_species_set_id   External reference to method_link_species_set_id in the method_link_species_set table
@column description                  Description of the family as found using the Longest Common String (LCS) of the descriptions of the member proteins.
@column description_score            Scores the accuracy of the annotation (max. 100)

@see method_link_species_set
*/

CREATE TABLE family (
  family_id                   INT unsigned NOT NULL AUTO_INCREMENT, # unique internal id
  stable_id                   varchar(40) NOT NULL, # unique stable id, e.g. 'ENSFM'.'0053'.'1234567890'
  version                     INT UNSIGNED NOT NULL,# version of the stable_id (changes only when members move to/from existing families)
  method_link_species_set_id  INT unsigned NOT NULL, # FK method_link_species_set.method_link_species_set_id
  description                 TEXT,
  description_score           double,

  FOREIGN KEY (method_link_species_set_id) REFERENCES method_link_species_set(method_link_species_set_id),

  PRIMARY KEY (family_id),
  UNIQUE KEY (stable_id),
  KEY (method_link_species_set_id),
  KEY (description(255))

) COLLATE=latin1_swedish_ci ENGINE=InnoDB;

/**
@table family_member
@desc  This table contains the proteins corresponding to protein family relationship found. There are several family_member entries for each family entry
@colour   #BC5CEC

@column family_id      External reference to family_id in the @link family table
@column seq_member_id  External reference to the seq_member_id in the @link seq_member table
@column cigar_line     Internal description of the multiple alignment (see the description in the @link homology_member table)

@see family
@see seq_member
*/

CREATE TABLE family_member (
  family_id                   INT unsigned NOT NULL, # FK family.family_id
  seq_member_id               INT unsigned NOT NULL, # FK seq_member.seq_member_id
  cigar_line                  mediumtext,

  FOREIGN KEY (family_id) REFERENCES family(family_id),
  FOREIGN KEY (seq_member_id) REFERENCES seq_member(seq_member_id),

  PRIMARY KEY family_seq_member_id (family_id,seq_member_id),
  KEY (seq_member_id)

) COLLATE=latin1_swedish_ci ENGINE=InnoDB;



/**
@header Gene trees and homologies
@table gene_align
@desc  This table stores information about alignments for members
@colour   #1E90FF

@column gene_align_id          Internal unique ID
@column seq_type               Short description of this alignment
@column aln_method             The alignment method used
@column aln_length             The total length of the alignment

@see seq_member
@see gene_align_member
*/
CREATE TABLE gene_align (
         gene_align_id         INT unsigned NOT NULL AUTO_INCREMENT,
	 seq_type              varchar(40),
	 aln_method            varchar(40) NOT NULL DEFAULT '',
	 aln_length            INT UNSIGNED NOT NULL DEFAULT 0,

  PRIMARY KEY (gene_align_id)

) COLLATE=latin1_swedish_ci ENGINE=InnoDB;


/**
@table gene_align_member
@desc  This table allows certain nodes (leaves) to have aligned protein member_scores attached to them
@colour   #1E90FF

@column gene_align_id      External reference to gene_align_id in the @link gene_align table
@column seq_member_id          External reference to seq_member_id in the @link seq_member table in many-to-1 relation (single member per node)
@column cigar_line         String with the alignment score values

@see seq_member
@see gene_align
*/
CREATE TABLE gene_align_member (
       gene_align_id         INT unsigned NOT NULL,
       seq_member_id         INT unsigned NOT NULL,
       cigar_line            mediumtext,

  FOREIGN KEY (gene_align_id) REFERENCES gene_align(gene_align_id),
  FOREIGN KEY (seq_member_id) REFERENCES seq_member(seq_member_id),

  PRIMARY KEY (gene_align_id,seq_member_id),
  KEY seq_member_id (seq_member_id)

) COLLATE=latin1_swedish_ci ENGINE=InnoDB;


/**
@table gene_tree_node
@desc  This table holds the gene tree data structure, such as root, relation between parent and child, leaves, etc... In our data structure, all the trees of a given clusterset are arbitrarily connected to the same root. This eases to store and query in the same database the data from independant tree building analysis. Hence the "biological roots" of the trees are the children nodes of the main clusterset root. See the examples below.
@colour   #1E90FF

@example    The following query returns the root nodes of the independant protein trees stored in the database
     @sql                           SELECT gtn.node_id FROM gene_tree_node gtn LEFT JOIN gene_tree_root gtr ON (gtn.parent_id = gtr.root_id) WHERE gtr.tree_type = 'clusterset' AND gtr.member_type = 'protein' LIMIT 10;

@column node_id                Internal unique ID
@column parent_id              Link to the parent node
@column root_id                Link to the root node
@column left_index             Internal index. See above
@column right_index            Internal index. See above
@column distance_to_parent     Phylogenetic distance between this node and its parent
@column seq_member_id          External reference to seq_member_id in the @link seq_member table to allow linkage from trees to peptides/transcripts.
@see gene_tree_root
@see seq_member
@see gene_tree_node_attr
@see gene_tree_node_tag
*/

CREATE TABLE gene_tree_node (
  node_id                         INT unsigned NOT NULL AUTO_INCREMENT, # unique internal id
  parent_id                       INT unsigned,
  root_id                         INT unsigned,
  left_index                      INT UNSIGNED NOT NULL DEFAULT 0,
  right_index                     INT UNSIGNED NOT NULL DEFAULT 0,
  distance_to_parent              double default 1 NOT NULL,
  seq_member_id                   INT unsigned,

  FOREIGN KEY (root_id) REFERENCES gene_tree_node(node_id),
  FOREIGN KEY (parent_id) REFERENCES gene_tree_node(node_id),
  FOREIGN KEY (seq_member_id) REFERENCES seq_member(seq_member_id),

  PRIMARY KEY (node_id),
  KEY parent_id (parent_id),
  KEY seq_member_id (seq_member_id),
  KEY root_id_left_index (root_id,left_index)

) COLLATE=latin1_swedish_ci ENGINE=InnoDB;


/**
@table gene_tree_root
@desc  Header table for gene_trees. The database is able to contain several sets of trees computed on the same genes. We call these analysis "clustersets" and they can be distinguished with the clusterset_id field. Traditionally, the compara databases have contained only one clusterset (clusterset_id=1), but currently (starting on release 66) we have at least 2 (one for protein trees and one for ncRNA trees). See the examples below.
@colour   #1E90FF

@example   The following query retrieves all the node_id of the current clustersets
     @sql                                  SELECT * from gene_tree_root where tree_type = 'clusterset';
@example   To get the number of trees of each type
     @sql                                  SELECT member_type, tree_type, COUNT(*) FROM gene_tree_root GROUP BY member_type, tree_type;

@column root_id     	              Internal unique ID
@column member_type                   The type of members used in the tree
@column tree_type                     The type of the tree
@column clusterset_id                 Name for the set of clusters/trees
@column method_link_species_set_id    External reference to method_link_species_set_id in the method_link_species_set table
@column species_tree_root_id          External reference to root_id in the species_tree_root table
@column gene_align_id                 External reference to gene_align_id in the @link gene_align table
@column ref_root_id                   External reference to default (merged) root_id for this tree
@column stable_id                     Unique, stable ID for the tree (follows the pattern: label(5).release_introduced(4).unique_id(10))
@column version                       Version of the stable ID (changes only when members move to/from existing trees)

@see gene_tree_node
@see gene_tree_root_tag
@see seq_member
@see method_link_species_set
@see gene_align
*/

CREATE TABLE gene_tree_root (
    root_id                         INT UNSIGNED NOT NULL,
    member_type                     ENUM('protein', 'ncrna') NOT NULL,
    tree_type                       ENUM('clusterset', 'supertree', 'tree') NOT NULL,
    clusterset_id                   VARCHAR(50) NOT NULL DEFAULT 'default',
    method_link_species_set_id      INT UNSIGNED NOT NULL,
    species_tree_root_id            BIGINT UNSIGNED,
    gene_align_id                   INT UNSIGNED,
    ref_root_id                     INT UNSIGNED,
    stable_id                       VARCHAR(40),            # unique stable id, e.g. 'ENSGT'.'0053'.'1234567890'
    version                         INT UNSIGNED,           # version of the stable_id (changes only when members move to/from existing trees)

    FOREIGN KEY (root_id) REFERENCES gene_tree_node(node_id),
    FOREIGN KEY (method_link_species_set_id) REFERENCES method_link_species_set(method_link_species_set_id),
    FOREIGN KEY (gene_align_id) REFERENCES gene_align(gene_align_id),
    FOREIGN KEY (ref_root_id) REFERENCES gene_tree_root(root_id),
    FOREIGN KEY (species_tree_root_id) REFERENCES species_tree_root(root_id),

    PRIMARY KEY (root_id ),
    UNIQUE KEY ( stable_id ),
    KEY ref_root_id (ref_root_id),
    KEY (tree_type)

) COLLATE=latin1_swedish_ci ENGINE=InnoDB;

/**
@table gene_tree_node_tag
@desc  This table contains several tag/value data attached to node_ids
@colour   #1E90FF

@column node_id        External reference to node_id in the @link gene_tree_node table
@column tag            Tag name for the tag/value pair
@column value          Value for the tag/value pair

@see gene_tree_node
@see gene_tree_node_attr
*/

CREATE TABLE gene_tree_node_tag (
  node_id                INT unsigned NOT NULL,
  tag                    varchar(50) NOT NULL,
  value                  mediumtext NOT NULL,

  FOREIGN KEY (node_id) REFERENCES gene_tree_node(node_id),

	-- NO PK because unicity is not enforced

  KEY node_id_tag (node_id, tag),
  KEY tag (tag)

) COLLATE=latin1_swedish_ci ENGINE=InnoDB;


/**
@table gene_tree_root_tag
@desc  This table contains several tag/value data for gene_tree_roots
@colour   #1E90FF

@column root_id   External reference to root_id in the @link gene_tree_root table
@column tag       Tag name for the tag/value pair
@column value     Value for the tag/value pair

@see gene_tree_root
*/

CREATE TABLE gene_tree_root_tag (
  root_id                INT unsigned NOT NULL,
  tag                    VARCHAR(255) NOT NULL,
  value                  mediumtext NOT NULL,

  FOREIGN KEY (root_id) REFERENCES gene_tree_root(root_id),

	-- NO PK because unicity is not enforced

  KEY root_id_tag (root_id, tag),
  KEY tag (tag)

) COLLATE=latin1_swedish_ci ENGINE=InnoDB;

/**
@table gene_tree_root_attr
@desc  This table contains several gene tree attributes data attached to root_ids
@colour   #1E90FF

@column root_id                             External reference to root_id in the @link gene_tree_root table.
@column aln_after_filter_length             Alignment length after filtering.
@column aln_length                          Alignment length before filtering.
@column aln_num_residues                    Total number of residues in the whole alignment.
@column aln_percent_identity                Alignment identity.
@column best_fit_model_family               Best Amino Acid replacement evolution model (WAG, JTT, etc).
@column best_fit_model_parameter            Best paremeters used in the model (I, G, IG, IGF, etc).
@column gene_count                          Number of sequences present in the alignment.
@column k_score                             Tree distance metric.
@column k_score_rank                        Rank of the tree in the comparison.
@column mcoffee_scores_gene_align_id        Gene alignment ID, used to fetch the mcoffee scores used in the alignment.
@column aln_n_removed_columns               Number of colunms that were removed by the alignment filtering process.
@column aln_num_of_patterns                 Number of different patterns present in the alignment (used by ExaML).
@column aln_shrinking_factor                Factor used to measure how much the alignments were filtered (factor: 0..1).
@column spec_count                          Number of different species present in the cluster
@column tree_max_branch                     Maximum branch length.
@column tree_max_length                     Maximum tree length.
@column tree_num_dup_nodes                  Number of duplication nodes.
@column tree_num_leaves                     Number of leaves in a tree.
@column tree_num_spec_nodes                 Number of speciation events.
@column lca_node_id                         Lowest common ancestor (species_tree node_id).
@column taxonomic_coverage                  Taxonomic coverage of the species present in the gene tree over all the species for that particular node on the species tree.
@column ratio_species_genes                 Ration of the number of species over the number of genes in a tree.
@column model_name                          HMM model name (cluster table_id).

@see gene_tree_root
@see gene_tree_root_tag
*/

CREATE TABLE `gene_tree_root_attr` (
  root_id                           INT UNSIGNED NOT NULL,
  aln_after_filter_length           INT UNSIGNED,
  aln_length                        INT UNSIGNED,
  aln_num_residues                  INT UNSIGNED,
  aln_percent_identity              FLOAT(5),
  best_fit_model_family             VARCHAR(10),
  best_fit_model_parameter          VARCHAR(5),
  gene_count                        INT UNSIGNED,
  k_score                           FLOAT(5),
  k_score_rank                      INT UNSIGNED,
  mcoffee_scores_gene_align_id      INT UNSIGNED,
  aln_n_removed_columns             INT UNSIGNED,
  aln_num_of_patterns               INT UNSIGNED,
  aln_shrinking_factor              FLOAT(2),
  spec_count                        INT UNSIGNED,
  tree_max_branch                   FLOAT,
  tree_max_length                   FLOAT(5),
  tree_num_dup_nodes                INT UNSIGNED,
  tree_num_leaves                   INT UNSIGNED,
  tree_num_spec_nodes               INT UNSIGNED,
  lca_node_id                       BIGINT UNSIGNED,
  taxonomic_coverage                FLOAT(5),
  ratio_species_genes               FLOAT(5),
  model_name                        VARCHAR(40),

  FOREIGN KEY (root_id) REFERENCES gene_tree_root(root_id),
  FOREIGN KEY (lca_node_id) REFERENCES species_tree_node(node_id),
  FOREIGN KEY (mcoffee_scores_gene_align_id) REFERENCES gene_align(gene_align_id),

  PRIMARY KEY (root_id),
  KEY (lca_node_id)

) COLLATE=latin1_swedish_ci ENGINE=InnoDB;

/**
@table gene_tree_node_attr
@desc  This table contains several gene tree attributes data attached to node_ids
@colour   #1E90FF

@column node_id                               External reference to node_id in the @link gene_tree_node table
@column node_type                             Type of homology
@column species_tree_node_id                  Taxon / Ancestral species annotation (given as the node_id in the species tree)
@column bootstrap                             The bootstrap value of the node in the tree
@column duplication_confidence_score          The calculated confidence score for duplications

@see gene_tree_node
@see gene_tree_node_tag
*/

CREATE TABLE gene_tree_node_attr (
  node_id                         INT UNSIGNED NOT NULL,
  node_type                       ENUM('duplication', 'dubious', 'speciation', 'sub-speciation', 'gene_split'),
  species_tree_node_id            BIGINT UNSIGNED,
  bootstrap                       TINYINT UNSIGNED,
  duplication_confidence_score    DOUBLE(5,4),

  FOREIGN KEY (species_tree_node_id) REFERENCES species_tree_node(node_id),
  FOREIGN KEY (node_id) REFERENCES gene_tree_node(node_id),

  PRIMARY KEY (node_id)

) COLLATE=latin1_swedish_ci ENGINE=InnoDB;

/**
@header Extra annotations on members
@table gene_member_qc
@desc  This table contains gene quality information from the geneset_QC pipeline
@colour   #FFCC66

@column gene_member_id           External reference to gene_member_id in the @link gene_member table.
@column genome_db_id             Internal unique ID for this table
@column seq_member_id            canonical seq_member_id
@column n_species                -n_species
@column  n_orth                  -n_orth
@column  avg_cov                 -avg_cov
@column status                   "orphaned-gene", "split-gene", "long-gene" or "short-gene"
*/

CREATE TABLE gene_member_qc (
  gene_member_id              INT unsigned NOT NULL,
  genome_db_id                INT unsigned NOT NULL,
  seq_member_id               INT unsigned,
  n_species                   INT,
  n_orth                      INT,
  avg_cov                     FLOAT,
  status                      varchar(50) NOT NULL,

  FOREIGN KEY (gene_member_id) REFERENCES gene_member(gene_member_id),
  FOREIGN KEY (seq_member_id) REFERENCES seq_member(seq_member_id),
  FOREIGN KEY (genome_db_id) REFERENCES genome_db(genome_db_id),

  KEY (gene_member_id)

) COLLATE=latin1_swedish_ci ENGINE=InnoDB;

/**
@header Gene trees and homologies
@table gene_tree_object_store
@desc  This table contains arbitrary data related to gene-trees. Commonly used for precomputed tracks / layers
@colour   #1E90FF

@column root_id                External reference to root_id in the @link gene_tree_root table
@column data_label             A label that uniquely identifies the data (for a given root_id)
@column compressed_data        The data, compressed with ZLib. Can be uncompressed with MySQL's UNCOMPRESS

@see gene_tree_root
*/

CREATE TABLE `gene_tree_object_store` (
  root_id             INT UNSIGNED NOT NULL,
  data_label          VARCHAR(255) NOT NULL,
  compressed_data     MEDIUMBLOB NOT NULL,

  FOREIGN KEY (root_id) REFERENCES gene_tree_root(root_id),

  PRIMARY KEY (root_id, data_label)

) COLLATE=latin1_swedish_ci ENGINE=InnoDB;


/**
@header Profile HMMs
@desc   The profile HMMs and their hits
@colour   #66CCFF
*/

/**
@table hmm_profile
@desc  This table stores different HMM-based profiles used and produced by gene trees
@colour   #66CCFF

@column model_id              Model ID of the profile. This is the stable_id of the gene-tree, or the external ID in case of imported models (such as RF00001)
@column name                  Name of the model, if available (such as 5S_rRNA for RF00001)
@column type                  Short description of the origin of the profile (usually, one of "tree_hmm_aa_v3", "tree_hmm_dna_v3", "infernal" or "infernal-refined")
@column compressed_profile    The HMM profile, compressed with zlib. It can be decompressed with the MySQL function UNCOMPRESS()
@column consensus             The consensus sequence derived from the profile

*/

-- Later
-- @column hmm_id                The internal numeric ID that uniquely identifies the model in the database
--  hmm_id                      INT unsigned NOT NULL AUTO_INCREMENT, # unique internal id
--  PRIMARY KEY (hmm_id),
--  UNIQUE KEY (model_id,type)

CREATE TABLE hmm_profile (
  model_id                    varchar(40) NOT NULL,
  name                        varchar(40),
  type                        varchar(40) NOT NULL,
  compressed_profile          mediumblob,
  consensus                   mediumtext,

  PRIMARY KEY (model_id,type)

) COLLATE=latin1_swedish_ci ENGINE=InnoDB;


/**
@table hmm_annot
@desc  This table stores the HMM annotation of the seq_members
@colour   #66CCFF

@column seq_member_id         External reference to a seq_member_id in the @link seq_member table
@column model_id              External reference to the internal numeric ID of a HMM profile in @link hmm_profile
@column evalue                The e-value of the hit

*/


-- Later
--  @column hmm_id                External reference to the internal numeric ID of a HMM profile in @link hmm_profile
--   hmm_id                     INT unsigned NOT NULL, # FK hmm_profile.hmm_id
--  FOREIGN KEY (hmm_id)        REFERENCES hmm_profile (hmm_id),
--   KEY (hmm_id)

CREATE TABLE hmm_annot (
  seq_member_id              INT unsigned NOT NULL,
  model_id                   varchar(40) DEFAULT NULL,
  evalue                     float,

  FOREIGN KEY (seq_member_id) REFERENCES seq_member  (seq_member_id),

  PRIMARY KEY (seq_member_id),
  KEY (model_id)

) COLLATE=latin1_swedish_ci ENGINE=InnoDB;



/**
@table hmm_curated_annot
@desc  This table stores the curated / forced HMM annotation of the seq_members
@colour   #66CCFF

@column seq_member_stable_id  External reference to a seq_member_id in the @link seq_member table
@column model_id              External reference to the internal numeric ID of a HMM profile in @link hmm_profile
@column library_version       Name of the HMM library against the curation has been done
@column annot_date            When did the curation happened
@column reason                Why are we forcing this curation

*/

CREATE TABLE hmm_curated_annot (
  seq_member_stable_id       varchar(40) NOT NULL,
  model_id                   varchar(40) DEFAULT NULL,
  library_version            varchar(40) NOT NULL,
  annot_date                 TIMESTAMP NOT NULL DEFAULT CURRENT_TIMESTAMP,
  reason                     MEDIUMTEXT,

  PRIMARY KEY (seq_member_stable_id),
  KEY (model_id)

) COLLATE=latin1_swedish_ci ENGINE=InnoDB;


/**
@header Gene trees and homologies
@table homology
@desc  This table contains all the genomic homologies. There are two homology_member entries for each homology entry for now, but both the schema and the API can handle more than just pairwise relationships. <br />dN, dS, N, S and lnL are statistical values given by the codeml program of the <a href="http://abacus.gene.ucl.ac.uk/software/paml.html">Phylogenetic Analysis by Maximum Likelihood (PAML)</a> package.
@colour   #1E90FF

@example    The following query defines a pair of paralogous xenopous genes. See @link homology_member for more details
    @sql    SELECT homology.* FROM homology JOIN method_link_species_set USING (method_link_species_set_id) WHERE name="Xtro paralogues" LIMIT 1;

@column homology_id                    Unique internal ID
@column method_link_species_set_id     External reference to method_link_species_set_id in the @link method_link_species_set table
@column description                    A normalized, short description of the homology relationship
@column is_tree_compliant              Whether the homology is fully compliant with the tree and the definition of orthology / paralogy
@column dn                             The non-synonymous mutation rate
@column ds                             The synonymous mutation rate
@column n                              The estimated number of non-synonymous mutations
@column s                              The estimated number of synonymous mutations
@column lnl                            The negative log likelihood of the estimation
@column species_tree_node_id           The node_id of the species-tree node to which the homology is attached
@column gene_tree_node_id              The node_id of the gene-tree node from which the homology is derived
@column gene_tree_root_id              The root_id of the gene tree from which the homology is derived
@column goc_score                      Gene order conservation score
@column wga_coverage                   Whole genome alignment coverage of the homology
@column is_high_confidence             Whether the homology is considered "high-confidence"

@example    See species_names that participate in this particular homology entry
    @sql    SELECT homology_id, description, GROUP_CONCAT(genome_db.name) AS species FROM homology JOIN method_link_species_set USING (method_link_species_set_id) JOIN species_set USING (species_set_id) JOIN genome_db USING(genome_db_id) WHERE method_link_id=201 AND homology_id<200000000  GROUP BY homology_id LIMIT 4;

@see homology_member
@see method_link_species_set
*/

CREATE TABLE homology (
  homology_id                 bigint unsigned NOT NULL AUTO_INCREMENT, # unique internal id
  method_link_species_set_id  INT unsigned NOT NULL, # FK method_link_species_set.method_link_species_set_id
  description                 ENUM('homolog_bbh', 'homolog_rbbh') NOT NULL,
  is_tree_compliant           tinyint(1) NOT NULL DEFAULT 0,
  dn                          float(10,5),
  ds                          float(10,5),
  n                           float(10,1),
  s                           float(10,1),
  lnl                         float(10,3),
  species_tree_node_id        bigint unsigned,
  gene_tree_node_id           INT unsigned,
  gene_tree_root_id           INT unsigned,
  goc_score                   tinyint unsigned,
  wga_coverage                DECIMAL(5,2),
  is_high_confidence          tinyint(1),

  FOREIGN KEY (method_link_species_set_id) REFERENCES method_link_species_set(method_link_species_set_id),
  FOREIGN KEY (species_tree_node_id) REFERENCES species_tree_node(node_id),
  FOREIGN KEY (gene_tree_node_id) REFERENCES gene_tree_node(node_id),
  FOREIGN KEY (gene_tree_root_id) REFERENCES gene_tree_root(root_id),

  PRIMARY KEY (homology_id),
  KEY (method_link_species_set_id),
  KEY (species_tree_node_id),
  KEY (gene_tree_node_id),
  KEY (gene_tree_root_id)

) COLLATE=latin1_swedish_ci ENGINE=InnoDB;


/**
@table homology_member
@desc  This table contains the sequences corresponding to every genomic homology relationship found. There are two homology_member entries for each pairwise homology entry. As written in the homology table section, both schema and API can deal with more than pairwise relationships.<br />
The original alignment is not stored but it can be retrieved using the cigar_line field and the original sequences. The cigar line defines the sequence of matches or mismatches and deletions in the alignment.
<ul>
  <li><b>First peptide sequence</b>: SERCQVVVISIGPISVLSMILDFY</li>
  <li><b>Second peptide sequence</b>: SDRCQVLVISILSMIGLDFY</li>
  <li><b>First corresponding cigar line</b>: 20MD4M</li>
  <li><b>Second corresponding cigar line</b>: 11M5D9M</li>
</ul>
The alignment will be:<br />
<table class="spreadsheet">
  <caption>Example of alignment reconstruction</caption>
  <tbody>
    <tr>
      <th>First peptide cigar line</th>
      <td>M</td>
      <td>M</td>
      <td>M</td>
      <td>M</td>
      <td>M</td>
      <td>M</td>
      <td>M</td>
      <td>M</td>
      <td>M</td>
      <td>M</td>
      <td>M</td>
      <td>M</td>
      <td>M</td>
      <td>M</td>
      <td>M</td>
      <td>M</td>
      <td>M</td>
      <td>M</td>
      <td>M</td>
      <td>M</td>
      <td>D</td>
      <td>M</td>
      <td>M</td>
      <td>M</td>
      <td>M</td>
    </tr>
    <tr>
      <th>First aligned peptide</th>
      <td>S</td>
      <td>E</td>
      <td>R</td>
      <td>C</td>
      <td>Q</td>
      <td>V</td>
      <td>V</td>
      <td>V</td>
      <td>I</td>
      <td>S</td>
      <td>I</td>
      <td>G</td>
      <td>P</td>
      <td>I</td>
      <td>S</td>
      <td>V</td>
      <td>L</td>
      <td>S</td>
      <td>M</td>
      <td>I</td>
      <td>-</td>
      <td>L</td>
      <td>D</td>
      <td>F</td>
      <td>Y</td>
    </tr>
    <tr>
      <th>Second aligned peptide</th>
      <td>S</td>
      <td>D</td>
      <td>R</td>
      <td>C</td>
      <td>Q</td>
      <td>V</td>
      <td>L</td>
      <td>V</td>
      <td>I</td>
      <td>S</td>
      <td>I</td>
      <td>-</td>
      <td>-</td>
      <td>-</td>
      <td>-</td>
      <td>-</td>
      <td>L</td>
      <td>S</td>
      <td>M</td>
      <td>I</td>
      <td>G</td>
      <td>L</td>
      <td>D</td>
      <td>F</td>
      <td>Y</td>
    </tr>
    <tr>
      <th>Second peptide cigar line</th>
      <td>M</td>
      <td>M</td>
      <td>M</td>
      <td>M</td>
      <td>M</td>
      <td>M</td>
      <td>M</td>
      <td>M</td>
      <td>M</td>
      <td>M</td>
      <td>M</td>
      <td>D</td>
      <td>D</td>
      <td>D</td>
      <td>D</td>
      <td>D</td>
      <td>M</td>
      <td>M</td>
      <td>M</td>
      <td>M</td>
      <td>M</td>
      <td>M</td>
      <td>M</td>
      <td>M</td>
      <td>M</td>
    </tr>
  </tbody>
</table>
@colour   #1E90FF

@example    The following query refers to the two homologue sequences from the first xenopus' paralogy object. Gene and peptide sequence of the second homologue can retrieved in the same way.
    @sql    SELECT homology_member.* FROM homology_member JOIN homology USING (homology_id) JOIN method_link_species_set USING (method_link_species_set_id) WHERE name="Xtro paralogues" LIMIT 2;

@column homology_id        External reference to homology_id in the @link homology table
@column gene_member_id     External reference to gene_member_id in the @link gene_member table. Refers to the corresponding "ENSMBLGENE" entry
@column seq_member_id      External reference to seq_member_id in the @link seq_member table. Refers to the corresponding "ENSEMBLPEP" entry
@column cigar_line         An internal description of the alignment. It contains mathces/mismatches (M) and delations (D) and refers to the corresponding seq_member_id sequence
@column perc_cov           Defines the percentage of the peptide which has been aligned
@column perc_id            Defines the percentage of identity between both homologues
@column perc_pos           Defines the percentage of positivity (similarity) between both homologues

@see gene_member
@see seq_member
@see homology
*/

CREATE TABLE homology_member (
  homology_id                 bigint unsigned NOT NULL, # FK homology.homology_id
  gene_member_id              INT unsigned NOT NULL, # FK gene_member.gene_member_id
  seq_member_id               INT unsigned, # FK seq_member.seq_member_id
  cigar_line                  mediumtext,
  perc_cov                    float unsigned default 0,
  perc_id                     float unsigned default 0,
  perc_pos                    float unsigned default 0,

  FOREIGN KEY (homology_id) REFERENCES homology(homology_id),
  FOREIGN KEY (gene_member_id) REFERENCES gene_member(gene_member_id),
  FOREIGN KEY (seq_member_id) REFERENCES seq_member(seq_member_id),

  PRIMARY KEY homology_member_id (homology_id,gene_member_id),
  KEY (gene_member_id),
  KEY (seq_member_id)
) MAX_ROWS = 300000000 COLLATE=latin1_swedish_ci ENGINE=InnoDB;

/**
@header Stable-ID mapping
@colour   #AAAAAA
@desc   History of the gene-tree and family IDs across different versions of Ensembl
*/

/**
@table mapping_session
@desc  This table contains one entry per stable_id mapping session (either for Families or for Protein Trees), which contains the type, the date of the mapping, and which releases were linked together. A single mapping_session is the event when mapping between two given releases for a particular class type ('family' or 'tree') is loaded. The whole event is thought to happen momentarily at 'when_mapped' (used for sorting in historical order).
@colour   #AAAAAA

@column mapping_session_id    Internal unique ID
@column type                  Type of stable_ids that were mapped during this session
@column when_mapped           Normally, we use the date of creation of the mapping file being loaded. This prevents the date from chaging even if we accidentally remove the entry and have to re-load it.
@column rel_from              rel.number from which the stable_ids were mapped during this session. rel_from &lt; rel_to
@column rel_to                rel.number to which the stable_ids were mapped during this session. rel_from &lt; rel_to
@column prefix                Prefix
*/

CREATE TABLE mapping_session (
    mapping_session_id INT UNSIGNED NOT NULL AUTO_INCREMENT,
    type               ENUM('family', 'tree', 'hmm'),
    when_mapped        TIMESTAMP NOT NULL DEFAULT CURRENT_TIMESTAMP,
    rel_from           INT UNSIGNED,
    rel_to             INT UNSIGNED,
    prefix             CHAR(4) NOT NULL,
    PRIMARY KEY ( mapping_session_id ),
    UNIQUE KEY  ( type, rel_from, rel_to, prefix )

) COLLATE=latin1_swedish_ci ENGINE=InnoDB;

/**
@table stable_id_history
@desc  This table keeps the history of stable_id changes from one release to another. The primary key 'object' describes a set of members migrating from stable_id_from to stable_id_to. Their volume (related to the 'shared_size' of the new class) is reflected by the fractional 'contribution' field. Since both stable_ids are listed in the primary key, they are not allowed to be NULLs. We shall treat empty strings as NULLs. If stable_id_from is empty, it means these members are newcomers into the new release. If stable_id_to is empty, it means these previously known members are disappearing in the new release. If both neither stable_id_from nor stable_id_to is empty, these members are truly migrating.
@colour   #AAAAAA

@column mapping_session_id    Reference to mapping_session.mapping_session_id. All the stable_ids of a given mapping should have the same session_id
@column stable_id_from        The previous stable ID
@column version_from          The version number of the previous stable ID (specific to each stable ID; not to be confused with the release number)
@column stable_id_to          The new stable ID
@column version_to            The new version number
@column contribution          Percentage of of the new object (tree / family) that comes from the previous one
*/

CREATE TABLE stable_id_history (
    mapping_session_id INT UNSIGNED NOT NULL,
    stable_id_from     VARCHAR(40) NOT NULL DEFAULT '',
    version_from       INT UNSIGNED NULL DEFAULT NULL,
    stable_id_to       VARCHAR(40) NOT NULL DEFAULT '',
    version_to         INT UNSIGNED NULL DEFAULT NULL,
    contribution       FLOAT,

    FOREIGN KEY (mapping_session_id) REFERENCES mapping_session(mapping_session_id),

    PRIMARY KEY ( mapping_session_id, stable_id_from, stable_id_to )

) COLLATE=latin1_swedish_ci ENGINE=InnoDB;


/**
@header   Gene gain/loss trees
@colour   #01D4F7
@desc     Analysis of gain and loss across gene-families
*/

/**
@table CAFE_gene_family
@desc  This table holds information about each CAFE gene family
@colour   #01D4F7

@column cafe_gene_family_id     Internal unique ID
@column root_id                 External reference to root_id in the @link species_tree_root table
@column lca_id                  External reference to the lowest common ancestor node in the @link species_tree_node table
@column gene_tree_root_id       External reference to root_id in the @link gene_tree_root table
@column pvalue_avg              The average pvalue for the gene family as reported by CAFE
@column lambdas                 The lambda/s values reported/used by CAFE

@see species_tree_node
@see species_tree_root
@see CAFE_species_gene
*/

CREATE TABLE `CAFE_gene_family` (
  `cafe_gene_family_id` INT unsigned NOT NULL AUTO_INCREMENT,
  `root_id` bigint unsigned NOT NULL,
  `lca_id` bigint unsigned NOT NULL,
  `gene_tree_root_id` INT unsigned NOT NULL,
  `pvalue_avg` double(5,4) DEFAULT NULL,
  `lambdas` varchar(100) DEFAULT NULL,

  FOREIGN KEY (root_id) REFERENCES species_tree_root(root_id),
  FOREIGN KEY (lca_id) REFERENCES species_tree_node(node_id),
  FOREIGN KEY (gene_tree_root_id) REFERENCES gene_tree_root(root_id),

  PRIMARY KEY (`cafe_gene_family_id`),
  KEY `root_id` (`root_id`),
  KEY `gene_tree_root_id` (`gene_tree_root_id`)
) ENGINE=InnoDB AUTO_INCREMENT=10 DEFAULT CHARSET=latin1;

/**
@table CAFE_species_gene
@desc  This table stores per @link species_tree_node information about expansions/contractions of each @link CAFE_gene_family
@colour   #01D4F7

@column cafe_gene_family_id      External reference to cafe_gene_family_id in the @link CAFE_gene_family table.
@column node_id                  External reference to node_id in the @link species_tree_node table
@column n_members                The number of members for the node as reported by CAFE
@column pvalue                   The pvalue of the node as reported by CAFE
*/

CREATE TABLE `CAFE_species_gene` (
  `cafe_gene_family_id` INT unsigned NOT NULL,
  `node_id` bigint unsigned NOT NULL,
  `n_members` INT unsigned NOT NULL,
  `pvalue` double(5,4) DEFAULT NULL,

  FOREIGN KEY (cafe_gene_family_id) REFERENCES CAFE_gene_family(cafe_gene_family_id),
  FOREIGN KEY (node_id) REFERENCES species_tree_node(node_id),

  PRIMARY KEY (cafe_gene_family_id, node_id)

) ENGINE=InnoDB DEFAULT CHARSET=latin1;


# ------------------------ End of CAFE tables --------------------------------------

-- Add schema version to database
DELETE FROM meta WHERE meta_key='schema_version';
INSERT INTO meta (species_id, meta_key, meta_value) VALUES (NULL, 'schema_version', '114');
-- Add schema type to database
DELETE FROM meta WHERE meta_key='schema_type';
INSERT INTO meta (species_id, meta_key, meta_value) VALUES (NULL, 'schema_type', 'compara');

# Patch identifier
INSERT INTO meta (species_id, meta_key, meta_value)
<<<<<<< HEAD
  VALUES (NULL, 'patch', 'patch_109_110_a.sql|schema_version');

INSERT INTO meta (species_id, meta_key, meta_value)
  VALUES (NULL, 'patch', 'patch_109_110_b.sql|case_insensitive_stable_id_again');

INSERT INTO meta (species_id, meta_key, meta_value)
  VALUES (NULL, 'patch', 'patch_109_110_c.sql|ncbi_taxa_name_varchar500');

INSERT INTO meta (species_id, meta_key, meta_value)
  VALUES (NULL, 'patch', 'patch_109_110_d.sql|meta_table_updates');
=======
  VALUES (NULL, 'patch', 'patch_113_114_a.sql|schema_version');
>>>>>>> 19ab1d4b
<|MERGE_RESOLUTION|>--- conflicted
+++ resolved
@@ -48,11 +48,7 @@
   meta_id                     INT NOT NULL AUTO_INCREMENT,
   species_id                  INT UNSIGNED DEFAULT 1,
   meta_key                    VARCHAR(64) NOT NULL,
-<<<<<<< HEAD
   meta_value                  VARCHAR(255) DEFAULT NULL,
-=======
-  meta_value                  TEXT NOT NULL,
->>>>>>> 19ab1d4b
 
   PRIMARY   KEY (meta_id),
   UNIQUE    KEY species_key_value_idx (species_id, meta_key, meta_value(255)),
@@ -2290,17 +2286,4 @@
 
 # Patch identifier
 INSERT INTO meta (species_id, meta_key, meta_value)
-<<<<<<< HEAD
-  VALUES (NULL, 'patch', 'patch_109_110_a.sql|schema_version');
-
-INSERT INTO meta (species_id, meta_key, meta_value)
-  VALUES (NULL, 'patch', 'patch_109_110_b.sql|case_insensitive_stable_id_again');
-
-INSERT INTO meta (species_id, meta_key, meta_value)
-  VALUES (NULL, 'patch', 'patch_109_110_c.sql|ncbi_taxa_name_varchar500');
-
-INSERT INTO meta (species_id, meta_key, meta_value)
-  VALUES (NULL, 'patch', 'patch_109_110_d.sql|meta_table_updates');
-=======
-  VALUES (NULL, 'patch', 'patch_113_114_a.sql|schema_version');
->>>>>>> 19ab1d4b
+  VALUES (NULL, 'patch', 'patch_113_114_a.sql|schema_version');