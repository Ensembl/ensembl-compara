-- Copyright [1999-2015] Wellcome Trust Sanger Institute and the EMBL-European Bioinformatics Institute
-- Copyright [2016-2020] EMBL-European Bioinformatics Institute
-- 
-- Licensed under the Apache License, Version 2.0 (the "License");
-- you may not use this file except in compliance with the License.
-- You may obtain a copy of the License at
-- 
--      http://www.apache.org/licenses/LICENSE-2.0
-- 
-- Unless required by applicable law or agreed to in writing, software
-- distributed under the License is distributed on an "AS IS" BASIS,
-- WITHOUT WARRANTIES OR CONDITIONS OF ANY KIND, either express or implied.
-- See the License for the specific language governing permissions and
-- limitations under the License.

# conventions taken from the new clean schema of EnsEMBL
# use lower case and underscores
# internal ids are integers named tablename_id
# same name is given in foreign key relations


# --------------------------------- common part of the schema ------------------------------------


/**
@header Dataset description
@desc     These are general tables used in the Compara schema
@colour   #3CB371
*/

/**
@table meta
@desc This table stores meta information about the compara database
@colour   #3CB371

@example  This query defines which API version must be used to access this database.
    @sql                SELECT * FROM meta WHERE meta_key = "schema_version";

@column meta_id     Internal unique ID for the table
@column species_id         Only used in core databases
@column meta_key           Key for the key/value pair
@column meta_value         Value for the key/value pair

*/

CREATE TABLE IF NOT EXISTS meta (

  meta_id                     INT NOT NULL AUTO_INCREMENT,
  species_id                  INT UNSIGNED DEFAULT 1,
  meta_key                    VARCHAR(40) NOT NULL,
  meta_value                  TEXT NOT NULL,

  PRIMARY   KEY (meta_id),
  UNIQUE    KEY species_key_value_idx (species_id, meta_key, meta_value(255)),
            KEY species_value_idx (species_id, meta_value(255))

) COLLATE=latin1_swedish_ci ENGINE=MyISAM;

/**
@header Taxonomy and species-tree
@colour   #24DA06
@desc   Species-tree used in the Compara analyses (incl. new annotations generated in-house), and the NCBI taxonomy (which often used as a template for species-trees)
*/

-- NOTE: these two tables are actually defined in another repository
--       (ensembl-taxonomy/sql/table.sql) and the definitions have
--       to be kept in sync

/**
@table ncbi_taxa_node
@desc This table contains all taxa used in this database, which mirror the data and tree structure from NCBI Taxonomy database (for more details see ensembl-compara/script/taxonomy/README-taxonomy which explain our import process)
@colour   #24DA06

@example    This examples shows how to get the lineage for Homo sapiens:
    @sql    SELECT n2.taxon_id, n2.parent_id, na.name, n2.rank, n2.left_index, n2.right_index FROM ncbi_taxa_node n1 JOIN (ncbi_taxa_node n2 LEFT JOIN ncbi_taxa_name na ON n2.taxon_id = na.taxon_id AND na.name_class = "scientific name")  ON n2.left_index <= n1.left_index AND n2.right_index >= n1.right_index WHERE n1.taxon_id = 9606 ORDER BY left_index;

@column taxon_id                The NCBI Taxonomy ID
@column parent_id               The parent taxonomy ID for this node (refers to ncbi_taxa_node.taxon_id)
@column rank                    E.g. kingdom, family, genus, etc.
@column genbank_hidden_flag     Boolean value which defines whether this rank is used or not in the abbreviated lineage
@column left_index              Sub-set left index. All sub-nodes have left_index and right_index values larger than this left_index
@column right_index             Sub-set right index. All sub-nodes have left_index and right_index values smaller than this right_index
@column root_id                 The root taxonomy ID for this node (refers to ncbi_taxa_node.taxon_id)

@see ncbi_taxa_name
*/

CREATE TABLE ncbi_taxa_node (
  taxon_id                        int(10) unsigned NOT NULL,
  parent_id                       int(10) unsigned NOT NULL,

  rank                            char(32) default '' NOT NULL,
  genbank_hidden_flag             tinyint(1) default 0 NOT NULL,

  left_index                      int(10) DEFAULT 0 NOT NULL,
  right_index                     int(10) DEFAULT 0 NOT NULL,
  root_id                         int(10) default 1 NOT NULL,

  PRIMARY KEY (taxon_id),
  KEY (parent_id),
  KEY (rank),
  KEY (left_index),
  KEY (right_index)

) COLLATE=latin1_swedish_ci ENGINE=MyISAM;

/**
@table ncbi_taxa_name
@desc This table contains different names, aliases and meta data for the taxa used in Ensembl.
@colour   #24DA06

@example    Here is an example on how to get the taxonomic ID for a species:
    @sql                          SELECT * FROM ncbi_taxa_name WHERE name_class = "scientific name" AND name = "Homo sapiens";

@column taxon_id              External reference to taxon_id in @link ncbi_taxa_node
@column name                  Information assigned to this taxon_id
@column name_class            Type of information. e.g. common name, genbank_synonym, scientif name, etc.

@see ncbi_taxa_node
*/


CREATE TABLE ncbi_taxa_name (
  taxon_id                    int(10) unsigned NOT NULL,
  name                        varchar(255) NOT NULL,
  name_class                  varchar(50) NOT NULL,

  FOREIGN KEY (taxon_id) REFERENCES ncbi_taxa_node(taxon_id),

  KEY (taxon_id),
  KEY (name),
  KEY (name_class)

) COLLATE=latin1_swedish_ci ENGINE=MyISAM;


/**
@header Genomes
@colour   #808000
@desc   Description of the genomes (assembly, sequences, genes, etc)
*/

/**
@table genome_db
@desc  This table contains information about the version of the genome assemblies used in this database
@colour   #808000

@example   This query shows the entries for human and chicken
   @sql                      SELECT * FROM genome_db WHERE name IN ("Homo_sapiens", "Gallus_gallus");

@column genome_db_id      Internal unique ID for this table
@column taxon_id          External reference to taxon_id in the @link ncbi_taxa_node table
@column name              Species name
@column assembly          Assembly version of the genome
@column genebuild         Version of the genebuild
@column has_karyotype     Whether the genome has a karyotype
@column is_good_for_alignment Whether the genome is good enough to be used in multiple alignments
@column genome_component  Only used for polyploid genomes: the name of the genome component
@column strain_name       Name of the particular strain this GenomeDB refers to
@column display_name      Named used for display purposes. Imported from the core databases
@column locator           Used for production purposes or for user configuration in in-house installation.
@column first_release     The first release this genome was present in
@column last_release      The last release this genome was present in, or NULL if it is still current

*/

CREATE TABLE genome_db (
  genome_db_id                INT unsigned NOT NULL AUTO_INCREMENT, # unique internal id
  taxon_id                    INT unsigned DEFAULT NULL, # KF taxon.taxon_id
  name                        varchar(128) DEFAULT '' NOT NULL,
  assembly                    varchar(100) DEFAULT '' NOT NULL,
  genebuild                   varchar(100) DEFAULT '' NOT NULL,
  has_karyotype			tinyint(1) NOT NULL DEFAULT 0,
  is_good_for_alignment       TINYINT(1) NOT NULL DEFAULT 0,
  genome_component            varchar(5) DEFAULT NULL,
  strain_name                 varchar(100) DEFAULT NULL,
  display_name                varchar(255) DEFAULT NULL,
  locator                     varchar(400),
  first_release               smallint,
  last_release                smallint,

  FOREIGN KEY (taxon_id) REFERENCES ncbi_taxa_node(taxon_id),

  PRIMARY KEY (genome_db_id),
<<<<<<< HEAD
  UNIQUE name (name,assembly,genebuild,genome_component)
=======
  UNIQUE KEY name (name,assembly,genome_component)
>>>>>>> a34a12da

) COLLATE=latin1_swedish_ci ENGINE=MyISAM;


/**
@header Dataset description
@table species_set_header
@desc  Header for the @link species_set table which groups or sets of species which are used in the @link method_link_species_set table.
@colour   #3CB371

@example     This query shows the first 10 species_sets having human
    @sql      SELECT ssh.species_set_id, ssh.name, ssh.size, gdb.genome_db_id, gdb.name, gdb.assembly FROM species_set_header ssh JOIN species_set ss USING(species_set_id) JOIN genome_db gdb USING(genome_db_id) WHERE ssh.name="primates";
  
@column species_set_id    Internal (non-unique) ID for the table
@column name              Name of the species set (e.g. "H.sap" for one species, "H.sap-M.mus" for two species and "amniotes" for larger sets)
@column size              Number of species in the set
@column first_release     The first release this set genome was present in
@column last_release      The last release this set was present in, or NULL if it is still current


@see method_link_species_set
@see genome_db
*/

CREATE TABLE species_set_header (
  species_set_id              INT unsigned NOT NULL AUTO_INCREMENT,
  name                        varchar(255) NOT NULL default '',
  size                        INT unsigned NOT NULL,
  first_release               smallint,
  last_release                smallint,

  PRIMARY KEY (species_set_id)

) COLLATE=latin1_swedish_ci ENGINE=MyISAM;


/**
@table species_set
@desc  Describes the content of each species-set (@link species_set_header) as a set of @link genome_db objects
@colour   #3CB371

@example     This query shows the first 10 species_sets having human
   @sql      SELECT species_set_id, GROUP_CONCAT(name) AS species FROM species_set JOIN genome_db USING(genome_db_id) GROUP BY species_set_id HAVING species LIKE '%homo_sapiens%' ORDER BY species_set_id LIMIT 10;

@column species_set_id    Internal ID for the table, foreign key to @link species_set_header
@column genome_db_id      External reference to genome_db_id in the @link genome_db table


@see method_link_species_set
@see genome_db
*/

CREATE TABLE species_set (
  species_set_id              INT unsigned NOT NULL,
  genome_db_id                INT unsigned NOT NULL,

  FOREIGN KEY (species_set_id) REFERENCES species_set_header(species_set_id),
  FOREIGN KEY (genome_db_id) REFERENCES genome_db(genome_db_id),

  PRIMARY KEY  (species_set_id,genome_db_id)

) COLLATE=latin1_swedish_ci ENGINE=MyISAM;


/**
@table species_set_tag
@desc  This table contains descriptive tags for the species_set_ids in the species_set table. It is used to store options on clades and group of species. It has been initially developed for the gene tree view.
@colour   #3CB371

@column species_set_id     External reference to species_set_id in the @link species_set table
@column tag                Tag name
@column value              Tag value

@see species_set
*/

CREATE TABLE species_set_tag (
  species_set_id              INT unsigned NOT NULL, # FK species_set.species_set_id
  tag                         varchar(50) NOT NULL,
  value                       mediumtext NOT NULL,

  FOREIGN KEY (species_set_id) REFERENCES species_set_header(species_set_id),

  PRIMARY KEY (species_set_id,tag),
  KEY tag (tag)

) COLLATE=latin1_swedish_ci ENGINE=MyISAM;


/**
@table method_link
@desc  This table specifies which kind of link can exist between entities in compara (dna/dna alignment, synteny regions, homologous gene pairs, etc...)<br/>NOTE: We use method_link_ids between 1 and 100 for DNA-DNA alignments, between 101 and 200 for genomic syntenies, between 201 and 300 for protein homologies, between 301 and 400 for protein families and between 401 and 500 for protein and ncRNA trees. Each category corresponds to data stored in different tables.
@colour   #3CB371

@example  These are our current entries:
     @sql                             SELECT * FROM method_link;

@column method_link_id           Internal unique ID
@column type                     The code used to refer to this linking method
@column class                    Description of type of data associated with the \"type\" field. Used to match similar types
@column display_name             Plain English description of this method

@see method_link_species_set
@see species_set
*/

CREATE TABLE method_link (
  method_link_id              INT unsigned NOT NULL AUTO_INCREMENT, # unique internal id
  type                        varchar(50) DEFAULT '' NOT NULL,
  class                       varchar(50) DEFAULT '' NOT NULL,
  display_name                varchar(255) DEFAULT '' NOT NULL,

  PRIMARY KEY (method_link_id),
  UNIQUE KEY type (type)

) COLLATE=latin1_swedish_ci ENGINE=MyISAM;


/**
@table method_link_species_set
@desc  This table contains information about the comparisons stored in the database. A given method_link_species_set_id exist for each comparison made and relates a method_link_id in @link method_link with a set of species (species_set_id) in the @link species_set table.
@colour   #3CB371

@example     This query shows all the EPO alignments in this database:
   @sql                                  SELECT * FROM method_link_species_set WHERE method_link_id = 13;

@column method_link_species_set_id    Internal unique ID
@column method_link_id                External reference to method_link_id in the @link method_link table
@column species_set_id                External reference to species_set_id in the @link species_set table
@column name                          Human-readable description for this method_link_species_set
@column source                        Source of the data. Currently either "ensembl" or "ucsc" if data were imported from UCSC
@column url                           A URL where you can find the orignal data if they were imported
@column first_release     The first release this analysis was present in
@column last_release      The last release this analysis was present in, or NULL if it is still current

@see method_link
@see species_set
*/

CREATE TABLE method_link_species_set (
  method_link_species_set_id  INT unsigned NOT NULL AUTO_INCREMENT, # unique internal id
  method_link_id              INT unsigned NOT NULL, # FK method_link.method_link_id
  species_set_id              INT unsigned NOT NULL,
  name                        varchar(255) NOT NULL default '',
  source                      varchar(255) NOT NULL default 'ensembl',
  url                         varchar(255) NOT NULL default '',
  first_release               smallint,
  last_release                smallint,

  FOREIGN KEY (method_link_id) REFERENCES method_link(method_link_id),
  FOREIGN KEY (species_set_id) REFERENCES species_set_header(species_set_id),

  PRIMARY KEY (method_link_species_set_id),
  UNIQUE KEY method_link_id (method_link_id,species_set_id)

) COLLATE=latin1_swedish_ci ENGINE=MyISAM;

/**
@table method_link_species_set_tag
@desc  Contains serveral tag/value data associated with method_link_species_set entries
@colour   #3CB371

@column method_link_species_set_id         External reference to method_link_species_set_id in the @link method_link_species_set table
@column tag                                Tag name
@column value                              Tag value

@see method_link_species_set
*/


CREATE TABLE method_link_species_set_tag (
  method_link_species_set_id  INT unsigned NOT NULL, # FK method_link_species_set.method_link_species_set_id
  tag                         varchar(50) NOT NULL,
  value                       mediumtext NOT NULL,

  FOREIGN KEY (method_link_species_set_id) REFERENCES method_link_species_set(method_link_species_set_id),

  PRIMARY KEY (method_link_species_set_id,tag),
  KEY tag (tag)

) COLLATE=latin1_swedish_ci ENGINE=MyISAM;


/**
@table method_link_species_set_attr
@desc This table contains the distribution of the gene order conservation scores 
@colour   #3CB371
@column method_link_species_set_id          internal unique ID for the orthologs
@column n_goc_0                               the number of orthologs with no gene order conservation among their neighbours
@column n_goc_25                              the number of orthologs with 25% gene order conservation among their neighbours
@column n_goc_50                              the number of orthologs with 50% gene order conservation among their neighbours
@column n_goc_75                              the number of orthologs with 75% gene order conservation among their neighbours
@column n_goc_100                             the number of orthologs with 100% gene order conservation among their neighbours
@column perc_orth_above_goc_thresh          the percentage of orthologs above the goc threshold 
@column goc_quality_threshold               the chosen threshold for "high quality" orthologs based on gene order conservation
@column wga_quality_threshold               the chosen threshold for "high quality" orthologs based on the whole genome alignments coverage of homologous pairs
@column perc_orth_above_wga_thresh          the percentage of orthologs above the wga threshold
@column threshold_on_ds                     the threshold_on_ds

@see method_link_species_set
@see homology
*/

CREATE TABLE method_link_species_set_attr (
  method_link_species_set_id  INT unsigned NOT NULL, # FK method_link_species_set.method_link_species_set_id
  n_goc_0                       int,
  n_goc_25                      int,
  n_goc_50                      int,
  n_goc_75                      int,
  n_goc_100                     int,
  perc_orth_above_goc_thresh  float,
  goc_quality_threshold       int,
  wga_quality_threshold       int,
  perc_orth_above_wga_thresh  float,
  threshold_on_ds             int,

  FOREIGN KEY (method_link_species_set_id) REFERENCES method_link_species_set(method_link_species_set_id),

  PRIMARY KEY (method_link_species_set_id)

) COLLATE=latin1_swedish_ci ENGINE=MyISAM;

/**
@header Taxonomy and species-tree
@table species_tree_node
@desc  This table contains the nodes of the species tree used in the gene gain/loss analysis
@colour   #24DA06

@column node_id                 Internal unique ID
@column parent_id               Link to the parent node
@column root_id                 Link to the root node
@column left_index              Internal index
@column right_index             Internal index
@column distance_to_parent      Phylogenetic distance between this node and its parent
@column taxon_id                Link to NCBI taxon node
@column genome_db_id            Link to the genome_db
@column node_name               A name that can be set to the taxon name or any other arbitrary name

@see species_tree_node_tag
@see species_tree_node_attr
@see species_tree_root
@see CAFE_gene_family
@see CAFE_species_gene
*/

CREATE TABLE `species_tree_node` (
  `node_id` bigint unsigned NOT NULL AUTO_INCREMENT,
  `parent_id` bigint unsigned,
  `root_id` bigint unsigned,
  `left_index` INT UNSIGNED NOT NULL DEFAULT 0,
  `right_index` INT UNSIGNED NOT NULL DEFAULT 0,
  `distance_to_parent` double DEFAULT '1',
  `taxon_id` INT UNSIGNED,
  `genome_db_id` INT UNSIGNED,
  `node_name` VARCHAR(255),

  FOREIGN KEY (`taxon_id`) REFERENCES ncbi_taxa_node(taxon_id),
  FOREIGN KEY (`genome_db_id`) REFERENCES genome_db(genome_db_id),
  FOREIGN KEY (`parent_id`) REFERENCES species_tree_node(node_id),
  FOREIGN KEY (`root_id`) REFERENCES species_tree_node(node_id),
  PRIMARY KEY (`node_id`),
  KEY `parent_id` (`parent_id`),
  KEY `root_id` (`root_id`,`left_index`)
) ENGINE=MyISAM DEFAULT CHARSET=latin1;

/**
@table species_tree_root
@desc  This table stores species trees used in compara. Each tree is made of species_tree_node's
@colour   #24DA06

@column root_id                       Internal unique ID
@column method_link_species_set_id    External reference to method_link_species_set_id in the @link method_link_species_set table
@column label                         Label to differentiate different trees with the same mlss_id

@example   Retrieve all the species trees stored in the database
    @sql SELECT * FROM species_tree_root

@see species_tree_node
*/

CREATE TABLE `species_tree_root` (
  `root_id` bigint unsigned NOT NULL,
  `method_link_species_set_id` INT unsigned NOT NULL,
  `label` VARCHAR(256) NOT NULL DEFAULT 'default',

  FOREIGN KEY (root_id) REFERENCES species_tree_node(node_id),
  FOREIGN KEY (method_link_species_set_id) REFERENCES method_link_species_set(method_link_species_set_id),
  UNIQUE KEY (method_link_species_set_id, label),

  PRIMARY KEY (root_id)
) ENGINE=MyISAM DEFAULT CHARSET=latin1;

/**
@table species_tree_node_tag
@desc  This table contains tag/value data for species_tree_nodes
@colour   #24DA06

@column node_id           Internal unique ID
@column tag               Tag name for the tag/value pair
@column value             Value for the tag/value pair

@see species_tree_node
@see species_tree_root
*/

CREATE TABLE `species_tree_node_tag` (
  `node_id` bigint unsigned NOT NULL,
  `tag` varchar(50) NOT NULL,
  `value` mediumtext NOT NULL,

  FOREIGN KEY (node_id) REFERENCES species_tree_node(node_id),

  KEY `node_id_tag` (`node_id`,`tag`),
  KEY `tag` (`tag`)
  
) ENGINE=MyISAM DEFAULT CHARSET=latin1;

/**
@table species_tree_node_attr               this table contains the attribute calculated for each species tree node
@desc  This table contains tag/value data for species_tree_nodes
@colour   #24DA06

@column node_id                             Internal unique ID
@column nb_long_genes                       the number of genes longer than the avg length of their orthologs
@column nb_short_genes                      the number of genes shorter than the avg length of their orthologs
@column avg_dupscore                        the average duplication score
@column avg_dupscore_nondub                 avg_dupscore_nondub
@column nb_dubious_nodes                    nb_dubious_nodes
@column nb_dup_nodes                        nb_dup_nodes
@column nb_genes                            the number of genes
@column nb_genes_in_tree                    the number of genes in the tree 
@column nb_genes_in_tree_multi_species      nb_genes_in_tree_multi_species
@column nb_genes_in_tree_single_species     nb_genes_in_tree_single_species
@column nb_nodes                            the number of nodes
@column nb_orphan_genes                     nb_orphan_genes
@column nb_seq                              the number of sequences
@column nb_spec_nodes                       nb_spec_nodes
@column nb_gene_splits                      the number of split gene events
@column nb_split_genes                      the number of split genes
@column root_avg_gene                       root_avg_gene
@column root_avg_gene_per_spec              root_avg_gene_per_spec
@column root_avg_spec                       root_avg_spec
@column root_max_gene                       root_max_gene
@column root_max_spec                       root_max_spec
@column root_min_gene                       root_min_gene
@column root_min_spec                       root_min_spec
@column root_nb_genes                       root_nb_genes
@column root_nb_trees                       root_nb_trees


@see species_tree_node
@see species_tree_root
@see gene_member_qc
*/



CREATE TABLE `species_tree_node_attr` (
  `node_id`                                 bigint unsigned NOT NULL,
  `nb_long_genes`                           int,
  `nb_short_genes`                          int,
  `avg_dupscore`                            float,
  `avg_dupscore_nondub`                     float,
  `nb_dubious_nodes`                        int,
  `nb_dup_nodes`                            int,
  `nb_genes`                               int,
  `nb_genes_in_tree`                       int,
  `nb_genes_in_tree_multi_species`         int,
  `nb_genes_in_tree_single_species`        int,
  `nb_nodes`                               int,
  `nb_orphan_genes`                        int,
  `nb_seq`                                 int,
  `nb_spec_nodes`                          int,
  `nb_gene_splits`                         int,
  `nb_split_genes`                         int,
  `root_avg_gene`                          float,
  `root_avg_gene_per_spec`                 float,
  `root_avg_spec`                          float,
  `root_max_gene`                          int,
  `root_max_spec`                          int,
  `root_min_gene`                          int,
  `root_min_spec`                          int,
  `root_nb_genes`                          int,
  `root_nb_trees`                          int,

  FOREIGN KEY (node_id) REFERENCES species_tree_node(node_id),
  PRIMARY KEY (node_id)
) ENGINE=MyISAM DEFAULT CHARSET=latin1;



/**
@header Synteny
@desc   These tables store information about genomic alignments in the Compara schema
@colour #FF6666
*/

/**
@table synteny_region
@desc  Contains all the syntenic relationships found and the relative orientation of both syntenic regions.
@colour #FF6666

@example    This query shows the 4 first syntenic regions between the Human and Opossum genomes by linking with the @link method_link_species_set table 
    @sql    SELECT synteny_region.* FROM synteny_region JOIN method_link_species_set USING (method_link_species_set_id) JOIN species_set_header USING (species_set_id) WHERE species_set_header.name = "Hsap-Mdom" LIMIT 4;

@column synteny_region_id             Internal unique ID
@column method_link_species_set_id    External reference to method_link_species_set_id in the @link method_link_species_set table

@see method_link_species_set
*/

CREATE TABLE synteny_region (
  synteny_region_id           INT unsigned NOT NULL AUTO_INCREMENT, # unique internal id
  method_link_species_set_id  INT unsigned NOT NULL, # FK method_link_species_set.method_link_species_set_id

  FOREIGN KEY (method_link_species_set_id) REFERENCES method_link_species_set(method_link_species_set_id),

  PRIMARY KEY (synteny_region_id),
  KEY (method_link_species_set_id)

) COLLATE=latin1_swedish_ci ENGINE=MyISAM;


/**
@header Genomes
@table dnafrag
@desc  This table defines the genomic sequences used in the comparative genomics analyisis. It is used by the @link genomic_align_block table to define aligned sequences. It is also used by the @link dnafrag_region table to define syntenic regions.<br />NOTE: Index &lt;name&gt; has genome_db_id in the first place because unless fetching all dnafrags or fetching by dnafrag_id, genome_db_id appears always in the WHERE clause. Unique key &lt;name&gt; is used to ensure that Bio::EnsEMBL::Compara::DBSQL::DnaFragAdaptor->fetch_by_GenomeDB_and_name will always fetch a single row. This can be used in the EnsEMBL Compara DB because we store top-level dnafrags only.
@colour #808000

@example    This query shows the chromosome 14 of the Human genome (genome_db.genome_db_id = 150 refers to Human genome in this example) which is 107349540 nucleotides long.
    @sql                   SELECT dnafrag.* FROM dnafrag LEFT JOIN genome_db USING (genome_db_id) WHERE dnafrag.name = "14" AND genome_db.name = "homo_sapiens";

@column dnafrag_id         Internal unique ID
@column length             The total length of the dnafrag
@column name               Name of the DNA sequence (e.g., the name of the chromosome)
@column genome_db_id       External reference to genome_db_id in the @link genome_db table
@column coord_system_name  Refers to the coord system in which this dnafrag has been defined
@column is_reference       Boolean, whether dnafrag is reference (1) or non-reference (0) eg haplotype
@column cellular_component Either "NUC", "MT", "PT" or "OTHER". Represents which organelle genome the dnafrag is part of
@column codon_table_id     Integer. The numeric identifier of the codon-table that applies to this dnafrag (https://www.ncbi.nlm.nih.gov/Taxonomy/Utils/wprintgc.cgi)

@see genomic_align_block
@see dnafrag_region
@see dnafrag_alt_region
*/

CREATE TABLE dnafrag (
  dnafrag_id                  bigint unsigned NOT NULL AUTO_INCREMENT, # unique internal id
  length                      int unsigned DEFAULT 0 NOT NULL,
  name                        varchar(255) DEFAULT '' NOT NULL,
  genome_db_id                INT unsigned NOT NULL, # FK genome_db.genome_db_id
  coord_system_name           varchar(40) DEFAULT '' NOT NULL,
  cellular_component          ENUM('NUC', 'MT', 'PT', 'OTHER') DEFAULT 'NUC' NOT NULL,
  is_reference                tinyint(1) DEFAULT 1 NOT NULL,
  codon_table_id              TINYINT unsigned DEFAULT 1 NOT NULL,

  FOREIGN KEY (genome_db_id) REFERENCES genome_db(genome_db_id),

  PRIMARY KEY (dnafrag_id),
  UNIQUE KEY name (genome_db_id, name)

) COLLATE=latin1_swedish_ci ENGINE=MyISAM;


/**
@table  dnafrag_alt_region
@desc   This table lists the position of the alternative sequences on non-reference dnafrags (haplotypes and assembly patches). On these dnafrags, only the region between these two coordinates differ from the base (reference) dnafrag.
@colour #808000

@example    This query lists some haplotypes of the human chromosome 20, incl. the length of the complete patched chromosome and the coordinates of the region that differs.
    @sql    SELECT dnafrag_id, name, length, dnafrag_start, dnafrag_end FROM dnafrag_alt_region JOIN dnafrag USING (dnafrag_id) WHERE name LIKE "CHR\_HSCHR20\_%";

@column dnafrag_id      External reference to dnafrag_id in the @link dnafrag table
@column dnafrag_start   Position of the first nucleotide from this dnafrag that differs from the reference dnafrag
@column dnafrag_end     Position of the last nucleotide from this dnafrag that differs from the reference dnafrag
*/

CREATE TABLE dnafrag_alt_region (
  dnafrag_id                 BIGINT UNSIGNED NOT NULL,
  dnafrag_start              INT UNSIGNED NOT NULL,
  dnafrag_end                INT UNSIGNED NOT NULL,

  FOREIGN KEY (dnafrag_id) REFERENCES dnafrag(dnafrag_id),

  PRIMARY KEY (dnafrag_id)
) ENGINE=MyISAM;


/**
@header Synteny
@table dnafrag_region
@desc  This table contains the genomic regions corresponding to every synteny relationship found. There are two genomic regions for every synteny relationship.
@colour #FF6666

@example    Return two top dnafrag regions
    @sql    SELECT * FROM dnafrag_region ORDER BY synteny_region_id LIMIT 2;

@example    Same two dnafrag regions, but annotated
    @sql    SELECT genome_db.name AS species_name, dnafrag.name, dnafrag_start, dnafrag_end, dnafrag_strand FROM dnafrag_region JOIN dnafrag USING (dnafrag_id) JOIN genome_db USING (genome_db_id) ORDER BY synteny_region_id LIMIT 2;

@column synteny_region_id   External reference to synteny_region_id in the @link synteny_region table
@column dnafrag_id          External reference to dnafrag_id in the @link dnafrag table
@column dnafrag_start       Position of the first nucleotide from this dnafrag which is in synteny
@column dnafrag_end         Position of the last nucleotide from this dnafrag which is in synteny
@column dnafrag_strand              Strand of this region

@see synteny_region
@see dnafrag
*/

CREATE TABLE dnafrag_region (
  synteny_region_id           INT unsigned DEFAULT 0 NOT NULL, # unique internal id
  dnafrag_id                  bigint unsigned DEFAULT 0 NOT NULL, # FK dnafrag.dnafrag_id
  dnafrag_start               INT unsigned DEFAULT 0 NOT NULL,
  dnafrag_end                 INT unsigned DEFAULT 0 NOT NULL,
  dnafrag_strand              TINYINT DEFAULT 0 NOT NULL,

  FOREIGN KEY (synteny_region_id) REFERENCES synteny_region(synteny_region_id),
  FOREIGN KEY (dnafrag_id) REFERENCES dnafrag(dnafrag_id),

	-- NO PK: would need to do (synteny_region_id,dnafrag_id,dnafrag_start)

  KEY synteny (synteny_region_id,dnafrag_id),
  KEY synteny_reversed (dnafrag_id,synteny_region_id)

) COLLATE=latin1_swedish_ci ENGINE=MyISAM;

/**
@header Genomic alignments
@colour #FF8500
@desc   Whole-genome alignments (as blocks and trees)
*/

/**
@table genomic_align_block
@desc  This table is the key table for the genomic alignments. The software used to align the genomic blocks is refered as an external key to the @link method_link table. Nevertheless, actual aligned sequences are defined in the @link genomic_align table.<br />Tree alignments (EPO alignments) are best accessed through the @link genomic_align_tree table although the alignments are also indexed in this table. This allows the user to also access the tree alignments as normal multiple alignments.<br />NOTE: All queries in the API uses the primary key as rows are always fetched using the genomic_align_block_id. The key 'method_link_species_set_id' is used by MART when fetching all the genomic_align_blocks corresponding to a given method_link_species_set_id
@colour #FF8500

@example    The following query refers to the LastZ alignment between medaka and zebrafish:
    @sql    SELECT genomic_align_block.* FROM genomic_align_block JOIN method_link_species_set USING (method_link_species_set_id) JOIN species_set_header USING (species_set_id) WHERE method_link_id = 16 AND species_set_header.name = "Drer-Olat" ORDER BY genomic_align_block_id LIMIT 4;

@column genomic_align_block_id       Internal unique ID
@column method_link_species_set_id   External reference to method_link_species_set_id in the @link method_link_species_set table
@column score                        Score returned by the homology search program
@column perc_id                      Used for pairwise comparison. Defines the percentage of identity between both sequences
@column length                       Total length of the alignment
@column group_id                     Used to group alignments
@column level_id                     Level of orthologous layer. 1 corresponds to the principal layer of orthologous sequences found (the largest), 2 and over are additional layers. Use for building the syntenies (based on level_id = 1 only). Note that level_ids are not computed on whole chromosomes but rather on chunks. This means that level_ids can be inconsistent within an alignment-net.

@see method_link_species_set
@see genomic_align_tree
*/

CREATE TABLE genomic_align_block (
  genomic_align_block_id      bigint unsigned NOT NULL AUTO_INCREMENT, # unique internal id
  method_link_species_set_id  INT unsigned DEFAULT 0 NOT NULL, # FK method_link_species_set_id.method_link_species_set_id
  score                       double,
  perc_id                     TINYINT unsigned DEFAULT NULL,
  length                      INT UNSIGNED NOT NULL,
  group_id                    bigint unsigned DEFAULT NULL,
  level_id                    TINYINT unsigned DEFAULT 0 NOT NULL,
  direction                   TINYINT unsigned DEFAULT NULL,

  FOREIGN KEY (method_link_species_set_id) REFERENCES method_link_species_set(method_link_species_set_id),

  PRIMARY KEY genomic_align_block_id (genomic_align_block_id),
  KEY method_link_species_set_id (method_link_species_set_id)

) COLLATE=latin1_swedish_ci ENGINE=MyISAM;

/**
@table genomic_align_tree
@desc  This table is used to index tree alignments, e.g. EPO alignments. These alignments include inferred ancestral sequences. The tree required to index these sequences is stored in this table. This table stores the structure of the tree. Each node links to an entry in the @link genomic_align_group table, which links to one or several entries in the @link genomic_align table.<br />NOTE: Left_index and right_index are used to speed up fetching trees from the database. Any given node has its left_index larger than the left_index of its parent node and its right index smaller than the right_index of its parent node. In other words, all descendent nodes of a given node can be obtained by fetching all the node with a left_index (or right_index or both) between the left_index and the right_index of that node.
@colour #FF8500

@example      The following query corresponds to the root of a tree, because parent_id = 0 and root_id = node_id
    @sql      SELECT * FROM genomic_align_tree WHERE node_id = root_id LIMIT 1;

@example      Grab the first two trees that have exactly 5 nodes
    @sql      SELECT * FROM genomic_align_tree WHERE root_id IN (SELECT root_id FROM genomic_align_tree GROUP BY root_id HAVING COUNT(*) = 5) LIMIT 10;

@column node_id             Internal unique ID
@column parent_id           Link to the parent node
@column root_id             Link to root node
@column left_index          Internal index. See above
@column right_index         Internal index. See above
@column left_node_id        Link to the node on the left side of this node
@column right_node_id       Link to the node on the right side of this node
@column distance_to_parent  Phylogenetic distance between this node and its parent

@see genomic_align_group
*/

CREATE TABLE genomic_align_tree (
  node_id                     bigint unsigned NOT NULL AUTO_INCREMENT, -- internal id, FK genomic_align.node_id
  parent_id                   bigint unsigned DEFAULT NULL,
  root_id                     bigint unsigned NOT NULL default 0,
  left_index                  INT UNSIGNED NOT NULL default 0,
  right_index                 INT UNSIGNED NOT NULL default 0,
  left_node_id                bigint unsigned,
  right_node_id               bigint unsigned,
  distance_to_parent          double NOT NULL default 1,

  FOREIGN KEY (`parent_id`) REFERENCES genomic_align_tree(node_id),
  FOREIGN KEY (`left_node_id`) REFERENCES genomic_align_tree(node_id),
  FOREIGN KEY (`right_node_id`) REFERENCES genomic_align_tree(node_id),
  PRIMARY KEY node_id (node_id),
  KEY parent_id (parent_id),
  KEY left_index (root_id, left_index)

) COLLATE=latin1_swedish_ci ENGINE=MyISAM;

/**
@table genomic_align
@desc  This table contains the coordinates and all the information needed to rebuild genomic alignments. Every entry corresponds to one of the aligned sequences. It also contains an external key to the @link method_link_species_set which refers to the software and set of species used for getting the corresponding alignment. The aligned sequence is defined by an external reference to the @link dnafrag table, the starting and ending position within this dnafrag, the strand and a cigar_line.<br />
The original aligned sequence is not stored but it can be retrieved using the <b>cigar_line</b> field and the original sequence. The cigar line defines the sequence of matches/mismatches and deletions (or gaps). For example, this cigar line <b>2MD3M2D2M</b> will mean that the alignment contains 2 matches/mismatches, 1 deletion (number 1 is omitted in order to save some space), 3 matches/mismatches, 2 deletions and 2 matches/mismatches.
If the original sequence is <code>AACGCTT</code>, the aligned sequence will be:<br />
    <table>
      <caption>cigar line: 2MD3M2D2M</caption>
      <thead><tr>
	<th>M</th>
	<th>M</th>
	<th>D</th>
	<th>M</th>
	<th>M</th>
	<th>M</th>
	<th>D</th>
	<th>D</th>
	<th>M</th>
	<th>M</th>
      </tr>
      </thead>
      <tbody>
	<tr>
	  <td>A</td>
	  <td>A</td>
	  <td>-</td>
	  <td>C</td>
	  <td>G</td>
	  <td>C</td>
	  <td>-</td>
	  <td>-</td>
	  <td>T</td>
	  <td>T</td>
	</tr>
      </tbody>
    </table>

@example    The following query corresponds to the 4x2 sequences included in the alignment described above (see @link genomic_align_block table description).
    @sql    SELECT genomic_align.* FROM genomic_align_block JOIN method_link_species_set USING (method_link_species_set_id) JOIN species_set_header USING (species_set_id) JOIN genomic_align USING (genomic_align_block_id) WHERE method_link_id = 16 AND species_set_header.name = "Drer-Olat" ORDER BY genomic_align_block_id LIMIT 8;

@example    Here is a better way to get this by joining the @link dnafrag and @link genome_db tables:
    @sql    SELECT genome_db.name, dnafrag.name, dnafrag_start, dnafrag_end, dnafrag_strand str, cigar_line FROM genomic_align_block JOIN method_link_species_set USING (method_link_species_set_id) JOIN species_set_header USING (species_set_id) JOIN genomic_align USING (genomic_align_block_id) JOIN dnafrag USING (dnafrag_id) JOIN genome_db USING (genome_db_id) WHERE method_link_id = 16 AND species_set_header.name = "Drer-Olat" ORDER BY genomic_align_block_id LIMIT 8;

@colour #FF8500

@column genomic_align_id               Unique internal ID
@column genomic_align_block_id         External reference to genomic_align_block_id in the @link genomic_align_block table
@column method_link_species_set_id     External reference to method_link_species_set_id in the @link method_link_species_set table. This information is redundant because it also appears in the @link genomic_align_block table but it is used to speed up the queries
@column dnafrag_id                     External reference to dnafrag_id in the @link dnafrag table
@column dnafrag_start                  Starting position within the dnafrag defined by dnafrag_id
@column dnafrag_end                    Ending position within the dnafrag defined by dnafrag_id
@column dnafrag_strand                 Strand in the dnafrag defined by dnafrag_id
@column cigar_line                     Internal description of the aligned sequence
@column visible                        Used in self alignments to ensure only one Bio::EnsEMBL::Compara::GenomicAlignBlock is visible when you have more than 1 block covering the same region
@column node_id                        External reference to node_id in the @link genomic_align_tree table

@see genomic_align_block
@see method_link_species_set
@see dnafrag
*/

CREATE TABLE genomic_align (
  genomic_align_id            bigint unsigned NOT NULL AUTO_INCREMENT, # unique internal id
  genomic_align_block_id      bigint unsigned NOT NULL, # FK genomic_align_block.genomic_align_block_id
  method_link_species_set_id  INT unsigned DEFAULT 0 NOT NULL, # FK method_link_species_set_id.method_link_species_set_id
  dnafrag_id                  bigint unsigned DEFAULT 0 NOT NULL, # FK dnafrag.dnafrag_id
  dnafrag_start               INT UNSIGNED DEFAULT 0 NOT NULL,
  dnafrag_end                 INT UNSIGNED DEFAULT 0 NOT NULL,
  dnafrag_strand              TINYINT DEFAULT 0 NOT NULL,
  cigar_line                  mediumtext NOT NULL,
  visible                     TINYINT unsigned DEFAULT 1 NOT NULL,
  node_id                     bigint unsigned DEFAULT NULL,

  FOREIGN KEY (genomic_align_block_id) REFERENCES genomic_align_block(genomic_align_block_id),
  FOREIGN KEY (method_link_species_set_id) REFERENCES method_link_species_set(method_link_species_set_id),
  FOREIGN KEY (dnafrag_id) REFERENCES dnafrag(dnafrag_id),
  FOREIGN KEY (node_id) REFERENCES genomic_align_tree(node_id),

  PRIMARY KEY genomic_align_id (genomic_align_id),
  KEY genomic_align_block_id (genomic_align_block_id),
  KEY method_link_species_set_id (method_link_species_set_id),
  KEY dnafrag (dnafrag_id, method_link_species_set_id, dnafrag_start, dnafrag_end),
  KEY node_id (node_id)
) MAX_ROWS = 1000000000 AVG_ROW_LENGTH = 60 COLLATE=latin1_swedish_ci ENGINE=MyISAM;


/**
@header Conservation
@colour #C70C09
@desc   Evolutionary conservation (scores and regions)
*/

/**
@table conservation_score
@desc  This table contains conservation scores calculated from the whole-genome multiple alignments stored in the @link genomic_align_block table. Several scores are stored per row. expected_score and diff_score are binary columns and you need to use the Perl API to access these data.
@colour #C70C09

@column genomic_align_block_id   External reference to genomic_align_block_id in the @link genomic_align_block table
@column window_size              The scores are stored at different resolution levels. This column defines the window size used to calculate the average score
@column position                 Position of the first score (in alignment coordinates)
@column expected_score           Expected score. The observed score can be determined using the diff_score and the expected_score
@column diff_score               The difference between the expected and observed variation, i.e. the conservation score

@see genomic_align_block
*/

CREATE TABLE conservation_score (
  genomic_align_block_id bigint unsigned not null,
  window_size            smallint unsigned not null,
  position               int unsigned not null,
  expected_score         blob,
  diff_score             blob,

  FOREIGN KEY (genomic_align_block_id) REFERENCES genomic_align_block(genomic_align_block_id),

  KEY (genomic_align_block_id, window_size)
) MAX_ROWS = 15000000 AVG_ROW_LENGTH = 841 COLLATE=latin1_swedish_ci ENGINE=MyISAM;


/**
@table constrained_element
@desc  This table contains constrained elements calculated from the whole-genome multiple alignments stored in the @link genomic_align_block table
@colour #C70C09

@example    Example entry for a constrained_element:
    @sql    SELECT * FROM constrained_element ORDER BY constrained_element_id LIMIT 1;

@example    There are 2 other elements in the same constrained_element:
    @sql    SELECT * FROM constrained_element JOIN (SELECT MIN(constrained_element_id) AS constrained_element_id FROM constrained_element) t USING (constrained_element_id);

@column constrained_element_id      Internal (but unique) ID
@column dnafrag_id                  External reference to dnafrag_id in the @link dnafrag table
@column dnafrag_start               Start of the constrained element
@column dnafrag_end                 End of the constrained element
@column dnafrag_strand              Strand of the constrained element
@column method_link_species_set_id  External reference to method_link_species_set_id in the @link method_link_species_set table
@column p_value                     p-value derived from Gerp
@column score                       Score derived from Gerp

@see dnafrag
@see genomic_align_block
*/

CREATE TABLE constrained_element (
  constrained_element_id bigint unsigned NOT NULL,
  dnafrag_id bigint unsigned NOT NULL,
  dnafrag_start INT unsigned NOT NULL,
  dnafrag_end INT unsigned NOT NULL,
  dnafrag_strand TINYINT not null,
  method_link_species_set_id INT unsigned NOT NULL,
  p_value double NOT NULL DEFAULT 0,
  score double NOT NULL default 0,

  FOREIGN KEY (dnafrag_id) REFERENCES dnafrag(dnafrag_id),
  FOREIGN KEY (method_link_species_set_id) REFERENCES method_link_species_set(method_link_species_set_id),

	-- NO PK. this table is voluntarily denormalized.

  KEY constrained_element_id_idx (constrained_element_id),
  KEY mlssid_dfId_dfStart_dfEnd_idx (method_link_species_set_id,dnafrag_id,dnafrag_start,dnafrag_end)

) COLLATE=latin1_swedish_ci ENGINE=MyISAM;


# --------------------------------- Protein part of the schema ------------------------------------

/**
@header   Gene trees and homologies
@desc     These tables store information about gene alignments, trees and homologies
@colour   #1E90FF
*/

/**
@header Genomes
@table sequence
@desc  This table contains the sequences of the seq_member entries
@colour   #808000

@column sequence_id     Internal unique ID
@column length          Length of the sequence
@column sequence        The actual sequence
@column md5sum          md5sum
*/

CREATE TABLE sequence (
  sequence_id                 INT unsigned NOT NULL AUTO_INCREMENT, # unique internal id
  length                      INT UNSIGNED NOT NULL,
  md5sum                      CHAR(32) NOT NULL,
  sequence                    longtext NOT NULL,

  PRIMARY KEY (sequence_id),
  KEY md5sum (md5sum)
) MAX_ROWS = 10000000 AVG_ROW_LENGTH = 19000 COLLATE=latin1_swedish_ci ENGINE=MyISAM;


/**
@table gene_member
@desc  This table links sequences to the EnsEMBL core DB or to external DBs.
@colour   #808000

@example   The following query refers to the human (ncbi_taxa_node.taxon_id = 9606 or genome_db_id = 150) gene ENSG00000176105
      @sql                          SELECT * FROM gene_member WHERE stable_id = "ENSG00000176105";

@column gene_member_id             Internal unique ID
@column stable_id             EnsEMBL stable ID
@column version               Version of the stable ID (see EnsEMBL core DB)
@column source_name           The source of the member
@column taxon_id              External reference to taxon_id in the @link ncbi_taxa_node table
@column genome_db_id          External reference to genome_db_id in the @link genome_db table
@column biotype_group         Biotype of this gene.
@column canonical_member_id   External reference to seq_member_id in the @link seq_member table to allow linkage from a gene to its canonical peptide
@column description           The description of the gene/protein as described in the core database or from the Uniprot entry
@column dnafrag_id            External reference to dnafrag_id in the @link dnafrag table. It shows the dnafrag the member is on.
@column dnafrag_start         Starting position within the dnafrag defined by dnafrag_id
@column dnafrag_end           Ending position within the dnafrag defined by dnafrag_id
@column dnafrag_strand        Strand in the dnafrag defined by dnafrag_id
@column display_label         Display name (imported from the core database)

@see sequence
*/

CREATE TABLE gene_member (
  gene_member_id              INT unsigned NOT NULL AUTO_INCREMENT, # unique internal id
  stable_id                   varchar(128) NOT NULL, # e.g. ENSP000001234 or P31946
  version                     INT UNSIGNED DEFAULT 0,
  source_name                 ENUM('ENSEMBLGENE', 'EXTERNALGENE') NOT NULL,
  taxon_id                    INT unsigned NOT NULL, # FK taxon.taxon_id
  genome_db_id                INT unsigned, # FK genome_db.genome_db_id
  biotype_group               ENUM('coding','pseudogene','snoncoding','lnoncoding','mnoncoding','LRG','undefined','no_group','current_notdumped','notcurrent') NOT NULL DEFAULT 'coding',
  canonical_member_id         INT unsigned, # FK seq_member.seq_member_id
  description                 text DEFAULT NULL,
  dnafrag_id                  bigint unsigned, # FK dnafrag.dnafrag_id
  dnafrag_start               INT UNSIGNED,
  dnafrag_end                 INT UNSIGNED,
  dnafrag_strand              TINYINT,
  display_label               varchar(128) default NULL,

  FOREIGN KEY (taxon_id) REFERENCES ncbi_taxa_node(taxon_id),
  FOREIGN KEY (genome_db_id) REFERENCES genome_db(genome_db_id),
  FOREIGN KEY (dnafrag_id) REFERENCES dnafrag(dnafrag_id),

  PRIMARY KEY (gene_member_id),
  UNIQUE KEY (stable_id),
  KEY (source_name),
  KEY (canonical_member_id),
  KEY dnafrag_id_start (dnafrag_id,dnafrag_start),
  KEY dnafrag_id_end (dnafrag_id,dnafrag_end),
  KEY biotype_dnafrag_id_start_end (biotype_group,dnafrag_id,dnafrag_start,dnafrag_end),
  KEY genome_db_id_biotype (genome_db_id, biotype_group)
) MAX_ROWS = 100000000 COLLATE=latin1_swedish_ci ENGINE=MyISAM;


/**
@header Extra annotations on members
@colour   #FFCC66
@desc   Various member (gene and proteins) related information stored in the database, either loaded from Core databases or aggregated from Compara analyses
*/

/**
@table gene_member_hom_stats
@desc  This table contains for each gene_member some statistics about the homology pipelines we've run
@colour   #FFCC66

@column gene_member_id        External reference to gene_member_id in the @link gene_member table
@column collection            Name of the collection this row of statistics refers to (usual values are "ensembl", "mouse", etc)
@column families              The number of families associated with this member
@column gene_trees            If this member is part of a gene tree
@column gene_gain_loss_trees  If this member is part of a gene gain/loss tree
@column orthologues           The number of orthologues for this member
@column paralogues            The number of paralogues for this member
@column homoeologues          The number of homoeologues for this member

@see gene_member
*/

CREATE TABLE gene_member_hom_stats (
  gene_member_id              INT unsigned NOT NULL, # FK gene_member.gene_member_id
  collection                  varchar(40) NOT NULL,
  `families`                 INT unsigned NOT NULL default 0,
  `gene_trees`               tinyint(1) unsigned NOT NULL default 0,
  `gene_gain_loss_trees`     tinyint(1) unsigned NOT NULL default 0,
  `orthologues`              INT unsigned NOT NULL default 0,
  `paralogues`               INT unsigned NOT NULL default 0,
  `homoeologues`             INT unsigned NOT NULL default 0,

  FOREIGN KEY (gene_member_id) REFERENCES gene_member(gene_member_id),

  PRIMARY KEY (gene_member_id, collection)

) COLLATE=latin1_swedish_ci ENGINE=MyISAM;


/**
@header Genomes
@table seq_member
@desc  This table links sequences to the EnsEMBL core DB or to external DBs.
@colour   #808000

@example   The following query refers to the human (ncbi_taxa_node.taxon_id = 9606 or genome_db_id = 150) peptide ENSP00000324740
      @sql                          SELECT * FROM seq_member WHERE stable_id = "ENSP00000324740";

@column seq_member_id             Internal unique ID
@column stable_id             EnsEMBL stable ID or external ID (for Uniprot/SWISSPROT and Uniprot/SPTREMBL)
@column version               Version of the stable ID (see EnsEMBL core DB)
@column source_name           The source of the member
@column taxon_id              External reference to taxon_id in the @link ncbi_taxa_node table
@column genome_db_id          External reference to genome_db_id in the @link genome_db table
@column sequence_id           External reference to sequence_id in the @link sequence table. May be 0 when the sequence is not available in the @link sequence table, e.g. for a gene instance
@column gene_member_id        External reference to gene_member_id in the @link gene_member table to allow linkage from peptides and transcripts to genes
@column has_transcript_edits  Boolean. Whether there are SeqEdits that modify the transcript sequence. When this happens, the (exon) coordinates don't match the transcript sequence
@column has_translation_edits Boolean. Whether there are SeqEdits that modify the protein sequence. When this happens, the protein sequence doesn't match the transcript sequence
@column description           The description of the gene/protein as described in the core database or from the Uniprot entry
@column dnafrag_id            External reference to dnafrag_id in the @link dnafrag table. It shows the dnafrag the member is on.
@column dnafrag_start         Starting position within the dnafrag defined by dnafrag_id
@column dnafrag_end           Ending position within the dnafrag defined by dnafrag_id
@column dnafrag_strand        Strand in the dnafrag defined by dnafrag_id
@column display_label         Display name (imported from the core database)

@see sequence
*/

CREATE TABLE seq_member (
  seq_member_id               INT unsigned NOT NULL AUTO_INCREMENT, # unique internal id
  stable_id                   varchar(128) NOT NULL, # e.g. ENSP000001234 or P31946
  version                     INT UNSIGNED DEFAULT 0,
  source_name                 ENUM('ENSEMBLPEP','ENSEMBLTRANS','Uniprot/SPTREMBL','Uniprot/SWISSPROT','EXTERNALPEP','EXTERNALTRANS','EXTERNALCDS') NOT NULL,
  taxon_id                    INT unsigned NOT NULL, # FK taxon.taxon_id
  genome_db_id                INT unsigned, # FK genome_db.genome_db_id
  sequence_id                 INT unsigned, # FK sequence.sequence_id
  gene_member_id              INT unsigned, # FK gene_member.gene_member_id
  has_transcript_edits        tinyint(1) DEFAULT 0 NOT NULL,
  has_translation_edits       tinyint(1) DEFAULT 0 NOT NULL,
  description                 text DEFAULT NULL,
  dnafrag_id                  bigint unsigned, # FK dnafrag.dnafrag_id
  dnafrag_start               INT UNSIGNED,
  dnafrag_end                 INT UNSIGNED,
  dnafrag_strand              TINYINT,
  display_label               varchar(128) default NULL,

  FOREIGN KEY (taxon_id) REFERENCES ncbi_taxa_node(taxon_id),
  FOREIGN KEY (genome_db_id) REFERENCES genome_db(genome_db_id),
  FOREIGN KEY (sequence_id) REFERENCES sequence(sequence_id),
  FOREIGN KEY (gene_member_id) REFERENCES gene_member(gene_member_id),
  FOREIGN KEY (dnafrag_id) REFERENCES dnafrag(dnafrag_id),

  PRIMARY KEY (seq_member_id),
  UNIQUE KEY (stable_id),
  KEY (source_name),
  KEY (sequence_id),
  KEY (gene_member_id),
  KEY dnafrag_id_start (dnafrag_id,dnafrag_start),
  KEY dnafrag_id_end (dnafrag_id,dnafrag_end),
  KEY seq_member_gene_member_id_end (seq_member_id,gene_member_id)
) MAX_ROWS = 100000000 COLLATE=latin1_swedish_ci ENGINE=MyISAM;


/**
@table exon_boundaries
@desc  This table stores the exon coordinates of a seq_member. Coordinates are assumed to be on the dnafrag of the seq_member
@colour   #808000

@column gene_member_id          External reference to gene_member_id in the @link gene_member table to allow querying all the exons of all the translations of a gene
@column seq_member_id           External reference to seq_member_id in the @link seq_member table to indicate which translation the exons refer to
@column dnafrag_start           Starting position within the dnafrag defined by the dnafrag_id of the seq_member
@column dnafrag_end             Ending position within the dnafrag defined by the dnafrag_id of the seq_member
@column sequence_length         Length of the chunk of the sequence that corresponds to this exon
@column left_over               Phase information (0, 1 or 2) used to produce the "exon_bounded" sequence

@see seq_member
@see gene_member
@see dnafrag
*/

CREATE TABLE exon_boundaries (
	gene_member_id   INT UNSIGNED NOT NULL,
	seq_member_id    INT UNSIGNED NOT NULL,
	dnafrag_start    INT UNSIGNED NOT NULL,
	dnafrag_end      INT UNSIGNED NOT NULL,
	sequence_length  INT UNSIGNED NOT NULL,
	left_over        TINYINT UNSIGNED DEFAULT 0 NOT NULL,

	FOREIGN KEY (gene_member_id) REFERENCES gene_member(gene_member_id),
	FOREIGN KEY (seq_member_id) REFERENCES seq_member(seq_member_id),

	INDEX (seq_member_id),
	INDEX (gene_member_id)
) ENGINE=MyISAM;


/**
@header Extra annotations on members
@table seq_member_projection_stable_id
@desc  This table stores data about projected transcripts (in the gene-annotation process), which is used to help the clustering. This table links to the source stable_id and is used until the source members are loaded
@colour   #FFCC66

@example   The following query shows the projections of the mouse gene Pdk3 to all the other species
@sql       SELECT ss.stable_id, gs.name, source_stable_id FROM seq_member ss JOIN genome_db gs USING (genome_db_id) JOIN seq_member_projection_stable_id ON seq_member_id = target_seq_member_id WHERE source_stable_id = "ENSMUST00000045748"

@column target_seq_member_id        External reference to seq_member_id in the @link seq_member table. Shows the target of the projection, i.e. this transcript was annotated by projection of source_stable_id
@column source_stable_id            The stable ID of the source of the projection

@see seq_member
@see seq_member_projection
*/

CREATE TABLE seq_member_projection_stable_id (
  target_seq_member_id      INT unsigned NOT NULL,
  source_stable_id          VARCHAR(128) NOT NULL,

  FOREIGN KEY (target_seq_member_id) REFERENCES seq_member(seq_member_id),

  PRIMARY KEY (target_seq_member_id),
  INDEX (source_stable_id)

) COLLATE=latin1_swedish_ci ENGINE=MyISAM;


/**
@table seq_member_projection
@desc  This table stores data about projected transcripts (in the gene-annotation process), which is used to help the clustering. This table can only be used when both genomes have been loaded. Thus we first
       populate @link seq_member_projection_stable_id and then copy the data whilst transforming the stable_id into a seq_member_id
@colour   #FFCC66

@example   The following query shows the projections of the gene AGO2 with the Anole lizard and the zebrafinch
sql       SELECT ss.stable_id, gs.name, st.stable_id, gt.name, identity FROM seq_member ss JOIN genome_db gs USING (genome_db_id) JOIN seq_member_projection ON ss.seq_member_id = source_seq_member_id JOIN (seq_member st JOIN genome_db gt USING (genome_db_id)) ON st.seq_member_id=target_seq_member_id WHERE ss.stable_id IN ("ENSACAP00000000183", "ENSTGUP00000014905");

@column target_seq_member_id        External reference to seq_member_id in the @link seq_member table. Shows the target of the projection, i.e. this transcript was annotated by projection of source_seq_member_id
@column source_seq_member_id        External reference to seq_member_id in the @link seq_member table. Shows the source of the projection
@column identity                    (can be missing). The percentage of identity between the two members.

@see seq_member
@see seq_member_projection_stable_id
*/

CREATE TABLE seq_member_projection (
  source_seq_member_id      INT unsigned NOT NULL,
  target_seq_member_id      INT unsigned NOT NULL,
  identity                  float(5,2) DEFAULT NULL,

  FOREIGN KEY (source_seq_member_id) REFERENCES seq_member(seq_member_id),
  FOREIGN KEY (target_seq_member_id) REFERENCES seq_member(seq_member_id),

  PRIMARY KEY (target_seq_member_id),
  KEY (source_seq_member_id)
) COLLATE=latin1_swedish_ci ENGINE=MyISAM;


-- NOTE: this table is actually defined in another repository
--       (ensembl/sql/table.sql) and the definition should
--       be kept in sync

/**
/**
@table external_db
@desc  This table stores data about the external databases in which the objects described in the @link member_xref table are stored.
@colour   #FFCC66

@column external_db_id          Internal unique ID
@column db_name                 External database name
@column db_release              Release information about the external database
@column status                  Status, e.g. 'KNOWNXREF','KNOWN','XREF','PRED','ORTH','PSEUDO'.
@column priority                Determines which one of the xrefs will be used as the gene name.
@column db_display_name         Database display name
@column type                    Type, e.g. 'ARRAY', 'ALT_TRANS', 'ALT_GENE', 'MISC', 'LIT', 'PRIMARY_DB_SYNONYM', 'ENSEMBL'
@column secondary_db_name       Secondary database name
@column secondary_db_table      Secondary database table
@column description             Description of the external database

@see member_xref
*/

#

#
# Table structure for table 'external_db'
#

CREATE TABLE `external_db` (
  `external_db_id` int(10) unsigned NOT NULL AUTO_INCREMENT,
  `db_name` varchar(100) NOT NULL,
  `db_release` varchar(255) DEFAULT NULL,
  `status` enum('KNOWNXREF','KNOWN','XREF','PRED','ORTH','PSEUDO') NOT NULL,
  `priority` int(11) NOT NULL,
  `db_display_name` varchar(255) DEFAULT NULL,
  `type` enum('ARRAY','ALT_TRANS','ALT_GENE','MISC','LIT','PRIMARY_DB_SYNONYM','ENSEMBL') DEFAULT NULL,
  `secondary_db_name` varchar(255) DEFAULT NULL,
  `secondary_db_table` varchar(255) DEFAULT NULL,
  `description` text,
  PRIMARY KEY (`external_db_id`),
  UNIQUE KEY `db_name_db_release_idx` (`db_name`,`db_release`)
) COLLATE=latin1_swedish_ci ENGINE=MyISAM;

/**
@table member_xref
@desc  This table stores cross-references for gene members derived from the core databases. It is used by Bio::EnsEMBL::Compara::DBSQL::XrefMemberAdaptor and provides the data used in highlighting gene trees by GO and InterPro annotation" 
@colour   #FFCC66

@column gene_member_id   External reference to gene_member_id in the @link gene_member table. Indicates the gene to which the xref applies.
@column dbprimary_acc    Accession of xref (e.g. GO term, InterPro accession)
@column external_db_id   External reference to external_db_id in the @link external_db table. Indicates to which external database the xref belongs.

@see external_db
*/

CREATE TABLE `member_xref` (
  `gene_member_id` INT unsigned NOT NULL,
  `dbprimary_acc` varchar(10) NOT NULL,
  `external_db_id` int(10) unsigned NOT NULL,
  PRIMARY KEY (`gene_member_id`,`dbprimary_acc`,`external_db_id`),
  FOREIGN KEY (gene_member_id) REFERENCES gene_member(gene_member_id),
  FOREIGN KEY (external_db_id) REFERENCES external_db(external_db_id)
) COLLATE=latin1_swedish_ci ENGINE=MyISAM;


/**
@header Genomes
@table other_member_sequence
@desc  This table includes alternative sequences for Member, like sequences with flanking regions
@colour   #808000

@column seq_member_id           External reference to seq_member_id in the @link seq_member table
@column seq_type                A short description of this alternative sequence
@column length                  The length of this sequence
@column sequence                The actual sequence

@see seq_member
@see sequence 
*/

CREATE TABLE other_member_sequence (
  seq_member_id                   INT unsigned NOT NULL, # unique internal id
  seq_type                    VARCHAR(40) NOT NULL,
  length                      INT UNSIGNED NOT NULL,
  sequence                    mediumtext NOT NULL,

  FOREIGN KEY (seq_member_id) REFERENCES seq_member(seq_member_id),

  PRIMARY KEY (seq_member_id, seq_type)

) MAX_ROWS = 10000000 AVG_ROW_LENGTH = 60000 COLLATE=latin1_swedish_ci ENGINE=MyISAM;

/**
@header   Gene trees and homologies
@table peptide_align_feature
@desc: This table stores the raw local alignment results of peptide to peptide alignments returned by a BLAST run. The hits are actually stored in species-specific tables rather than in a single table. For example, human has the genome_db_id 150, and all the hits that have a human gene as a query are stored in peptide_align_feature
@colour   #1E90FF

@example    Example of peptide_align_feature entry:
     sql                              SELECT * FROM peptide_align_feature WHERE hgenome_db_id = 111 LIMIT 1;
@example    The following query corresponds to a particular hit found between a Homo sapiens protein and a Anolis carolinensis protein:
     sql                              SELECT g1.name as qgenome, m1.stable_id as qstable_id, g2.name as hgenome, m2.stable_id as hstable_id, score, evalue FROM peptide_align_feature JOIN seq_member m1 ON (qmember_id = m1.seq_member_id) JOIN seq_member m2 ON (hmember_id = m2.seq_member_id) JOIN genome_db g1 ON (qgenome_db_id = g1.genome_db_id) JOIN genome_db g2 ON (hgenome_db_id = g2.genome_db_id) WHERE hgenome_db_id = 111 LIMIT 1;


@column peptide_align_feature_id  Internal unique ID
@column qmember_id                External reference to seq_member_id in the @link seq_member table for the query peptide
@column hmember_id                External reference to seq_member_id in the @link seq_member table for the hit peptide
@column qgenome_db_id             External reference to genome_db_id in the @link genome_db table for the query peptide (for query optimization)
@column hgenome_db_id             External reference to genome_db_id in the @link genome_db table for the hit peptide (for query optimization)
@column qstart                    Starting position in the query peptide sequence
@column qend                      Ending position in the query peptide sequence
@column hstart                    Starting position in the hit peptide sequence
@column hend                      Ending position in the hit peptide sequence
@column score                     Blast score for this HSP
@column evalue                    Blast evalue for this HSP
@column align_length              Alignment length of HSP
@column identical_matches         Blast HSP match score
@column perc_ident                Percent identical matches in the HSP length
@column positive_matches          Blast HSP positive score
@column perc_pos                  Percent positive matches in the HSP length
@column hit_rank                  Rank in blast result
@column cigar_line                Cigar string coding the actual alignment

@see seq_member
@see genome_db
*/

CREATE TABLE peptide_align_feature (

  peptide_align_feature_id    bigint  unsigned NOT NULL AUTO_INCREMENT, # unique internal id
  qmember_id                  INT unsigned NOT NULL, # FK seq_member.seq_member_id
  hmember_id                  INT unsigned NOT NULL, # FK seq_member.seq_member_id
  qgenome_db_id               INT unsigned, # FK genome.genome_id
  hgenome_db_id               INT unsigned, # FK genome.genome_id
  qstart                      INT UNSIGNED DEFAULT 0 NOT NULL,
  qend                        INT UNSIGNED DEFAULT 0 NOT NULL,
  hstart                      int unsigned DEFAULT 0 NOT NULL,
  hend                        int unsigned DEFAULT 0 NOT NULL,
  score                       double(16,4) DEFAULT 0.0000 NOT NULL,
  evalue                      double not null,
  align_length                INT UNSIGNED not null,
  identical_matches           INT UNSIGNED not null,
  perc_ident                  TINYINT UNSIGNED not null,
  positive_matches            INT UNSIGNED not null,
  perc_pos                    TINYINT UNSIGNED not null,
  hit_rank                    SMALLINT UNSIGNED not null,
  cigar_line                  mediumtext,

#  FOREIGN KEY (qmember_id) REFERENCES seq_member(seq_member_id),
#  FOREIGN KEY (hmember_id) REFERENCES seq_member(seq_member_id),
#  FOREIGN KEY (qgenome_db_id) REFERENCES genome_db(genome_db_id),
#  FOREIGN KEY (hgenome_db_id) REFERENCES genome_db(genome_db_id),

  PRIMARY KEY (peptide_align_feature_id)
#  KEY hmember_hit (hmember_id, hit_rank)

#  KEY qmember_id  (qmember_id),
#  KEY hmember_id  (hmember_id),
#  KEY hmember_qgenome  (hmember_id, qgenome_db_id),
#  KEY qmember_hgenome  (qmember_id, hgenome_db_id)
) MAX_ROWS = 100000000 AVG_ROW_LENGTH = 133 COLLATE=latin1_swedish_ci ENGINE=MyISAM;

/**
@header Protein families
@colour   #BC5CEC
@desc   Protein families (sets of homologous protein sequences)
*/

/**
@table family
@desc  This table contains all the group homologies found. There are several family_member entries for each family entry.
@colour   #BC5CEC

@column family_id                    Internal unique ID
@column stable_id                    Stable family ID. NOTE: stable_id are currently not stable. We are working in getting IDs stable between releases.
@column version                      Version of the stable_id (may only change when members migrate between this family and another one; stays the same otherwise)
@column method_link_species_set_id   External reference to method_link_species_set_id in the method_link_species_set table
@column description                  Description of the family as found using the Longest Common String (LCS) of the descriptions of the member proteins.
@column description_score            Scores the accuracy of the annotation (max. 100)

@see method_link_species_set
*/

CREATE TABLE family (
  family_id                   INT unsigned NOT NULL AUTO_INCREMENT, # unique internal id
  stable_id                   varchar(40) NOT NULL, # unique stable id, e.g. 'ENSFM'.'0053'.'1234567890'
  version                     INT UNSIGNED NOT NULL,# version of the stable_id (changes only when members move to/from existing families)
  method_link_species_set_id  INT unsigned NOT NULL, # FK method_link_species_set.method_link_species_set_id
  description                 TEXT,
  description_score           double,

  FOREIGN KEY (method_link_species_set_id) REFERENCES method_link_species_set(method_link_species_set_id),

  PRIMARY KEY (family_id),
  UNIQUE KEY (stable_id),
  KEY (method_link_species_set_id),
  KEY (description(255))

) COLLATE=latin1_swedish_ci ENGINE=MyISAM;

/**
@table family_member
@desc  This table contains the proteins corresponding to protein family relationship found. There are several family_member entries for each family entry
@colour   #BC5CEC

@column family_id      External reference to family_id in the @link family table
@column seq_member_id  External reference to the seq_member_id in the @link seq_member table
@column cigar_line     Internal description of the multiple alignment (see the description in the @link homology_member table)

@see family
@see seq_member
*/

CREATE TABLE family_member (
  family_id                   INT unsigned NOT NULL, # FK family.family_id
  seq_member_id               INT unsigned NOT NULL, # FK seq_member.seq_member_id
  cigar_line                  mediumtext,

  FOREIGN KEY (family_id) REFERENCES family(family_id),
  FOREIGN KEY (seq_member_id) REFERENCES seq_member(seq_member_id),

  PRIMARY KEY family_seq_member_id (family_id,seq_member_id),
  KEY (seq_member_id)

) COLLATE=latin1_swedish_ci ENGINE=MyISAM;



/**
@header Gene trees and homologies
@table gene_align
@desc  This table stores information about alignments for members
@colour   #1E90FF

@column gene_align_id          Internal unique ID
@column seq_type               Short description of this alignment
@column aln_method             The alignment method used
@column aln_length             The total length of the alignment

@see seq_member
@see gene_align_member
*/
CREATE TABLE gene_align (
         gene_align_id         INT unsigned NOT NULL AUTO_INCREMENT,
	 seq_type              varchar(40),
	 aln_method            varchar(40) NOT NULL DEFAULT '',
	 aln_length            INT UNSIGNED NOT NULL DEFAULT 0,

  PRIMARY KEY (gene_align_id)

) COLLATE=latin1_swedish_ci ENGINE=MyISAM;


/**
@table gene_align_member
@desc  This table allows certain nodes (leaves) to have aligned protein member_scores attached to them
@colour   #1E90FF

@column gene_align_id      External reference to gene_align_id in the @link gene_align table
@column seq_member_id          External reference to seq_member_id in the @link seq_member table in many-to-1 relation (single member per node)
@column cigar_line         String with the alignment score values

@see seq_member
@see gene_align
*/
CREATE TABLE gene_align_member (
       gene_align_id         INT unsigned NOT NULL,
       seq_member_id         INT unsigned NOT NULL,
       cigar_line            mediumtext,

  FOREIGN KEY (gene_align_id) REFERENCES gene_align(gene_align_id),
  FOREIGN KEY (seq_member_id) REFERENCES seq_member(seq_member_id),

  PRIMARY KEY (gene_align_id,seq_member_id),
  KEY seq_member_id (seq_member_id)

) COLLATE=latin1_swedish_ci ENGINE=MyISAM;


/**
@table gene_tree_node
@desc  This table holds the gene tree data structure, such as root, relation between parent and child, leaves, etc... In our data structure, all the trees of a given clusterset are arbitrarily connected to the same root. This eases to store and query in the same database the data from independant tree building analysis. Hence the "biological roots" of the trees are the children nodes of the main clusterset root. See the examples below.
@colour   #1E90FF

@example    The following query returns the root nodes of the independant protein trees stored in the database
     @sql                           SELECT gtn.node_id FROM gene_tree_node gtn LEFT JOIN gene_tree_root gtr ON (gtn.parent_id = gtr.root_id) WHERE gtr.tree_type = 'clusterset' AND gtr.member_type = 'protein' LIMIT 10;

@column node_id                Internal unique ID
@column parent_id              Link to the parent node
@column root_id                Link to the root node
@column left_index             Internal index. See above
@column right_index            Internal index. See above
@column distance_to_parent     Phylogenetic distance between this node and its parent
@column seq_member_id          External reference to seq_member_id in the @link seq_member table to allow linkage from trees to peptides/transcripts.
@see gene_tree_root
@see seq_member
@see gene_tree_node_attr
@see gene_tree_node_tag
*/

CREATE TABLE gene_tree_node (
  node_id                         INT unsigned NOT NULL AUTO_INCREMENT, # unique internal id
  parent_id                       INT unsigned,
  root_id                         INT unsigned,
  left_index                      INT UNSIGNED NOT NULL DEFAULT 0,
  right_index                     INT UNSIGNED NOT NULL DEFAULT 0,
  distance_to_parent              double default 1 NOT NULL,
  seq_member_id                   INT unsigned,

  FOREIGN KEY (root_id) REFERENCES gene_tree_node(node_id),
  FOREIGN KEY (parent_id) REFERENCES gene_tree_node(node_id),
  FOREIGN KEY (seq_member_id) REFERENCES seq_member(seq_member_id),

  PRIMARY KEY (node_id),
  KEY parent_id (parent_id),
  KEY seq_member_id (seq_member_id),
  KEY root_id_left_index (root_id,left_index)

) COLLATE=latin1_swedish_ci ENGINE=MyISAM;


/**
@table gene_tree_root
@desc  Header table for gene_trees. The database is able to contain several sets of trees computed on the same genes. We call these analysis "clustersets" and they can be distinguished with the clusterset_id field. Traditionally, the compara databases have contained only one clusterset (clusterset_id=1), but currently (starting on release 66) we have at least 2 (one for protein trees and one for ncRNA trees). See the examples below.
@colour   #1E90FF

@example   The following query retrieves all the node_id of the current clustersets
     @sql                                  SELECT * from gene_tree_root where tree_type = 'clusterset';
@example   To get the number of trees of each type
     @sql                                  SELECT member_type, tree_type, COUNT(*) FROM gene_tree_root GROUP BY member_type, tree_type;

@column root_id     	              Internal unique ID
@column member_type                   The type of members used in the tree
@column tree_type                     The type of the tree
@column clusterset_id                 Name for the set of clusters/trees
@column method_link_species_set_id    External reference to method_link_species_set_id in the method_link_species_set table
@column species_tree_root_id          External reference to root_id in the species_tree_root table
@column gene_align_id                 External reference to gene_align_id in the @link gene_align table
@column ref_root_id                   External reference to default (merged) root_id for this tree
@column stable_id                     Unique, stable ID for the tree (follows the pattern: label(5).release_introduced(4).unique_id(10))
@column version                       Version of the stable ID (changes only when members move to/from existing trees)

@see gene_tree_node
@see gene_tree_root_tag
@see seq_member
@see method_link_species_set
@see gene_align
*/

CREATE TABLE gene_tree_root (
    root_id                         INT UNSIGNED NOT NULL,
    member_type                     ENUM('protein', 'ncrna') NOT NULL,
    tree_type                       ENUM('clusterset', 'supertree', 'tree') NOT NULL,
    clusterset_id                   VARCHAR(30) NOT NULL DEFAULT 'default',
    method_link_species_set_id      INT UNSIGNED NOT NULL,
    species_tree_root_id            BIGINT UNSIGNED,
    gene_align_id                   INT UNSIGNED,
    ref_root_id                     INT UNSIGNED,
    stable_id                       VARCHAR(40),            # unique stable id, e.g. 'ENSGT'.'0053'.'1234567890'
    version                         INT UNSIGNED,           # version of the stable_id (changes only when members move to/from existing trees)

    FOREIGN KEY (root_id) REFERENCES gene_tree_node(node_id),
    FOREIGN KEY (method_link_species_set_id) REFERENCES method_link_species_set(method_link_species_set_id),
    FOREIGN KEY (gene_align_id) REFERENCES gene_align(gene_align_id),
    FOREIGN KEY (ref_root_id) REFERENCES gene_tree_root(root_id),
    FOREIGN KEY (species_tree_root_id) REFERENCES species_tree_root(root_id),

    PRIMARY KEY (root_id ),
    UNIQUE KEY ( stable_id ),
    KEY ref_root_id (ref_root_id),
    KEY (tree_type)

) COLLATE=latin1_swedish_ci ENGINE=MyISAM;

/**
@table gene_tree_node_tag
@desc  This table contains several tag/value data attached to node_ids
@colour   #1E90FF

@column node_id        External reference to node_id in the @link gene_tree_node table
@column tag            Tag name for the tag/value pair
@column value          Value for the tag/value pair

@see gene_tree_node
@see gene_tree_node_attr
*/

CREATE TABLE gene_tree_node_tag (
  node_id                INT unsigned NOT NULL,
  tag                    varchar(50) NOT NULL,
  value                  mediumtext NOT NULL,

  FOREIGN KEY (node_id) REFERENCES gene_tree_node(node_id),

	-- NO PK because unicity is not enforced

  KEY node_id_tag (node_id, tag),
  KEY tag (tag)

) COLLATE=latin1_swedish_ci ENGINE=MyISAM;


/**
@table gene_tree_root_tag
@desc  This table contains several tag/value data for gene_tree_roots
@colour   #1E90FF

@column root_id   External reference to root_id in the @link gene_tree_root table
@column tag       Tag name for the tag/value pair
@column value     Value for the tag/value pair

@see gene_tree_root
*/

CREATE TABLE gene_tree_root_tag (
  root_id                INT unsigned NOT NULL,
  tag                    VARCHAR(255) NOT NULL,
  value                  mediumtext NOT NULL,

  FOREIGN KEY (root_id) REFERENCES gene_tree_root(root_id),

	-- NO PK because unicity is not enforced

  KEY root_id_tag (root_id, tag),
  KEY tag (tag)

) COLLATE=latin1_swedish_ci ENGINE=MyISAM;

/**
@table gene_tree_root_attr
@desc  This table contains several gene tree attributes data attached to root_ids
@colour   #1E90FF

@column root_id                             External reference to root_id in the @link gene_tree_root table.
@column aln_after_filter_length             Alignment length after filtering.
@column aln_length                          Alignment length before filtering.
@column aln_num_residues                    Total number of residues in the whole alignment.
@column aln_percent_identity                Alignment identity.
@column best_fit_model_family               Best Amino Acid replacement evolution model (WAG, JTT, etc).
@column best_fit_model_parameter            Best paremeters used in the model (I, G, IG, IGF, etc).
@column gene_count                          Number of sequences present in the alignment.
@column k_score                             Tree distance metric.
@column k_score_rank                        Rank of the tree in the comparison.
@column mcoffee_scores_gene_align_id        Gene alignment ID, used to fetch the mcoffee scores used in the alignment.
@column aln_n_removed_columns               Number of colunms that were removed by the alignment filtering process.
@column aln_num_of_patterns                 Number of different patterns present in the alignment (used by ExaML).
@column aln_shrinking_factor                Factor used to measure how much the alignments were filtered (factor: 0..1).
@column spec_count                          Number of different species present in the cluster
@column tree_max_branch                     Maximum branch length.
@column tree_max_length                     Maximum tree length.
@column tree_num_dup_nodes                  Number of duplication nodes.
@column tree_num_leaves                     Number of leaves in a tree.
@column tree_num_spec_nodes                 Number of speciation events.
@column lca_node_id                         Lowest common ancestor (species_tree node_id).
@column taxonomic_coverage                  Taxonomic coverage of the species present in the gene tree over all the species for that particular node on the species tree.
@column ratio_species_genes                 Ration of the number of species over the number of genes in a tree.
@column model_name                          HMM model name (cluster table_id).

@see gene_tree_root
@see gene_tree_root_tag
*/

CREATE TABLE `gene_tree_root_attr` (
  root_id                           INT UNSIGNED NOT NULL,
  aln_after_filter_length           INT UNSIGNED,
  aln_length                        INT UNSIGNED,
  aln_num_residues                  INT UNSIGNED,
  aln_percent_identity              FLOAT(5),
  best_fit_model_family             VARCHAR(10),
  best_fit_model_parameter          VARCHAR(5),
  gene_count                        INT UNSIGNED,
  k_score                           FLOAT(5),
  k_score_rank                      INT UNSIGNED,
  mcoffee_scores_gene_align_id      INT UNSIGNED,
  aln_n_removed_columns             INT UNSIGNED,
  aln_num_of_patterns               INT UNSIGNED,
  aln_shrinking_factor              FLOAT(2),
  spec_count                        INT UNSIGNED,
  tree_max_branch                   FLOAT,
  tree_max_length                   FLOAT(5),
  tree_num_dup_nodes                INT UNSIGNED,
  tree_num_leaves                   INT UNSIGNED,
  tree_num_spec_nodes               INT UNSIGNED,
  lca_node_id                       BIGINT UNSIGNED,
  taxonomic_coverage                FLOAT(5),
  ratio_species_genes               FLOAT(5),
  model_name                        VARCHAR(40),

  FOREIGN KEY (root_id) REFERENCES gene_tree_root(root_id),
  FOREIGN KEY (lca_node_id) REFERENCES species_tree_node(node_id),
  FOREIGN KEY (mcoffee_scores_gene_align_id) REFERENCES gene_align(gene_align_id),

  PRIMARY KEY (root_id),
  KEY (lca_node_id)

) COLLATE=latin1_swedish_ci ENGINE=MyISAM;

/**
@table gene_tree_node_attr
@desc  This table contains several gene tree attributes data attached to node_ids
@colour   #1E90FF

@column node_id                               External reference to node_id in the @link gene_tree_node table
@column node_type                             Type of homology
@column species_tree_node_id                  Taxon / Ancestral species annotation (given as the node_id in the species tree)
@column bootstrap                             The bootstrap value of the node in the tree
@column duplication_confidence_score          The calculated confidence score for duplications

@see gene_tree_node
@see gene_tree_node_tag
*/

CREATE TABLE gene_tree_node_attr (
  node_id                         INT UNSIGNED NOT NULL,
  node_type                       ENUM('duplication', 'dubious', 'speciation', 'sub-speciation', 'gene_split'),
  species_tree_node_id            BIGINT UNSIGNED,
  bootstrap                       TINYINT UNSIGNED,
  duplication_confidence_score    DOUBLE(5,4),

  FOREIGN KEY (species_tree_node_id) REFERENCES species_tree_node(node_id),
  FOREIGN KEY (node_id) REFERENCES gene_tree_node(node_id),

  PRIMARY KEY (node_id)

) COLLATE=latin1_swedish_ci ENGINE=MyISAM;

/**
@header Extra annotations on members
@table gene_member_qc
@desc  This table contains gene quality information from the geneset_QC pipeline
@colour   #FFCC66

@column gene_member_stable_id    EnsEMBL stable ID
@column genome_db_id             Internal unique ID for this table
@column seq_member_id            canonical seq_member_id
@column n_species                -n_species
@column  n_orth                  -n_orth
@column  avg_cov                 -avg_cov
@column status                   "orphaned-gene", "split-gene", "long-gene" or "short-gene"
*/

CREATE TABLE gene_member_qc (
  gene_member_stable_id       varchar(128) NOT NULL,
  genome_db_id                INT unsigned NOT NULL,
  seq_member_id               INT unsigned,
  n_species                   INT,
  n_orth                      INT,
  avg_cov                     FLOAT,
  status                      varchar(50) NOT NULL,

  FOREIGN KEY (gene_member_stable_id) REFERENCES gene_member(stable_id),
  FOREIGN KEY (seq_member_id) REFERENCES seq_member(seq_member_id),
  FOREIGN KEY (genome_db_id) REFERENCES genome_db(genome_db_id),

  KEY (gene_member_stable_id)

) COLLATE=latin1_swedish_ci ENGINE=MyISAM;

/**
@header Gene trees and homologies
@table gene_tree_object_store
@desc  This table contains arbitrary data related to gene-trees. Commonly used for precomputed tracks / layers
@colour   #1E90FF

@column root_id                External reference to root_id in the @link gene_tree_root table
@column data_label             A label that uniquely identifies the data (for a given root_id)
@column compressed_data        The data, compressed with ZLib. Can be uncompressed with MySQL's UNCOMPRESS

@see gene_tree_root
*/

CREATE TABLE `gene_tree_object_store` (
  root_id             INT UNSIGNED NOT NULL,
  data_label          VARCHAR(255) NOT NULL,
  compressed_data     MEDIUMBLOB NOT NULL,

  FOREIGN KEY (root_id) REFERENCES gene_tree_root(root_id),

  PRIMARY KEY (root_id, data_label)

) COLLATE=latin1_swedish_ci ENGINE=MyISAM;


/**
@header Profile HMMs
@desc   The profile HMMs and their hits
@colour   #66CCFF
*/

/**
@table hmm_profile
@desc  This table stores different HMM-based profiles used and produced by gene trees
@colour   #66CCFF

@column model_id              Model ID of the profile. This is the stable_id of the gene-tree, or the external ID in case of imported models (such as RF00001)
@column name                  Name of the model, if available (such as 5S_rRNA for RF00001)
@column type                  Short description of the origin of the profile (usually, one of "tree_hmm_aa_v3", "tree_hmm_dna_v3", "infernal" or "infernal-refined")
@column compressed_profile    The HMM profile, compressed with zlib. It can be decompressed with the MySQL function UNCOMPRESS()
@column consensus             The consensus sequence derived from the profile

*/

-- Later
-- @column hmm_id                The internal numeric ID that uniquely identifies the model in the database
--  hmm_id                      INT unsigned NOT NULL AUTO_INCREMENT, # unique internal id
--  PRIMARY KEY (hmm_id),
--  UNIQUE KEY (model_id,type)

CREATE TABLE hmm_profile (
  model_id                    varchar(40) NOT NULL,
  name                        varchar(40),
  type                        varchar(40) NOT NULL,
  compressed_profile          mediumblob,
  consensus                   mediumtext,

  PRIMARY KEY (model_id,type)

) COLLATE=latin1_swedish_ci ENGINE=MyISAM;


/**
@table hmm_annot
@desc  This table stores the HMM annotation of the seq_members
@colour   #66CCFF

@column seq_member_id         External reference to a seq_member_id in the @link seq_member table
@column model_id              External reference to the internal numeric ID of a HMM profile in @link hmm_profile
@column evalue                The e-value of the hit

*/


-- Later
--  @column hmm_id                External reference to the internal numeric ID of a HMM profile in @link hmm_profile
--   hmm_id                     INT unsigned NOT NULL, # FK hmm_profile.hmm_id
--  FOREIGN KEY (hmm_id)        REFERENCES hmm_profile (hmm_id),
--   KEY (hmm_id)

CREATE TABLE hmm_annot (
  seq_member_id              INT unsigned NOT NULL,
  model_id                   varchar(40) DEFAULT NULL,
  evalue                     float,

  FOREIGN KEY (seq_member_id) REFERENCES seq_member  (seq_member_id),

  PRIMARY KEY (seq_member_id),
  KEY (model_id)

) COLLATE=latin1_swedish_ci ENGINE=MyISAM;



/**
@table hmm_curated_annot
@desc  This table stores the curated / forced HMM annotation of the seq_members
@colour   #66CCFF

@column seq_member_stable_id  External reference to a seq_member_id in the @link seq_member table
@column model_id              External reference to the internal numeric ID of a HMM profile in @link hmm_profile
@column library_version       Name of the HMM library against the curation has been done
@column annot_date            When did the curation happened
@column reason                Why are we forcing this curation

*/

CREATE TABLE hmm_curated_annot (
  seq_member_stable_id       varchar(40) NOT NULL,
  model_id                   varchar(40) DEFAULT NULL,
  library_version            varchar(40) NOT NULL,
  annot_date                 TIMESTAMP NOT NULL DEFAULT CURRENT_TIMESTAMP,
  reason                     MEDIUMTEXT,

  PRIMARY KEY (seq_member_stable_id),
  KEY (model_id)

) COLLATE=latin1_swedish_ci ENGINE=MyISAM;


/**
@header Gene trees and homologies
@table homology
@desc  This table contains all the genomic homologies. There are two homology_member entries for each homology entry for now, but both the schema and the API can handle more than just pairwise relationships. <br />dN, dS, N, S and lnL are statistical values given by the codeml program of the <a href="http://abacus.gene.ucl.ac.uk/software/paml.html">Phylogenetic Analysis by Maximum Likelihood (PAML)</a> package.
@colour   #1E90FF

@example    The following query defines a pair of paralogous xenopous genes. See @link homology_member for more details
    @sql    SELECT homology.* FROM homology JOIN method_link_species_set USING (method_link_species_set_id) WHERE name="Xtro paralogues" LIMIT 1;

@column homology_id                    Unique internal ID
@column method_link_species_set_id     External reference to method_link_species_set_id in the @link method_link_species_set table
@column description                    A normalized, short description of the homology relationship
@column is_tree_compliant              Whether the homology is fully compliant with the tree and the definition of orthology / paralogy
@column dn                             The non-synonymous mutation rate
@column ds                             The synonymous mutation rate
@column n                              The estimated number of non-synonymous mutations
@column s                              The estimated number of synonymous mutations
@column lnl                            The negative log likelihood of the estimation
@column species_tree_node_id           The node_id of the species-tree node to which the homology is attached
@column gene_tree_node_id              The node_id of the gene-tree node from which the homology is derived
@column gene_tree_root_id              The root_id of the gene tree from which the homology is derived
@column goc_score                      Gene order conservation score
@column wga_coverage                   Whole genome alignment coverage of the homology
@column is_high_confidence             Whether the homology is considered "high-confidence"

@example    See species_names that participate in this particular homology entry
    @sql    SELECT homology_id, description, GROUP_CONCAT(genome_db.name) AS species FROM homology JOIN method_link_species_set USING (method_link_species_set_id) JOIN species_set USING (species_set_id) JOIN genome_db USING(genome_db_id) WHERE method_link_id=201 AND homology_id<200000000  GROUP BY homology_id LIMIT 4;

@see homology_member
@see method_link_species_set
*/

CREATE TABLE homology (
  homology_id                 bigint unsigned NOT NULL AUTO_INCREMENT, # unique internal id
  method_link_species_set_id  INT unsigned NOT NULL, # FK method_link_species_set.method_link_species_set_id
  description                 ENUM('ortholog_one2one','ortholog_one2many','ortholog_many2many','within_species_paralog','other_paralog','gene_split','between_species_paralog','alt_allele','homoeolog_one2one','homoeolog_one2many','homoeolog_many2many') NOT NULL,
  is_tree_compliant           tinyint(1) NOT NULL DEFAULT 0,
  dn                          float(10,5),
  ds                          float(10,5),
  n                           float(10,1),
  s                           float(10,1),
  lnl                         float(10,3),
  species_tree_node_id        bigint unsigned,
  gene_tree_node_id           INT unsigned,
  gene_tree_root_id           INT unsigned,
  goc_score                   tinyint unsigned,
  wga_coverage                DECIMAL(5,2),
  is_high_confidence          tinyint(1),

  FOREIGN KEY (method_link_species_set_id) REFERENCES method_link_species_set(method_link_species_set_id),
  FOREIGN KEY (species_tree_node_id) REFERENCES species_tree_node(node_id),
  FOREIGN KEY (gene_tree_node_id) REFERENCES gene_tree_node(node_id),
  FOREIGN KEY (gene_tree_root_id) REFERENCES gene_tree_root(root_id),

  PRIMARY KEY (homology_id),
  KEY (method_link_species_set_id),
  KEY (species_tree_node_id),
  KEY (gene_tree_node_id),
  KEY (gene_tree_root_id)

) COLLATE=latin1_swedish_ci ENGINE=MyISAM;


/**
@table homology_member
@desc  This table contains the sequences corresponding to every genomic homology relationship found. There are two homology_member entries for each pairwise homology entry. As written in the homology table section, both schema and API can deal with more than pairwise relationships.<br />
The original alignment is not stored but it can be retrieved using the cigar_line field and the original sequences. The cigar line defines the sequence of matches or mismatches and deletions in the alignment.
<ul>
  <li><b>First peptide sequence</b>: SERCQVVVISIGPISVLSMILDFY</li>
  <li><b>Second peptide sequence</b>: SDRCQVLVISILSMIGLDFY</li>
  <li><b>First corresponding cigar line</b>: 20MD4M</li>
  <li><b>Second corresponding cigar line</b>: 11M5D9M</li>
</ul>
The alignment will be:<br />
<table class="spreadsheet">
  <caption>Example of alignment reconstruction</caption>
  <tbody>
    <tr>
      <th>First peptide cigar line</th>
      <td>M</td>
      <td>M</td>
      <td>M</td>
      <td>M</td>
      <td>M</td>
      <td>M</td>
      <td>M</td>
      <td>M</td>
      <td>M</td>
      <td>M</td>
      <td>M</td>
      <td>M</td>
      <td>M</td>
      <td>M</td>
      <td>M</td>
      <td>M</td>
      <td>M</td>
      <td>M</td>
      <td>M</td>
      <td>M</td>
      <td>D</td>
      <td>M</td>
      <td>M</td>
      <td>M</td>
      <td>M</td>
    </tr>
    <tr>
      <th>First aligned peptide</th>
      <td>S</td>
      <td>E</td>
      <td>R</td>
      <td>C</td>
      <td>Q</td>
      <td>V</td>
      <td>V</td>
      <td>V</td>
      <td>I</td>
      <td>S</td>
      <td>I</td>
      <td>G</td>
      <td>P</td>
      <td>I</td>
      <td>S</td>
      <td>V</td>
      <td>L</td>
      <td>S</td>
      <td>M</td>
      <td>I</td>
      <td>-</td>
      <td>L</td>
      <td>D</td>
      <td>F</td>
      <td>Y</td>
    </tr>
    <tr>
      <th>Second aligned peptide</th>
      <td>S</td>
      <td>D</td>
      <td>R</td>
      <td>C</td>
      <td>Q</td>
      <td>V</td>
      <td>L</td>
      <td>V</td>
      <td>I</td>
      <td>S</td>
      <td>I</td>
      <td>-</td>
      <td>-</td>
      <td>-</td>
      <td>-</td>
      <td>-</td>
      <td>L</td>
      <td>S</td>
      <td>M</td>
      <td>I</td>
      <td>G</td>
      <td>L</td>
      <td>D</td>
      <td>F</td>
      <td>Y</td>
    </tr>
    <tr>
      <th>Second peptide cigar line</th>
      <td>M</td>
      <td>M</td>
      <td>M</td>
      <td>M</td>
      <td>M</td>
      <td>M</td>
      <td>M</td>
      <td>M</td>
      <td>M</td>
      <td>M</td>
      <td>M</td>
      <td>D</td>
      <td>D</td>
      <td>D</td>
      <td>D</td>
      <td>D</td>
      <td>M</td>
      <td>M</td>
      <td>M</td>
      <td>M</td>
      <td>M</td>
      <td>M</td>
      <td>M</td>
      <td>M</td>
      <td>M</td>
    </tr>
  </tbody>
</table>
@colour   #1E90FF

@example    The following query refers to the two homologue sequences from the first xenopus' paralogy object. Gene and peptide sequence of the second homologue can retrieved in the same way.
    @sql    SELECT homology_member.* FROM homology_member JOIN homology USING (homology_id) JOIN method_link_species_set USING (method_link_species_set_id) WHERE name="Xtro paralogues" LIMIT 2;

@column homology_id        External reference to homology_id in the @link homology table
@column gene_member_id     External reference to gene_member_id in the @link gene_member table. Refers to the corresponding "ENSMBLGENE" entry
@column seq_member_id      External reference to seq_member_id in the @link seq_member table. Refers to the corresponding "ENSEMBLPEP" entry
@column cigar_line         An internal description of the alignment. It contains mathces/mismatches (M) and delations (D) and refers to the corresponding seq_member_id sequence
@column perc_cov           Defines the percentage of the peptide which has been aligned
@column perc_id            Defines the percentage of identity between both homologues
@column perc_pos           Defines the percentage of positivity (similarity) between both homologues

@see gene_member
@see seq_member
@see homology
*/

CREATE TABLE homology_member (
  homology_id                 bigint unsigned NOT NULL, # FK homology.homology_id
  gene_member_id              INT unsigned NOT NULL, # FK gene_member.gene_member_id
  seq_member_id               INT unsigned, # FK seq_member.seq_member_id
  cigar_line                  mediumtext,
  perc_cov                    float unsigned default 0,
  perc_id                     float unsigned default 0,
  perc_pos                    float unsigned default 0,

  FOREIGN KEY (homology_id) REFERENCES homology(homology_id),
  FOREIGN KEY (gene_member_id) REFERENCES gene_member(gene_member_id),
  FOREIGN KEY (seq_member_id) REFERENCES seq_member(seq_member_id),

  PRIMARY KEY homology_member_id (homology_id,gene_member_id),
  KEY (gene_member_id),
  KEY (seq_member_id)
) MAX_ROWS = 300000000 COLLATE=latin1_swedish_ci ENGINE=MyISAM;

/**
@header Stable-ID mapping
@colour   #AAAAAA
@desc   History of the gene-tree and family IDs across different versions of Ensembl
*/

/**
@table mapping_session
@desc  This table contains one entry per stable_id mapping session (either for Families or for Protein Trees), which contains the type, the date of the mapping, and which releases were linked together. A single mapping_session is the event when mapping between two given releases for a particular class type ('family' or 'tree') is loaded. The whole event is thought to happen momentarily at 'when_mapped' (used for sorting in historical order).
@colour   #AAAAAA

@column mapping_session_id    Internal unique ID
@column type                  Type of stable_ids that were mapped during this session
@column when_mapped           Normally, we use the date of creation of the mapping file being loaded. This prevents the date from chaging even if we accidentally remove the entry and have to re-load it.
@column rel_from              rel.number from which the stable_ids were mapped during this session. rel_from &lt; rel_to
@column rel_to                rel.number to which the stable_ids were mapped during this session. rel_from &lt; rel_to
@column prefix                Prefix
*/

CREATE TABLE mapping_session (
    mapping_session_id INT UNSIGNED NOT NULL AUTO_INCREMENT,
    type               ENUM('family', 'tree', 'hmm'),
    when_mapped        TIMESTAMP NOT NULL DEFAULT CURRENT_TIMESTAMP,
    rel_from           INT UNSIGNED,
    rel_to             INT UNSIGNED,
    prefix             CHAR(4) NOT NULL,
    PRIMARY KEY ( mapping_session_id ),
    UNIQUE KEY  ( type, rel_from, rel_to, prefix )

) COLLATE=latin1_swedish_ci ENGINE=MyISAM;

/**
@table stable_id_history
@desc  This table keeps the history of stable_id changes from one release to another. The primary key 'object' describes a set of members migrating from stable_id_from to stable_id_to. Their volume (related to the 'shared_size' of the new class) is reflected by the fractional 'contribution' field. Since both stable_ids are listed in the primary key, they are not allowed to be NULLs. We shall treat empty strings as NULLs. If stable_id_from is empty, it means these members are newcomers into the new release. If stable_id_to is empty, it means these previously known members are disappearing in the new release. If both neither stable_id_from nor stable_id_to is empty, these members are truly migrating.
@colour   #AAAAAA

@column mapping_session_id    Reference to mapping_session.mapping_session_id. All the stable_ids of a given mapping should have the same session_id
@column stable_id_from        The previous stable ID
@column version_from          The version number of the previous stable ID (specific to each stable ID; not to be confused with the release number)
@column stable_id_to          The new stable ID
@column version_to            The new version number
@column contribution          Percentage of of the new object (tree / family) that comes from the previous one
*/

CREATE TABLE stable_id_history (
    mapping_session_id INT UNSIGNED NOT NULL,
    stable_id_from     VARCHAR(40) NOT NULL DEFAULT '',
    version_from       INT UNSIGNED NULL DEFAULT NULL,
    stable_id_to       VARCHAR(40) NOT NULL DEFAULT '',
    version_to         INT UNSIGNED NULL DEFAULT NULL,
    contribution       FLOAT,

    FOREIGN KEY (mapping_session_id) REFERENCES mapping_session(mapping_session_id),

    PRIMARY KEY ( mapping_session_id, stable_id_from, stable_id_to )

) COLLATE=latin1_swedish_ci ENGINE=MyISAM;


/**
@header   Gene gain/loss trees
@colour   #01D4F7
@desc     Analysis of gain and loss across gene-families
*/

/**
@table CAFE_gene_family
@desc  This table holds information about each CAFE gene family
@colour   #01D4F7

@column cafe_gene_family_id     Internal unique ID
@column root_id                 External reference to root_id in the @link species_tree_root table
@column lca_id                  External reference to the lowest common ancestor node in the @link species_tree_node table
@column gene_tree_root_id       External reference to root_id in the @link gene_tree_root table
@column pvalue_avg              The average pvalue for the gene family as reported by CAFE
@column lambdas                 The lambda/s values reported/used by CAFE

@see species_tree_node
@see species_tree_root
@see CAFE_species_gene
*/

CREATE TABLE `CAFE_gene_family` (
  `cafe_gene_family_id` INT unsigned NOT NULL AUTO_INCREMENT,
  `root_id` bigint unsigned NOT NULL,
  `lca_id` bigint unsigned NOT NULL,
  `gene_tree_root_id` INT unsigned NOT NULL,
  `pvalue_avg` double(5,4) DEFAULT NULL,
  `lambdas` varchar(100) DEFAULT NULL,

  FOREIGN KEY (root_id) REFERENCES species_tree_root(root_id),
  FOREIGN KEY (lca_id) REFERENCES species_tree_node(node_id),
  FOREIGN KEY (gene_tree_root_id) REFERENCES gene_tree_root(root_id),

  PRIMARY KEY (`cafe_gene_family_id`),
  KEY `root_id` (`root_id`),
  KEY `gene_tree_root_id` (`gene_tree_root_id`)
) ENGINE=MyISAM AUTO_INCREMENT=10 DEFAULT CHARSET=latin1;

/**
@table CAFE_species_gene
@desc  This table stores per @link species_tree_node information about expansions/contractions of each @link CAFE_gene_family
@colour   #01D4F7

@column cafe_gene_family_id      External reference to cafe_gene_family_id in the @link CAFE_gene_family table.
@column node_id                  External reference to node_id in the @link species_tree_node table
@column n_members                The number of members for the node as reported by CAFE
@column pvalue                   The pvalue of the node as reported by CAFE
*/

CREATE TABLE `CAFE_species_gene` (
  `cafe_gene_family_id` INT unsigned NOT NULL,
  `node_id` bigint unsigned NOT NULL,
  `n_members` INT unsigned NOT NULL,
  `pvalue` double(5,4) DEFAULT NULL,

  FOREIGN KEY (cafe_gene_family_id) REFERENCES CAFE_gene_family(cafe_gene_family_id),
  FOREIGN KEY (node_id) REFERENCES species_tree_node(node_id),

  PRIMARY KEY (cafe_gene_family_id, node_id)

) ENGINE=MyISAM DEFAULT CHARSET=latin1;


# ------------------------ End of CAFE tables --------------------------------------

-- Add schema version to database
DELETE FROM meta WHERE meta_key='schema_version';
INSERT INTO meta (species_id, meta_key, meta_value) VALUES (NULL, 'schema_version', '105');
-- Add schema type to database
DELETE FROM meta WHERE meta_key='schema_type';
INSERT INTO meta (species_id, meta_key, meta_value) VALUES (NULL, 'schema_type', 'compara');

# Patch identifier
INSERT INTO meta (species_id, meta_key, meta_value)
  VALUES (NULL, 'patch', 'patch_104_105_a.sql|schema_version');<|MERGE_RESOLUTION|>--- conflicted
+++ resolved
@@ -182,11 +182,7 @@
   FOREIGN KEY (taxon_id) REFERENCES ncbi_taxa_node(taxon_id),
 
   PRIMARY KEY (genome_db_id),
-<<<<<<< HEAD
   UNIQUE name (name,assembly,genebuild,genome_component)
-=======
-  UNIQUE KEY name (name,assembly,genome_component)
->>>>>>> a34a12da
 
 ) COLLATE=latin1_swedish_ci ENGINE=MyISAM;
 
