--- conflicted
+++ resolved
@@ -110,13 +110,12 @@
             subtest "$mlss_file vs $allowed_species_file" => sub {
                 foreach my $a (@names_to_test) {
                     my ($name, $node) = @$a;
-                    ok(exists $allowed_species{$name}, "$node is allowed");
+                    ok(exists $allowed_fspecies{$name}, "$node is allowed");
                 }
             };
         }
     }
 
-<<<<<<< HEAD
     # Load additional_species.json if it exists
     my $additional_species_file = File::Spec->catfile($division_dir, 'additional_species.json');
     if (-e $additional_species_file) {
@@ -136,8 +135,6 @@
             }
         }
     }
-=======
->>>>>>> 91295dab
 
     # Load biomart_species.json if it exists
     my $biomart_species_file = File::Spec->catfile($division_dir, 'biomart_species.json');
