--- conflicted
+++ resolved
@@ -34,14 +34,9 @@
     my $should_be_executable = ($f =~ /$regex/);
     # Exceptions
     $should_be_executable = '' if $f =~ /\bdocs\/conf\.py$/;
-<<<<<<< HEAD
-    $should_be_executable = '' if $f =~ /production.*reg_conf.*\.pl$/;
+    $should_be_executable = '' if $f =~ /(production|dumps).*reg_conf.*\.pl$/;
     $should_be_executable = '' if $f =~ /\bsrc\/python\/lib\/.*\.py$/;
     $should_be_executable = '' if $f =~ /\bsrc\/python\/tests\/.*\.py$/;
-=======
-    $should_be_executable = '' if $f =~ /(production|dumps).*reg_conf.*\.pl$/;
-    $should_be_executable = '' if $f =~ /\bsrc\/python\/.*\.py$/;
->>>>>>> a2f50371
     $should_be_executable = '' if $f =~ /\/conftest\.py$/;
     $should_be_executable = '' if $f =~ /\bsetup\.py$/;
     # Test
